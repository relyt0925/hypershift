package fixtures

import (
	corev1 "k8s.io/api/core/v1"
	metav1 "k8s.io/apimachinery/pkg/apis/meta/v1"

	hyperv1 "github.com/openshift/hypershift/api/v1alpha1"

	crclient "sigs.k8s.io/controller-runtime/pkg/client"
)

type ExampleResources struct {
	Namespace      *corev1.Namespace
	PullSecret     *corev1.Secret
	AWSCredentials *corev1.Secret
	SSHKey         *corev1.Secret
	Cluster        *hyperv1.HostedCluster
}

func (o *ExampleResources) AsObjects() []crclient.Object {
	objects := []crclient.Object{
		o.Namespace,
		o.PullSecret,
		o.AWSCredentials,
		o.Cluster,
	}
	if o.SSHKey != nil {
		objects = append(objects, o.SSHKey)
	}
	return objects
}

type ExampleOptions struct {
	Namespace                              string
	Name                                   string
	ReleaseImage                           string
	PullSecret                             []byte
	AWSCredentials                         []byte
	SSHKey                                 []byte
	NodePoolReplicas                       int
	InfraID                                string
	ComputeCIDR                            string
	ControlPlaneServiceType                string
	ControlPlaneServiceTypeNodePortAddress string

	AWS ExampleAWSOptions
}

type ExampleAWSOptions struct {
	Region          string
	Zone            string
	VPCID           string
	SubnetID        string
	SecurityGroupID string
	InstanceProfile string
	InstanceType    string
}

func (o ExampleOptions) Resources() *ExampleResources {
	namespace := &corev1.Namespace{
		TypeMeta: metav1.TypeMeta{
			Kind:       "Namespace",
			APIVersion: corev1.SchemeGroupVersion.String(),
		},
		ObjectMeta: metav1.ObjectMeta{
			Name: o.Namespace,
		},
	}

	pullSecret := &corev1.Secret{
		TypeMeta: metav1.TypeMeta{
			Kind:       "Secret",
			APIVersion: corev1.SchemeGroupVersion.String(),
		},
		ObjectMeta: metav1.ObjectMeta{
			Namespace: namespace.Name,
			Name:      o.Name + "-pull-secret",
		},
		Data: map[string][]byte{
			".dockerconfigjson": o.PullSecret,
		},
	}

	awsCredsSecret := &corev1.Secret{
		TypeMeta: metav1.TypeMeta{
			Kind:       "Secret",
			APIVersion: corev1.SchemeGroupVersion.String(),
		},
		ObjectMeta: metav1.ObjectMeta{
			Namespace: namespace.Name,
			Name:      o.Name + "-provider-creds",
		},
		Data: map[string][]byte{
			"credentials": o.AWSCredentials,
		},
	}

	var sshKeySecret *corev1.Secret
	var sshKeyReference corev1.LocalObjectReference
	if len(o.SSHKey) > 0 {
		sshKeySecret = &corev1.Secret{
			TypeMeta: metav1.TypeMeta{
				Kind:       "Secret",
				APIVersion: corev1.SchemeGroupVersion.String(),
			},
			ObjectMeta: metav1.ObjectMeta{
				Namespace: namespace.Name,
				Name:      o.Name + "-ssh-key",
			},
			Data: map[string][]byte{
				"id_rsa.pub": o.SSHKey,
			},
		}
		sshKeyReference = corev1.LocalObjectReference{Name: sshKeySecret.Name}
	}

	cluster := &hyperv1.HostedCluster{
		TypeMeta: metav1.TypeMeta{
			Kind:       "HostedCluster",
			APIVersion: hyperv1.GroupVersion.String(),
		},
		ObjectMeta: metav1.ObjectMeta{
			Namespace: namespace.Name,
			Name:      o.Name,
		},
		Spec: hyperv1.HostedClusterSpec{
			Release: hyperv1.Release{
				Image: o.ReleaseImage,
			},
			InitialComputeReplicas: o.NodePoolReplicas,
			Networking: hyperv1.ClusterNetworking{
				ServiceCIDR: "172.31.0.0/16",
				PodCIDR:     "10.132.0.0/14",
				MachineCIDR: o.ComputeCIDR,
			},
<<<<<<< HEAD
			InfraID:                                o.InfraID,
			PullSecret:                             corev1.LocalObjectReference{Name: pullSecret.Name},
			ProviderCreds:                          corev1.LocalObjectReference{Name: awsCredsSecret.Name},
			SSHKey:                                 corev1.LocalObjectReference{Name: sshKeySecret.Name},
			ControlPlaneServiceType:                o.ControlPlaneServiceType,
			ControlPlaneServiceTypeNodePortAddress: o.ControlPlaneServiceTypeNodePortAddress,
=======
			InfraID:       o.InfraID,
			PullSecret:    corev1.LocalObjectReference{Name: pullSecret.Name},
			ProviderCreds: corev1.LocalObjectReference{Name: awsCredsSecret.Name},
			SSHKey:        sshKeyReference,
>>>>>>> cca2207d
			Platform: hyperv1.PlatformSpec{
				AWS: &hyperv1.AWSPlatformSpec{
					Region: o.AWS.Region,
					VPC:    o.AWS.VPCID,
					NodePoolDefaults: &hyperv1.AWSNodePoolPlatform{
						InstanceType:    o.AWS.InstanceType,
						InstanceProfile: o.AWS.InstanceProfile,
						Subnet: &hyperv1.AWSResourceReference{
							ID: &o.AWS.SubnetID,
						},
						SecurityGroups: []hyperv1.AWSResourceReference{
							{ID: &o.AWS.SecurityGroupID},
						},
						Zone: o.AWS.Zone,
					},
				},
			},
		},
	}

	return &ExampleResources{
		Namespace:      namespace,
		PullSecret:     pullSecret,
		AWSCredentials: awsCredsSecret,
		SSHKey:         sshKeySecret,
		Cluster:        cluster,
	}
}<|MERGE_RESOLUTION|>--- conflicted
+++ resolved
@@ -133,19 +133,12 @@
 				PodCIDR:     "10.132.0.0/14",
 				MachineCIDR: o.ComputeCIDR,
 			},
-<<<<<<< HEAD
-			InfraID:                                o.InfraID,
-			PullSecret:                             corev1.LocalObjectReference{Name: pullSecret.Name},
-			ProviderCreds:                          corev1.LocalObjectReference{Name: awsCredsSecret.Name},
-			SSHKey:                                 corev1.LocalObjectReference{Name: sshKeySecret.Name},
-			ControlPlaneServiceType:                o.ControlPlaneServiceType,
-			ControlPlaneServiceTypeNodePortAddress: o.ControlPlaneServiceTypeNodePortAddress,
-=======
 			InfraID:       o.InfraID,
 			PullSecret:    corev1.LocalObjectReference{Name: pullSecret.Name},
 			ProviderCreds: corev1.LocalObjectReference{Name: awsCredsSecret.Name},
 			SSHKey:        sshKeyReference,
->>>>>>> cca2207d
+ControlPlaneServiceType:                o.ControlPlaneServiceType,
+ControlPlaneServiceTypeNodePortAddress: o.ControlPlaneServiceTypeNodePortAddress,
 			Platform: hyperv1.PlatformSpec{
 				AWS: &hyperv1.AWSPlatformSpec{
 					Region: o.AWS.Region,
