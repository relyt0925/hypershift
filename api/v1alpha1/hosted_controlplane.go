package v1alpha1

import (
	corev1 "k8s.io/api/core/v1"
	metav1 "k8s.io/apimachinery/pkg/apis/meta/v1"
)

func init() {
	SchemeBuilder.Register(&HostedControlPlane{})
	SchemeBuilder.Register(&HostedControlPlaneList{})
}

// HostedControlPlane defines the desired state of HostedControlPlane
// +kubebuilder:resource:path=hostedcontrolplanes,shortName=hcp;hcps,scope=Namespaced,categories=cluster-api
// +kubebuilder:storageversion
// +kubebuilder:subresource:status
// +kubebuilder:object:root=true
type HostedControlPlane struct {
	metav1.TypeMeta   `json:",inline"`
	metav1.ObjectMeta `json:"metadata,omitempty"`

	Spec   HostedControlPlaneSpec   `json:"spec,omitempty"`
	Status HostedControlPlaneStatus `json:"status,omitempty"`
}

// HostedControlPlaneSpec defines the desired state of HostedControlPlane
type HostedControlPlaneSpec struct {
	ReleaseImage string                      `json:"releaseImage"`
	PullSecret   corev1.LocalObjectReference `json:"pullSecret"`
	SigningKey   corev1.LocalObjectReference `json:"signingKey"`
	IssuerURL    string                      `json:"issuerURL"`
	ServiceCIDR  string                      `json:"serviceCIDR"`
	PodCIDR      string                      `json:"podCIDR"`
	MachineCIDR  string                      `json:"machineCIDR"`
	// NetworkType specifies the SDN provider used for cluster networking.
	NetworkType NetworkType                 `json:"networkType"`
	SSHKey      corev1.LocalObjectReference `json:"sshKey"`
	InfraID     string                      `json:"infraID"`
	Platform    PlatformSpec                `json:"platform"`
	DNS         DNSSpec                     `json:"dns"`

	// ControllerAvailabilityPolicy specifies whether to run control plane controllers in HA mode
	// Defaults to SingleReplica when not set
	// +optional
	ControllerAvailabilityPolicy AvailabilityPolicy `json:"controllerAvailabilityPolicy,omitempty"`

	// FIPS specifies if the nodes for the cluster will be running in FIPS mode
	// +optional
	FIPS bool `json:"fips"`

	// KubeConfig specifies the name and key for the kubeconfig secret
	// +optional
	KubeConfig *KubeconfigSecretRef `json:"kubeconfig,omitempty"`

	// Services defines metadata about how control plane services are published
	// in the management cluster.
	Services []ServicePublishingStrategyMapping `json:"services"`

	// AuditWebhook contains metadata for configuring an audit webhook
	// endpoint for a cluster to process cluster audit events. It references
	// a secret that contains the webhook information for the audit webhook endpoint.
	// It is a secret because if the endpoint has MTLS the kubeconfig will contain client
	// keys. This is currently only supported in IBM Cloud. The kubeconfig needs to be stored
	// in the secret with a secret key name that corresponds to the constant AuditWebhookKubeconfigKey.
	// +optional
	AuditWebhook *corev1.LocalObjectReference `json:"auditWebhook,omitempty"`

	// Etcd contains metadata about the etcd cluster the hypershift managed Openshift control plane components
	// use to store data.
	Etcd EtcdSpec `json:"etcd"`

<<<<<<< HEAD
	// Configs is a set of global config resources as defined in the
	// openshift configuration API:
	// https://docs.openshift.com/container-platform/4.7/rest_api/config_apis/config-apis-index.html
	// Each entry contains a resource kind and corresponding configuration content.
	// +kubebuilder:validation:Optional
	Configs []ClusterConfiguration `json:"configs,omitempty"`
=======
	// Configuration embeds resources that correspond to the openshift configuration API:
	// https://docs.openshift.com/container-platform/4.7/rest_api/config_apis/config-apis-index.html
	// +kubebuilder:validation:Optional
	Configuration ClusterConfiguration `json:"configs,omitempty"`
>>>>>>> 416517fe
}

type AvailabilityPolicy string

const (
	HighlyAvailable AvailabilityPolicy = "HighlyAvailable"
	SingleReplica   AvailabilityPolicy = "SingleReplica"
)

type KubeconfigSecretRef struct {
	Name string `json:"name"`
	Key  string `json:"key"`
}

type ConditionType string

const (
	HostedControlPlaneAvailable ConditionType = "Available"
	EtcdAvailable               ConditionType = "EtcdAvailable"
	KubeAPIServerAvailable      ConditionType = "KubeAPIServerAvailable"
	InfrastructureReady         ConditionType = "InfrastructureReady"
	InvalidConfiguration        ConditionType = "InvalidConfiguration"
)

// HostedControlPlaneStatus defines the observed state of HostedControlPlane
type HostedControlPlaneStatus struct {
	// Ready denotes that the HostedControlPlane API Server is ready to
	// receive requests
	// This satisfies CAPI contract https://github.com/kubernetes-sigs/cluster-api/blob/cd3a694deac89d5ebeb888307deaa61487207aa0/controllers/cluster_controller_phases.go#L226-L230
	// +kubebuilder:validation:Required
	// +kubebuilder:default=false
	Ready bool `json:"ready"`

	// Initialized denotes whether or not the control plane has
	// provided a kubeadm-config.
	// Once this condition is marked true, its value is never changed. See the Ready condition for an indication of
	// the current readiness of the cluster's control plane.
	// This satisfies CAPI contract https://github.com/kubernetes-sigs/cluster-api/blob/cd3a694deac89d5ebeb888307deaa61487207aa0/controllers/cluster_controller_phases.go#L238-L252
	// +kubebuilder:validation:Required
	// +kubebuilder:default=false
	Initialized bool `json:"initialized"`

	// ExternalManagedControlPlane indicates to cluster-api that the control plane
	// is managed by an external service.
	// https://github.com/kubernetes-sigs/cluster-api/blob/65e5385bffd71bf4aad3cf34a537f11b217c7fab/controllers/machine_controller.go#L468
	// +kubebuilder:default=true
	ExternalManagedControlPlane *bool `json:"externalManagedControlPlane,omitempty"`

	// ControlPlaneEndpoint contains the endpoint information by which
	// external clients can access the control plane.  This is populated
	// after the infrastructure is ready.
	// +kubebuilder:validation:Optional
	ControlPlaneEndpoint APIEndpoint `json:"controlPlaneEndpoint,omitempty"`

	// Version is the semantic version of the release applied by
	// the hosted control plane operator
	// +kubebuilder:validation:Optional
	Version string `json:"version,omitempty"`

	// ReleaseImage is the release image applied to the hosted control plane.
	ReleaseImage string `json:"releaseImage,omitempty"`

	// lastReleaseImageTransitionTime is the time of the last update to the current
	// releaseImage property.
	// +kubebuilder:validation:Optional
	LastReleaseImageTransitionTime *metav1.Time `json:"lastReleaseImageTransitionTime,omitempty"`

	// KubeConfig is a reference to the secret containing the default kubeconfig
	// for this control plane.
	KubeConfig *KubeconfigSecretRef `json:"kubeConfig,omitempty"`

	// Condition contains details for one aspect of the current state of the HostedControlPlane.
	// Current condition types are: "Available"
	// +kubebuilder:validation:Required
	Conditions []metav1.Condition `json:"conditions"`
}

type APIEndpoint struct {
	// Host is the hostname on which the API server is serving.
	Host string `json:"host"`

	// Port is the port on which the API server is serving.
	Port int32 `json:"port"`
}

// +kubebuilder:object:root=true
// HostedControlPlaneList contains a list of HostedControlPlanes.
type HostedControlPlaneList struct {
	metav1.TypeMeta `json:",inline"`
	metav1.ListMeta `json:"metadata,omitempty"`
	Items           []HostedControlPlane `json:"items"`
}<|MERGE_RESOLUTION|>--- conflicted
+++ resolved
@@ -69,19 +69,10 @@
 	// use to store data.
 	Etcd EtcdSpec `json:"etcd"`
 
-<<<<<<< HEAD
-	// Configs is a set of global config resources as defined in the
-	// openshift configuration API:
-	// https://docs.openshift.com/container-platform/4.7/rest_api/config_apis/config-apis-index.html
-	// Each entry contains a resource kind and corresponding configuration content.
-	// +kubebuilder:validation:Optional
-	Configs []ClusterConfiguration `json:"configs,omitempty"`
-=======
 	// Configuration embeds resources that correspond to the openshift configuration API:
 	// https://docs.openshift.com/container-platform/4.7/rest_api/config_apis/config-apis-index.html
 	// +kubebuilder:validation:Optional
 	Configuration ClusterConfiguration `json:"configs,omitempty"`
->>>>>>> 416517fe
 }
 
 type AvailabilityPolicy string
