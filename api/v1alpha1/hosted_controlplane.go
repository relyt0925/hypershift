package v1alpha1

import (
	corev1 "k8s.io/api/core/v1"
	metav1 "k8s.io/apimachinery/pkg/apis/meta/v1"
)

func init() {
	SchemeBuilder.Register(&HostedControlPlane{})
	SchemeBuilder.Register(&HostedControlPlaneList{})
}

// HostedControlPlane defines the desired state of HostedControlPlane
// +kubebuilder:resource:path=hostedcontrolplanes,shortName=hcp;hcps,scope=Namespaced,categories=cluster-api
// +kubebuilder:storageversion
// +kubebuilder:subresource:status
// +kubebuilder:object:root=true
type HostedControlPlane struct {
	metav1.TypeMeta   `json:",inline"`
	metav1.ObjectMeta `json:"metadata,omitempty"`

	Spec   HostedControlPlaneSpec   `json:"spec,omitempty"`
	Status HostedControlPlaneStatus `json:"status,omitempty"`
}

// HostedControlPlaneSpec defines the desired state of HostedControlPlane
type HostedControlPlaneSpec struct {
<<<<<<< HEAD
	ReleaseImage   string                      `json:"releaseImage"`
	PullSecret     corev1.LocalObjectReference `json:"pullSecret"`
	ServiceCIDR    string                      `json:"serviceCIDR"`
	PodCIDR        string                      `json:"podCIDR"`
	MachineCIDR    string                      `json:"machineCIDR"`
	SSHKey         corev1.LocalObjectReference `json:"sshKey"`
	ProviderCreds  corev1.LocalObjectReference `json:"providerCreds"`
	InfraID        string                      `json:"infraID"`
	Platform       PlatformSpec                `json:"platform"`
	ServiceType    string                      `json:"serviceType,omitempty"`
	ServiceAddress string                      `json:"serviceAddress,omitempty"`
=======
	ReleaseImage               string                      `json:"releaseImage"`
	PullSecret                 corev1.LocalObjectReference `json:"pullSecret"`
	ServiceCIDR                string                      `json:"serviceCIDR"`
	PodCIDR                    string                      `json:"podCIDR"`
	MachineCIDR                string                      `json:"machineCIDR"`
	SSHKey                     corev1.LocalObjectReference `json:"sshKey"`
	ProviderCreds              corev1.LocalObjectReference `json:"providerCreds"`
	InfraID                    string                      `json:"infraID"`
	Platform                   PlatformSpec                `json:"platform"`
	APIServerAdvertisedAddress string                      `json:"apiserverAdvertisedAddress,omitempty"`
	APIServerSecurePort        uint                        `json:"apiserverSecurePort,omitempty"`
>>>>>>> 3b78e88d
}

type ConditionType string

const (
	Available ConditionType = "Available"
)

type ConditionStatus string

const (
	ConditionTrue    ConditionStatus = "True"
	ConditionFalse   ConditionStatus = "False"
	ConditionUnknown ConditionStatus = "Unknown"
)

type HostedControlPlaneCondition struct {
	// type specifies the aspect reported by this condition.
	// +kubebuilder:validation:Required
	Type ConditionType `json:"type"`

	// status of the condition, one of True, False, Unknown.
	// +kubebuilder:validation:Required
	Status ConditionStatus `json:"status"`

	// lastTransitionTime is the time of the last update to the current status property.
	// +kubebuilder:validation:Required
	LastTransitionTime metav1.Time `json:"lastTransitionTime"`

	// reason is the CamelCase reason for the condition's current status.
	// +kubebuilder:validation:Optional
	Reason string `json:"reason,omitempty"`

	// message provides additional information about the current condition.
	// This is only to be consumed by humans.  It may contain Line Feed
	// characters (U+000A), which should be rendered as new lines.
	// +kubebuilder:validation:Optional
	Message string `json:"message,omitempty"`
}

// HostedControlPlaneStatus defines the observed state of HostedControlPlane
type HostedControlPlaneStatus struct {
	// Ready denotes that the HostedControlPlane API Server is ready to
	// receive requests
	// +kubebuilder:validation:Required
	// +kubebuilder:default=false
	Ready bool `json:"ready"`

	// ExternalManagedControlPlane indicates to cluster-api that the control plane
	// is managed by an external service.
	// https://github.com/kubernetes-sigs/cluster-api/blob/65e5385bffd71bf4aad3cf34a537f11b217c7fab/controllers/machine_controller.go#L468
	// +kubebuilder:default=true
	ExternalManagedControlPlane *bool `json:"externalManagedControlPlane,omitempty"`

	// ControlPlaneEndpoint contains the endpoint information by which
	// external clients can access the control plane.  This is populated
	// after the infrastructure is ready.
	// +kubebuilder:validation:Optional
	ControlPlaneEndpoint APIEndpoint `json:"controlPlaneEndpoint,omitempty"`

	// Version is the semantic version of the release applied by
	// the hosted control plane operator
	// +kubebuilder:validation:Optional
	Version string `json:"version,omitempty"`

	// ReleaseImage is the release image applied to the hosted control plane.
	ReleaseImage string `json:"releaseImage,omitempty"`

	// KubeConfig is a reference to the secret containing the default kubeconfig
	// for this control plane.
	KubeConfig *corev1.LocalObjectReference `json:"kubeConfig,omitempty"`

	// Condition contains details for one aspect of the current state of the HostedControlPlane.
	// Current condition types are: "Available"
	// +kubebuilder:validation:Required
	Conditions []HostedControlPlaneCondition `json:"conditions"`
}

// +kubebuilder:object:root=true
// HostedControlPlaneList contains a list of HostedControlPlanes.
type HostedControlPlaneList struct {
	metav1.TypeMeta `json:",inline"`
	metav1.ListMeta `json:"metadata,omitempty"`
	Items           []HostedControlPlane `json:"items"`
}<|MERGE_RESOLUTION|>--- conflicted
+++ resolved
@@ -25,19 +25,6 @@
 
 // HostedControlPlaneSpec defines the desired state of HostedControlPlane
 type HostedControlPlaneSpec struct {
-<<<<<<< HEAD
-	ReleaseImage   string                      `json:"releaseImage"`
-	PullSecret     corev1.LocalObjectReference `json:"pullSecret"`
-	ServiceCIDR    string                      `json:"serviceCIDR"`
-	PodCIDR        string                      `json:"podCIDR"`
-	MachineCIDR    string                      `json:"machineCIDR"`
-	SSHKey         corev1.LocalObjectReference `json:"sshKey"`
-	ProviderCreds  corev1.LocalObjectReference `json:"providerCreds"`
-	InfraID        string                      `json:"infraID"`
-	Platform       PlatformSpec                `json:"platform"`
-	ServiceType    string                      `json:"serviceType,omitempty"`
-	ServiceAddress string                      `json:"serviceAddress,omitempty"`
-=======
 	ReleaseImage               string                      `json:"releaseImage"`
 	PullSecret                 corev1.LocalObjectReference `json:"pullSecret"`
 	ServiceCIDR                string                      `json:"serviceCIDR"`
@@ -47,9 +34,10 @@
 	ProviderCreds              corev1.LocalObjectReference `json:"providerCreds"`
 	InfraID                    string                      `json:"infraID"`
 	Platform                   PlatformSpec                `json:"platform"`
+	ServiceType                string                      `json:"serviceType,omitempty"`
+	ServiceAddress             string                      `json:"serviceAddress,omitempty"`
 	APIServerAdvertisedAddress string                      `json:"apiserverAdvertisedAddress,omitempty"`
 	APIServerSecurePort        uint                        `json:"apiserverSecurePort,omitempty"`
->>>>>>> 3b78e88d
 }
 
 type ConditionType string
