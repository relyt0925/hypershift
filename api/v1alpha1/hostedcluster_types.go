package v1alpha1

import (
	corev1 "k8s.io/api/core/v1"
	metav1 "k8s.io/apimachinery/pkg/apis/meta/v1"
	runtime "k8s.io/apimachinery/pkg/runtime"

	configv1 "github.com/openshift/api/config/v1"
)

func init() {
	SchemeBuilder.Register(&HostedCluster{}, &HostedClusterList{})
}

const (
	// AuditWebhookKubeconfigKey is the key name in the AuditWebhook secret that stores audit webhook kubeconfig
	AuditWebhookKubeconfigKey                 = "webhook-kubeconfig"
	DisablePKIReconciliationAnnotation        = "hypershift.openshift.io/disable-pki-reconciliation"
	IdentityProviderOverridesAnnotationPrefix = "idpoverrides.hypershift.openshift.io/"
	OauthLoginURLOverrideAnnotation           = "oauth.hypershift.openshift.io/login-url-override"
)

// HostedClusterSpec defines the desired state of HostedCluster
type HostedClusterSpec struct {

	// Release specifies the release image to use for this HostedCluster
	Release Release `json:"release"`

	// +optional
	FIPS bool `json:"fips"`

	// PullSecret is a pull secret injected into the container runtime of guest
	// workers. It should have an ".dockerconfigjson" key containing the pull secret JSON.
	PullSecret corev1.LocalObjectReference `json:"pullSecret"`

	// AuditWebhook contains metadata for configuring an audit webhook
	// endpoint for a cluster to process cluster audit events. It references
	// a secret that contains the webhook information for the audit webhook endpoint.
	// It is a secret because if the endpoint has MTLS the kubeconfig will contain client
	// keys. This is currently only supported in IBM Cloud. The kubeconfig needs to be stored
	// in the secret with a secret key name that corresponds to the constant AuditWebhookKubeconfigKey.
	// +optional
	AuditWebhook *corev1.LocalObjectReference `json:"auditWebhook,omitempty"`

	// SigningKey is a reference to a Secret containing a single key "key"
	// +optional
	SigningKey corev1.LocalObjectReference `json:"signingKey,omitempty"`

	// +kubebuilder:default:="https://kubernetes.default.svc"
	IssuerURL string `json:"issuerURL"`

	// SSHKey is a reference to a Secret containing a single key "id_rsa.pub",
	// whose value is the public part of an SSH key that can be used to access
	// Nodes.
	SSHKey corev1.LocalObjectReference `json:"sshKey"`

	// Networking contains network-specific settings for this cluster
	Networking ClusterNetworking `json:"networking"`

	// Autoscaling for compute nodes only, does not cover control plane
	// +optional
	Autoscaling ClusterAutoscaling `json:"autoscaling,omitempty"`

	Platform PlatformSpec `json:"platform"`

	// InfraID is used to identify the cluster in cloud platforms
	InfraID string `json:"infraID,omitempty"`

	// DNS configuration for the cluster
	DNS DNSSpec `json:"dns,omitempty"`

	// Services defines metadata about how control plane services are published
	// in the management cluster.
	// TODO (alberto): include Ignition endpoint here.
	Services []ServicePublishingStrategyMapping `json:"services"`

	// ControllerAvailabilityPolicy specifies whether to run control plane controllers in HA mode
	// Defaults to SingleReplica when not set.
	// +optional
	ControllerAvailabilityPolicy AvailabilityPolicy `json:"controllerAvailabilityPolicy,omitempty"`

	// Etcd contains metadata about the etcd cluster the hypershift managed Openshift control plane components
	// use to store data. Changing the ManagementType for the etcd cluster is not supported after initial creation.
	// +kubebuilder:validation:Optional
	// +kubebuilder:default={managementType: "Managed"}
	Etcd EtcdSpec `json:"etcd"`

	// Configuration embeds resources that correspond to the openshift configuration API:
	// https://docs.openshift.com/container-platform/4.7/rest_api/config_apis/config-apis-index.html
	// +kubebuilder:validation:Optional
	// +optional
<<<<<<< HEAD
	Configuration ClusterConfiguration `json:"configuration,omitempty"`
=======
	Configuration *ClusterConfiguration `json:"configuration,omitempty"`
>>>>>>> f16fcdad
}

// ServicePublishingStrategyMapping defines the service being published and  metadata about the publishing strategy.
type ServicePublishingStrategyMapping struct {
	// Service identifies the type of service being published
	// +kubebuilder:validation:Enum=APIServer;OAuthServer;OIDC;Konnectivity
	Service                   ServiceType `json:"service"`
	ServicePublishingStrategy `json:"servicePublishingStrategy"`
}

// ServicePublishingStrategy defines metadata around how a service is published
type ServicePublishingStrategy struct {
	// Type defines the publishing strategy used for the service.
	// +kubebuilder:validation:Enum=LoadBalancer;NodePort;Route;None
	Type PublishingStrategyType `json:"type"`
	// NodePort is used to define extra metadata for the NodePort publishing strategy.
	NodePort *NodePortPublishingStrategy `json:"nodePort,omitempty"`
}

// PublishingStrategyType defines publishing strategies for services.
type PublishingStrategyType string

var (
	// LoadBalancer exposes  a service with a LoadBalancer kube service.
	LoadBalancer PublishingStrategyType = "LoadBalancer"
	// NodePort exposes a service with a NodePort kube service.
	NodePort PublishingStrategyType = "NodePort"
	// Route exposes services with a Route + ClusterIP kube service.
	Route PublishingStrategyType = "Route"
	// None disables exposing the service
	None PublishingStrategyType = "None"
)

// ServiceType defines what control plane services can be exposed from the management control plane
type ServiceType string

var (
	APIServer    ServiceType = "APIServer"
	Konnectivity ServiceType = "Konnectivity"
	OAuthServer  ServiceType = "OAuthServer"
	OIDC         ServiceType = "OIDC"
)

// NodePortPublishingStrategy defines the network endpoint that can be used to contact the NodePort service
type NodePortPublishingStrategy struct {
	// Address is the host/ip that the nodePort service is exposed over
	Address string `json:"address"`
	// Port is the nodePort of the service. If <=0 the nodePort is dynamically assigned when the service is created
	Port int32 `json:"port,omitempty"`
}

// DNSSpec specifies the DNS configuration in the cluster
type DNSSpec struct {
	// BaseDomain is the base domain of the cluster.
	BaseDomain string `json:"baseDomain"`

	// PublicZoneID is the Hosted Zone ID where all the DNS records that are publicly accessible to
	// the internet exist.
	// +optional
	PublicZoneID string `json:"publicZoneID,omitempty"`

	// PrivateZoneID is the Hosted Zone ID where all the DNS records that are only available internally
	// to the cluster exist.
	// +optional
	PrivateZoneID string `json:"privateZoneID,omitempty"`
}

type ClusterNetworking struct {
	ServiceCIDR string `json:"serviceCIDR"`
	PodCIDR     string `json:"podCIDR"`
	MachineCIDR string `json:"machineCIDR"`
	// NetworkType specifies the SDN provider used for cluster networking.
	// +kubebuilder:default:="OpenShiftSDN"
	NetworkType NetworkType `json:"networkType"`
}

// NetworkType specifies the SDN provider used for cluster networking.
// +kubebuilder:validation:Enum=OpenShiftSDN;Calico
type NetworkType string

const (
	// OpenShiftSDN specifies OpenshiftSDN as the SDN provider
	OpenShiftSDN NetworkType = "OpenShiftSDN"

	// Calico specifies Calico as the SDN provider
	Calico NetworkType = "Calico"
)

// PlatformType is a specific supported infrastructure provider.
// +kubebuilder:validation:Enum=AWS;None;IBMCloud
type PlatformType string

const (
	// AWSPlatformType represents Amazon Web Services infrastructure.
	AWSPlatform PlatformType = "AWS"

	NonePlatform PlatformType = "None"

	IBMCloudPlatform PlatformType = "IBMCloud"
)

const (
	SecurePortOverrideAnnotation = "hypershift.openshift.io/secureport-override"
	PortierisImageAnnotation     = "hypershift.openshift.io/portieris-image"
	KMSImageAnnotation           = "hypershift.openshift.io/kms-image"
	KMSKPInfoAnnotation          = "hypershift.openshift.io/kms-kp-info"
	KMSKPRegionAnnotation        = "hypershift.openshift.io/kms-kp-region"
)

type PlatformSpec struct {
	// Type is the underlying infrastructure provider for the cluster.
	//
	// +unionDiscriminator
	Type PlatformType `json:"type"`

	// AWS contains AWS-specific settings for the HostedCluster
	// +optional
	AWS *AWSPlatformSpec `json:"aws,omitempty"`
}

type AWSCloudProviderConfig struct {
	// Subnet is the subnet to use for instances
	// +optional
	Subnet *AWSResourceReference `json:"subnet,omitempty"`

	// Zone is the availability zone where the instances are created
	// +optional
	Zone string `json:"zone,omitempty"`

	// VPC specifies the VPC used for the cluster
	VPC string `json:"vpc"`
}

type AWSPlatformSpec struct {
	// Region is the AWS region for the cluster.
	// This is used by CRs that are consumed by OCP Operators.
	// E.g cluster-infrastructure-02-config.yaml and install-config.yaml
	// This is also used by nodePools to fetch the default boot AMI in a given payload.
	Region string `json:"region"`

	// CloudProviderConfig is used to generate the ConfigMap with the cloud config consumed
	// by the Control Plane components.
	// +optional
	CloudProviderConfig *AWSCloudProviderConfig `json:"cloudProviderConfig,omitempty"`

	// ServiceEndpoints list contains custom endpoints which will override default
	// service endpoint of AWS Services.
	// There must be only one ServiceEndpoint for a service.
	// +optional
	ServiceEndpoints []AWSServiceEndpoint `json:"serviceEndpoints,omitempty"`

	Roles []AWSRoleCredentials `json:"roles,omitempty"`

	// KubeCloudControllerCreds is a reference to a secret containing cloud
	// credentials with permissions matching the Kube cloud controller policy.
	// The secret should have exactly one key, `credentials`, whose value is
	// an AWS credentials file.
	KubeCloudControllerCreds corev1.LocalObjectReference `json:"kubeCloudControllerCreds"`

	// NodePoolManagementCreds is a reference to a secret containing cloud
	// credentials with permissions matching the noe pool management policy.
	// The secret should have exactly one key, `credentials`, whose value is
	// an AWS credentials file.
	NodePoolManagementCreds corev1.LocalObjectReference `json:"nodePoolManagementCreds"`
}

type AWSRoleCredentials struct {
	ARN       string `json:"arn"`
	Namespace string `json:"namespace"`
	Name      string `json:"name"`
}

// AWSServiceEndpoint stores the configuration for services to
// override existing defaults of AWS Services.
type AWSServiceEndpoint struct {
	// Name is the name of the AWS service.
	// This must be provided and cannot be empty.
	Name string `json:"name"`

	// URL is fully qualified URI with scheme https, that overrides the default generated
	// endpoint for a client.
	// This must be provided and cannot be empty.
	//
	// +kubebuilder:validation:Pattern=`^https://`
	URL string `json:"url"`
}

type Release struct {
	// Image is the release image pullspec for the control plane
	// +kubebuilder:validation:Required
	// +kubebuilder:validation:Pattern=^(\w+\S+)$
	Image string `json:"image"`
}

// TODO maybe we have profiles for scaling behaviors
type ClusterAutoscaling struct {
	// Maximum number of nodes in all node groups.
	// Cluster autoscaler will not grow the cluster beyond this number.
	// +kubebuilder:validation:Minimum=0
	MaxNodesTotal *int32 `json:"maxNodesTotal,omitempty"`

	// Gives pods graceful termination time before scaling down
	// default: 600 seconds
	// +kubebuilder:validation:Minimum=0
	MaxPodGracePeriod *int32 `json:"maxPodGracePeriod,omitempty"`

	// Maximum time CA waits for node to be provisioned
	// default: 15 minutes
	// +kubebuilder:validation:Pattern=^([0-9]+(\.[0-9]+)?(ns|us|µs|ms|s|m|h))+$
	MaxNodeProvisionTime string `json:"maxNodeProvisionTime,omitempty"`

	// To allow users to schedule "best-effort" pods, which shouldn't trigger
	// Cluster Autoscaler actions, but only run when there are spare resources available,
	// default: -10
	// More info: https://github.com/kubernetes/autoscaler/blob/master/cluster-autoscaler/FAQ.md#how-does-cluster-autoscaler-work-with-pod-priority-and-preemption
	PodPriorityThreshold *int32 `json:"podPriorityThreshold,omitempty"`
}

// EtcdManagementType is a enum specifying the strategy for managing the cluster's etcd instance
// +kubebuilder:validation:Enum=Managed;Unmanaged
type EtcdManagementType string

const (
	Managed   EtcdManagementType = "Managed"
	Unmanaged EtcdManagementType = "Unmanaged"
)

type EtcdSpec struct {
	// ManagementType defines how the etcd cluster is managed. Unmanaged means
	// the etcd cluster is managed by a system outside the hypershift controllers.
	// Managed means the hypershift controllers manage the provisioning of the etcd cluster
	// and the operations around it
	// +unionDiscriminator
	ManagementType EtcdManagementType `json:"managementType"`

	// Managed provides metadata that defines how the hypershift controllers manage the etcd cluster
	// +optional
	Managed *ManagedEtcdSpec `json:"managed,omitempty"`

	// Unmanaged provides metadata that enables the Openshift controllers to connect to the external etcd cluster
	// +optional
	Unmanaged *UnmanagedEtcdSpec `json:"unmanaged,omitempty"`
}

type ManagedEtcdSpec struct {

	//TODO: Ultimately backup policies, etc can be defined here.
}

// UnmanagedEtcdSpec defines metadata that enables the Openshift controllers to connect to the external etcd cluster
type UnmanagedEtcdSpec struct {
	// Endpoint is the full url to connect to the etcd cluster endpoint. An example is
	// https://etcd-client:2379
	// +kubebuilder:validation:Required
	// +kubebuilder:validation:Pattern=`^https://`
	Endpoint string `json:"endpoint"`

	// TLS defines a reference to a TLS secret that can be used for client MTLS authentication with
	// the etcd cluster
	TLS EtcdTLSConfig `json:"tls"`
}

type EtcdTLSConfig struct {
	// ClientSecret refers to a secret for client MTLS authentication with the etcd cluster
	// The CA must be stored at secret key etcd-client-ca.crt.
	// The client cert must be stored at secret key etcd-client.crt.
	// The client key must be stored at secret key etcd-client.key.
	ClientSecret corev1.LocalObjectReference `json:"clientSecret"`
}

const (
	// HostedClusterAvailable indicates whether the HostedCluster has a healthy
	// control plane.
	HostedClusterAvailable ConditionType = "Available"

	// IgnitionEndpointAvailable indicates whether the ignition server for the
	// HostedCluster is available to handle ignition requests.
	IgnitionEndpointAvailable ConditionType = "IgnitionEndpointAvailable"

	// UnmanagedEtcdAvailable indicates whether a user-managed etcd cluster is
	// healthy.
	UnmanagedEtcdAvailable ConditionType = "UnmanagedEtcdAvailable"

<<<<<<< HEAD
	// InvalidHostedClusterConfiguration indicates (if status is true) that the
	// ClusterConfiguration specified for the HostedCluster is not valid.
	InvalidHostedClusterConfiguration ConditionType = "InvalidConfiguration"
=======
	// ValidHostedClusterConfiguration indicates (if status is true) that the
	// ClusterConfiguration specified for the HostedCluster is valid.
	ValidHostedClusterConfiguration ConditionType = "ValidConfiguration"
>>>>>>> f16fcdad
)

const (
	IgnitionServerDeploymentAsExpectedReason    = "IgnitionServerDeploymentAsExpected"
	IgnitionServerDeploymentStatusUnknownReason = "IgnitionServerDeploymentStatusUnknown"
	IgnitionServerDeploymentNotFoundReason      = "IgnitionServerDeploymentNotFound"
	IgnitionServerDeploymentUnavailableReason   = "IgnitionServerDeploymentUnavailable"

	HostedClusterAsExpectedReason          = "HostedClusterAsExpected"
	HostedClusterUnhealthyComponentsReason = "UnhealthyControlPlaneComponents"

	UnmanagedEtcdStatusUnknownReason = "UnmanagedEtcdStatusUnknown"
	UnmanagedEtcdMisconfiguredReason = "UnmanagedEtcdMisconfigured"
	UnmanagedEtcdAsExpected          = "UnmanagedEtcdAsExpected"
)

// HostedClusterStatus defines the observed state of HostedCluster
type HostedClusterStatus struct {
	// Version is the status of the release version applied to the
	// HostedCluster.
	// +optional
	Version *ClusterVersionStatus `json:"version,omitempty"`

	// KubeConfig is a reference to the secret containing the default kubeconfig
	// for the cluster.
	// +optional
	KubeConfig *corev1.LocalObjectReference `json:"kubeconfig,omitempty"`

	// IgnitionEndpoint is the endpoint injected in the ign config userdata.
	// It exposes the config for instances to become kubernetes nodes.
	// +optional
	IgnitionEndpoint string `json:"ignitionEndpoint"`

	Conditions []metav1.Condition `json:"conditions"`
}

// ClusterVersionStatus reports the status of the cluster versioning,
// including any upgrades that are in progress. The current field will
// be set to whichever version the cluster is reconciling to, and the
// conditions array will report whether the update succeeded, is in
// progress, or is failing.
// +k8s:deepcopy-gen=true
type ClusterVersionStatus struct {
	// desired is the version that the cluster is reconciling towards.
	// If the cluster is not yet fully initialized desired will be set
	// with the information available, which may be an image or a tag.
	// +kubebuilder:validation:Required
	// +required
	Desired Release `json:"desired"`

	// history contains a list of the most recent versions applied to the cluster.
	// This value may be empty during cluster startup, and then will be updated
	// when a new update is being applied. The newest update is first in the
	// list and it is ordered by recency. Updates in the history have state
	// Completed if the rollout completed - if an update was failing or halfway
	// applied the state will be Partial. Only a limited amount of update history
	// is preserved.
	// +optional
	History []configv1.UpdateHistory `json:"history,omitempty"`

	// observedGeneration reports which version of the spec is being synced.
	// If this value is not equal to metadata.generation, then the desired
	// and conditions fields may represent a previous version.
	// +kubebuilder:validation:Required
	// +required
	ObservedGeneration int64 `json:"observedGeneration"`
}

// ClusterConfiguration contains global configuration for a HostedCluster.
type ClusterConfiguration struct {
	// SecretRefs holds references to secrets used in configuration entries
	// so that they can be properly synced by the hypershift operator.
	// +kubebuilder:validation:Optional
	// +optional
	SecretRefs []corev1.LocalObjectReference `json:"secretRefs,omitempty"`

	// ConfigMapRefs holds references to configmaps used in configuration entries
	// so that they can be properly synced by the hypershift operator.
	// +kubebuilder:validation:Optional
	// +optional
	ConfigMapRefs []corev1.LocalObjectReference `json:"configMapRefs,omitempty"`

	// Items embeds the configuration resource
	// +kubebuilder:pruning:PreserveUnknownFields
	// +kubebuilder:validation:Optional
	// +optional
	Items []runtime.RawExtension `json:"items,omitempty"`
}

// +kubebuilder:object:root=true
// +kubebuilder:resource:path=hostedclusters,shortName=hc;hcs,scope=Namespaced
// +kubebuilder:storageversion
// +kubebuilder:subresource:status
// +kubebuilder:printcolumn:name="Version",type="string",JSONPath=".status.version.history[?(@.state==\"Completed\")].version",description="Version"
// +kubebuilder:printcolumn:name="KubeConfig",type="string",JSONPath=".status.kubeconfig.name",description="KubeConfig Secret"
// +kubebuilder:printcolumn:name="Progress",type="string",JSONPath=".status.version.history[?(@.state!=\"\")].state",description="Progress"
// +kubebuilder:printcolumn:name="Available",type="string",JSONPath=".status.conditions[?(@.type==\"Available\")].status",description="Available"
// +kubebuilder:printcolumn:name="Reason",type="string",JSONPath=".status.conditions[?(@.type==\"Available\")].reason",description="Reason"
// HostedCluster is the Schema for the hostedclusters API
type HostedCluster struct {
	metav1.TypeMeta   `json:",inline"`
	metav1.ObjectMeta `json:"metadata,omitempty"`

	Spec   HostedClusterSpec   `json:"spec,omitempty"`
	Status HostedClusterStatus `json:"status,omitempty"`
}

// +kubebuilder:object:root=true
// HostedClusterList contains a list of HostedCluster
type HostedClusterList struct {
	metav1.TypeMeta `json:",inline"`
	metav1.ListMeta `json:"metadata,omitempty"`
	Items           []HostedCluster `json:"items"`
}<|MERGE_RESOLUTION|>--- conflicted
+++ resolved
@@ -89,11 +89,7 @@
 	// https://docs.openshift.com/container-platform/4.7/rest_api/config_apis/config-apis-index.html
 	// +kubebuilder:validation:Optional
 	// +optional
-<<<<<<< HEAD
-	Configuration ClusterConfiguration `json:"configuration,omitempty"`
-=======
 	Configuration *ClusterConfiguration `json:"configuration,omitempty"`
->>>>>>> f16fcdad
 }
 
 // ServicePublishingStrategyMapping defines the service being published and  metadata about the publishing strategy.
@@ -377,15 +373,9 @@
 	// healthy.
 	UnmanagedEtcdAvailable ConditionType = "UnmanagedEtcdAvailable"
 
-<<<<<<< HEAD
-	// InvalidHostedClusterConfiguration indicates (if status is true) that the
-	// ClusterConfiguration specified for the HostedCluster is not valid.
-	InvalidHostedClusterConfiguration ConditionType = "InvalidConfiguration"
-=======
 	// ValidHostedClusterConfiguration indicates (if status is true) that the
 	// ClusterConfiguration specified for the HostedCluster is valid.
 	ValidHostedClusterConfiguration ConditionType = "ValidConfiguration"
->>>>>>> f16fcdad
 )
 
 const (
