--- conflicted
+++ resolved
@@ -154,11 +154,6 @@
 	MachineCIDR string `json:"machineCIDR"`
 	// NetworkType specifies the SDN provider used for cluster networking.
 	// +kubebuilder:default:="OpenShiftSDN"
-<<<<<<< HEAD
-	// +unionDiscriminator
-	// +required
-=======
->>>>>>> 84ada8d0
 	NetworkType NetworkType `json:"networkType"`
 }
 
