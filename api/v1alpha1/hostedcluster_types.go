--- conflicted
+++ resolved
@@ -27,11 +27,6 @@
 	PullSecret corev1.LocalObjectReference `json:"pullSecret"`
 
 	// AuditWebhook contains metadata for configuring an audit webhook
-<<<<<<< HEAD
-	// endpoint for a cluster to process cluster audit events
-	// +optional
-	AuditWebhook corev1.LocalObjectReference `json:"auditWebhook,omitempty"`
-=======
 	// endpoint for a cluster to process cluster audit events. It references
 	// a secret that contains the webhook information for the audit webhook endpoint.
 	// It is a secret because if the endpoint has MTLS the kubeconfig will contain client
@@ -39,7 +34,6 @@
 	// in the secret with a secret key name that corresponds to the constant AuditWebhookKubeconfigKey.
 	// +optional
 	AuditWebhook *corev1.LocalObjectReference `json:"auditWebhook,omitempty"`
->>>>>>> 678e6f1b
 
 	// SigningKey is a reference to a Secret containing a single key "key"
 	// +optional
