package cluster

import (
	"context"
	"encoding/json"
	"fmt"
	"io/ioutil"
	"os"
	"os/signal"
	"syscall"

	"github.com/spf13/cobra"
	utilrand "k8s.io/apimachinery/pkg/util/rand"
	"sigs.k8s.io/controller-runtime/pkg/controller/controllerutil"

	hyperapi "github.com/openshift/hypershift/api"
	apifixtures "github.com/openshift/hypershift/api/fixtures"
	awsinfra "github.com/openshift/hypershift/cmd/infra/aws"
	"github.com/openshift/hypershift/version"

	cr "sigs.k8s.io/controller-runtime"
	crclient "sigs.k8s.io/controller-runtime/pkg/client"
)

// NoopReconcile is just a default mutation function that does nothing.
var NoopReconcile controllerutil.MutateFn = func() error { return nil }

type Options struct {
<<<<<<< HEAD
	Namespace                              string
	Name                                   string
	ReleaseImage                           string
	PullSecretFile                         string
	AWSCredentialsFile                     string
	SSHKeyFile                             string
	NodePoolReplicas                       int
	Render                                 bool
	InfraID                                string
	InfrastructureJSON                     string
	WorkerInstanceProfile                  string
	InstanceType                           string
	Region                                 string
	ControlPlaneServiceTypeNodePortAddress string
	ControlPlaneServiceType                string
	ServiceCIDR                            string
	PodCIDR                                string
	APIServerAdvertisedAddress             string
	APIServerSecurePort                    uint
=======
	Namespace          string
	Name               string
	ReleaseImage       string
	PullSecretFile     string
	AWSCredentialsFile string
	SSHKeyFile         string
	NodePoolReplicas   int
	Render             bool
	InfraID            string
	InfrastructureJSON string
	IAMJSON            string
	InstanceType       string
	Region             string
>>>>>>> eb3959ec
}

func NewCreateCommand() *cobra.Command {
	cmd := &cobra.Command{
		Use:   "cluster",
		Short: "Creates basic functional HostedCluster resources",
	}

	var releaseImage string
	defaultVersion, err := version.LookupDefaultOCPVersion()
	if err != nil {
		fmt.Println("WARN: Unable to lookup default OCP version with error:", err)
		fmt.Println("WARN: The 'release-image' flag is required in this case.")
		releaseImage = ""
	} else {
		releaseImage = defaultVersion.PullSpec
	}

	opts := Options{
<<<<<<< HEAD
		Namespace:                              "clusters",
		Name:                                   "example",
		ReleaseImage:                           releaseImage,
		PullSecretFile:                         "",
		AWSCredentialsFile:                     "",
		SSHKeyFile:                             "",
		NodePoolReplicas:                       2,
		Render:                                 false,
		InfrastructureJSON:                     "",
		WorkerInstanceProfile:                  "",
		Region:                                 "us-east-1",
		InfraID:                                "",
		InstanceType:                           "m4.large",
		ControlPlaneServiceType:                "",
		ControlPlaneServiceTypeNodePortAddress: "",
		APIServerAdvertisedAddress:             "172.20.0.1",
		ServiceCIDR:                            "172.31.0.0/16",
		PodCIDR:                                "10.132.0.0/14",
		APIServerSecurePort:                    6443,
=======
		Namespace:          "clusters",
		Name:               "example",
		ReleaseImage:       releaseImage,
		PullSecretFile:     "",
		AWSCredentialsFile: "",
		SSHKeyFile:         "",
		NodePoolReplicas:   2,
		Render:             false,
		InfrastructureJSON: "",
		Region:             "us-east-1",
		InfraID:            "",
		InstanceType:       "m4.large",
>>>>>>> eb3959ec
	}

	cmd.Flags().StringVar(&opts.Namespace, "namespace", opts.Namespace, "A namespace to contain the generated resources")
	cmd.Flags().StringVar(&opts.Name, "name", opts.Name, "A name for the cluster")
	cmd.Flags().StringVar(&opts.ReleaseImage, "release-image", opts.ReleaseImage, "The OCP release image for the cluster")
	cmd.Flags().StringVar(&opts.PullSecretFile, "pull-secret", opts.PullSecretFile, "Path to a pull secret (required)")
	cmd.Flags().StringVar(&opts.AWSCredentialsFile, "aws-creds", opts.AWSCredentialsFile, "Path to an AWS credentials file (required)")
	cmd.Flags().StringVar(&opts.SSHKeyFile, "ssh-key", opts.SSHKeyFile, "Path to an SSH key file")
	cmd.Flags().IntVar(&opts.NodePoolReplicas, "node-pool-replicas", opts.NodePoolReplicas, "If >0, create a default NodePool with this many replicas")
	cmd.Flags().BoolVar(&opts.Render, "render", opts.Render, "Render output as YAML to stdout instead of applying")
	cmd.Flags().StringVar(&opts.InfrastructureJSON, "infra-json", opts.InfrastructureJSON, "Path to file containing infrastructure information for the cluster. If not specified, infrastructure will be created")
	cmd.Flags().StringVar(&opts.IAMJSON, "iam-json", opts.IAMJSON, "Path to file containing IAM information for the cluster. If not specified, IAM will be created")
	cmd.Flags().StringVar(&opts.Region, "region", opts.Region, "Region to use for AWS infrastructure.")
	cmd.Flags().StringVar(&opts.InfraID, "infra-id", opts.InfraID, "Infrastructure ID to use for AWS resources.")
	cmd.Flags().StringVar(&opts.InstanceType, "instance-type", opts.InstanceType, "Instance type for AWS instances.")
	cmd.Flags().StringVar(&opts.ControlPlaneServiceTypeNodePortAddress, "controlplane-servicetype-nodeport-address", opts.ControlPlaneServiceTypeNodePortAddress, "Address that will expose node port traffic of the controller cluster.")
	cmd.Flags().StringVar(&opts.ControlPlaneServiceType, "controlplane-servicetype", opts.ControlPlaneServiceType, "Strategy used for exposing control plane services. Currently supports NodePort for nodePorts otherwise defaults to using LoadBalancer services.")
	cmd.Flags().StringVar(&opts.APIServerAdvertisedAddress, "apiserver-advertised-address", opts.APIServerAdvertisedAddress, "Advertised Address for kube api server.")
	cmd.Flags().UintVar(&opts.APIServerSecurePort, "apiserver-secure-port", opts.APIServerSecurePort, "Secure port for API Server.")
	cmd.Flags().StringVar(&opts.PodCIDR, "pod-cidr", opts.PodCIDR, "Pod CIDR for user cluster.")
	cmd.Flags().StringVar(&opts.ServiceCIDR, "service-cidr", opts.ServiceCIDR, "Service CIDR for user cluster.")

	cmd.MarkFlagRequired("pull-secret")
	cmd.MarkFlagRequired("aws-creds")

	cmd.RunE = func(cmd *cobra.Command, args []string) error {
		ctx, cancel := context.WithCancel(context.Background())
		sigs := make(chan os.Signal, 1)
		signal.Notify(sigs, syscall.SIGINT)
		go func() {
			<-sigs
			cancel()
		}()
		return CreateCluster(ctx, opts)
	}

	return cmd
}

func CreateCluster(ctx context.Context, opts Options) error {
	pullSecret, err := ioutil.ReadFile(opts.PullSecretFile)
	if err != nil {
		return fmt.Errorf("failed to read pull secret file: %w", err)
	}
	awsCredentials, err := ioutil.ReadFile(opts.AWSCredentialsFile)
	if err != nil {
		return fmt.Errorf("failed to read aws credentials: %w", err)
	}
	var sshKey []byte
	if len(opts.SSHKeyFile) > 0 {
		key, err := ioutil.ReadFile(opts.SSHKeyFile)
		if err != nil {
			return fmt.Errorf("failed to read ssh key file: %w", err)
		}
		sshKey = key
	}
	if len(opts.ReleaseImage) == 0 {
		return fmt.Errorf("release-image flag is required if default can not be fetched")
	}
	var infra *awsinfra.CreateInfraOutput
	if len(opts.InfrastructureJSON) > 0 {
		rawInfra, err := ioutil.ReadFile(opts.InfrastructureJSON)
		if err != nil {
			return fmt.Errorf("failed to read infra json file: %w", err)
		}
		infra = &awsinfra.CreateInfraOutput{}
		if err = json.Unmarshal(rawInfra, infra); err != nil {
			return fmt.Errorf("failed to load infra json: %w", err)
		}
	}
	if infra == nil {
		infraID := opts.InfraID
		if len(infraID) == 0 {
			infraID = fmt.Sprintf("%s-%s", opts.Name, utilrand.String(5))
		}
		opt := awsinfra.CreateInfraOptions{
			Region:             opts.Region,
			InfraID:            infraID,
			AWSCredentialsFile: opts.AWSCredentialsFile,
		}
		infra, err = opt.CreateInfra()
		if err != nil {
			return fmt.Errorf("failed to create infra: %w", err)
		}
	}

	var iamInfo *awsinfra.CreateIAMOutput
	if len(opts.IAMJSON) > 0 {
		rawIAM, err := ioutil.ReadFile(opts.IAMJSON)
		if err != nil {
			return fmt.Errorf("failed to read iam json file: %w", err)
		}
		iamInfo = &awsinfra.CreateIAMOutput{}
		if err = json.Unmarshal(rawIAM, iamInfo); err != nil {
			return fmt.Errorf("failed to load infra json: %w", err)
		}
	} else {
		opt := awsinfra.CreateIAMOptions{
			Region:             opts.Region,
			AWSCredentialsFile: opts.AWSCredentialsFile,
			InfraID:            infra.InfraID,
		}
		iamInfo, err = opt.CreateIAM()
		if err != nil {
			return fmt.Errorf("failed to create iam: %w", err)
		}
	}

	exampleObjects := apifixtures.ExampleOptions{
		Namespace:                              opts.Namespace,
		Name:                                   opts.Name,
		ReleaseImage:                           opts.ReleaseImage,
		PullSecret:                             pullSecret,
		AWSCredentials:                         awsCredentials,
		SSHKey:                                 sshKey,
		NodePoolReplicas:                       opts.NodePoolReplicas,
		InfraID:                                infra.InfraID,
		ComputeCIDR:                            infra.ComputeCIDR,
		PodCIDR:                                opts.PodCIDR,
		ServiceCIDR:                            opts.ServiceCIDR,
		ControlPlaneServiceTypeNodePortAddress: opts.ControlPlaneServiceTypeNodePortAddress,
		ControlPlaneServiceType:                opts.ControlPlaneServiceType,
		APIServerSecurePort:                    opts.APIServerSecurePort,
		APIServerAdvertisedAddress:             opts.APIServerAdvertisedAddress,
		AWS: apifixtures.ExampleAWSOptions{
			Region:          infra.Region,
			Zone:            infra.Zone,
			VPCID:           infra.VPCID,
			SubnetID:        infra.PrivateSubnetID,
			SecurityGroupID: infra.SecurityGroupID,
			InstanceProfile: iamInfo.ProfileName,
			InstanceType:    opts.InstanceType,
		},
	}.Resources().AsObjects()

	switch {
	case opts.Render:
		for _, object := range exampleObjects {
			err := hyperapi.YamlSerializer.Encode(object, os.Stdout)
			if err != nil {
				return fmt.Errorf("failed to encode objects: %w", err)
			}
			fmt.Println("---")
		}
	default:
		client, err := crclient.New(cr.GetConfigOrDie(), crclient.Options{Scheme: hyperapi.Scheme})
		if err != nil {
			return fmt.Errorf("failed to create kube client: %w", err)
		}
		for _, object := range exampleObjects {
			key := crclient.ObjectKeyFromObject(object)
			_, err = controllerutil.CreateOrUpdate(ctx, client, object, NoopReconcile)
			if err != nil {
				return fmt.Errorf("failed to create object %q: %w", key, err)
			}
			log.Info("applied resource", "namespace", key.Namespace, "name", key.Name)
		}
		return nil
	}

	return nil
}<|MERGE_RESOLUTION|>--- conflicted
+++ resolved
@@ -26,27 +26,6 @@
 var NoopReconcile controllerutil.MutateFn = func() error { return nil }
 
 type Options struct {
-<<<<<<< HEAD
-	Namespace                              string
-	Name                                   string
-	ReleaseImage                           string
-	PullSecretFile                         string
-	AWSCredentialsFile                     string
-	SSHKeyFile                             string
-	NodePoolReplicas                       int
-	Render                                 bool
-	InfraID                                string
-	InfrastructureJSON                     string
-	WorkerInstanceProfile                  string
-	InstanceType                           string
-	Region                                 string
-	ControlPlaneServiceTypeNodePortAddress string
-	ControlPlaneServiceType                string
-	ServiceCIDR                            string
-	PodCIDR                                string
-	APIServerAdvertisedAddress             string
-	APIServerSecurePort                    uint
-=======
 	Namespace          string
 	Name               string
 	ReleaseImage       string
@@ -60,7 +39,12 @@
 	IAMJSON            string
 	InstanceType       string
 	Region             string
->>>>>>> eb3959ec
+ControlPlaneServiceTypeNodePortAddress string
+ControlPlaneServiceType                string
+ServiceCIDR                            string
+PodCIDR                                string
+APIServerAdvertisedAddress             string
+APIServerSecurePort                    uint
 }
 
 func NewCreateCommand() *cobra.Command {
@@ -80,27 +64,6 @@
 	}
 
 	opts := Options{
-<<<<<<< HEAD
-		Namespace:                              "clusters",
-		Name:                                   "example",
-		ReleaseImage:                           releaseImage,
-		PullSecretFile:                         "",
-		AWSCredentialsFile:                     "",
-		SSHKeyFile:                             "",
-		NodePoolReplicas:                       2,
-		Render:                                 false,
-		InfrastructureJSON:                     "",
-		WorkerInstanceProfile:                  "",
-		Region:                                 "us-east-1",
-		InfraID:                                "",
-		InstanceType:                           "m4.large",
-		ControlPlaneServiceType:                "",
-		ControlPlaneServiceTypeNodePortAddress: "",
-		APIServerAdvertisedAddress:             "172.20.0.1",
-		ServiceCIDR:                            "172.31.0.0/16",
-		PodCIDR:                                "10.132.0.0/14",
-		APIServerSecurePort:                    6443,
-=======
 		Namespace:          "clusters",
 		Name:               "example",
 		ReleaseImage:       releaseImage,
@@ -113,7 +76,12 @@
 		Region:             "us-east-1",
 		InfraID:            "",
 		InstanceType:       "m4.large",
->>>>>>> eb3959ec
+ControlPlaneServiceType:                "",
+ControlPlaneServiceTypeNodePortAddress: "",
+APIServerAdvertisedAddress:             "172.20.0.1",
+ServiceCIDR:                            "172.31.0.0/16",
+PodCIDR:                                "10.132.0.0/14",
+APIServerSecurePort:                    6443,
 	}
 
 	cmd.Flags().StringVar(&opts.Namespace, "namespace", opts.Namespace, "A namespace to contain the generated resources")
