--- conflicted
+++ resolved
@@ -62,25 +62,6 @@
 	}
 
 	opts := Options{
-<<<<<<< HEAD
-		Namespace:                  "clusters",
-		Name:                       "example",
-		ReleaseImage:               releaseImage,
-		PullSecretFile:             "",
-		AWSCredentialsFile:         "",
-		SSHKeyFile:                 filepath.Join(os.Getenv("HOME"), ".ssh", "id_rsa.pub"),
-		NodePoolReplicas:           2,
-		Render:                     false,
-		InfrastructureJSON:         "",
-		WorkerInstanceProfile:      "hypershift-worker-profile",
-		Region:                     "us-east-1",
-		InfraID:                    "",
-		InstanceType:               "m4.large",
-		APIServerAdvertisedAddress: "172.20.0.1",
-		ServiceCIDR:                "172.31.0.0/16",
-		PodCIDR:                    "10.132.0.0/14",
-		APIServerSecurePort:        6443,
-=======
 		Namespace:             "clusters",
 		Name:                  "example",
 		ReleaseImage:          releaseImage,
@@ -94,7 +75,10 @@
 		Region:                "us-east-1",
 		InfraID:               "",
 		InstanceType:          "m4.large",
->>>>>>> 32ce1daf
+APIServerAdvertisedAddress: "172.20.0.1",
+ServiceCIDR:                "172.31.0.0/16",
+PodCIDR:                    "10.132.0.0/14",
+APIServerSecurePort:        6443,
 	}
 
 	cmd.Flags().StringVar(&opts.Namespace, "namespace", opts.Namespace, "A namespace to contain the generated resources")
@@ -173,46 +157,9 @@
 			InfraID:            infraID,
 			AWSCredentialsFile: opts.AWSCredentialsFile,
 		}
-<<<<<<< HEAD
-
-		exampleObjects := apifixtures.ExampleOptions{
-			Namespace:                  opts.Namespace,
-			Name:                       opts.Name,
-			ReleaseImage:               opts.ReleaseImage,
-			PullSecret:                 pullSecret,
-			AWSCredentials:             awsCredentials,
-			SSHKey:                     sshKey,
-			NodePoolReplicas:           opts.NodePoolReplicas,
-			InfraID:                    infra.InfraID,
-			ComputeCIDR:                infra.ComputeCIDR,
-			PodCIDR:                    opts.PodCIDR,
-			ServiceCIDR:                opts.ServiceCIDR,
-			APIServerSecurePort:        opts.APIServerSecurePort,
-			APIServerAdvertisedAddress: opts.APIServerAdvertisedAddress,
-			AWS: apifixtures.ExampleAWSOptions{
-				Region:          infra.Region,
-				Zone:            infra.Zone,
-				VPCID:           infra.VPCID,
-				SubnetID:        infra.PrivateSubnetID,
-				SecurityGroupID: infra.SecurityGroupID,
-				InstanceProfile: opts.WorkerInstanceProfile,
-				InstanceType:    opts.InstanceType,
-			},
-		}.Resources().AsObjects()
-
-		switch {
-		case opts.Render:
-			render(exampleObjects)
-		default:
-			err := apply(context.TODO(), exampleObjects)
-			if err != nil {
-				panic(err)
-			}
-=======
 		infra, err = opt.CreateInfra()
 		if err != nil {
 			return fmt.Errorf("failed to create infra: %w", err)
->>>>>>> 32ce1daf
 		}
 	}
 
@@ -240,6 +187,10 @@
 		NodePoolReplicas: opts.NodePoolReplicas,
 		InfraID:          infra.InfraID,
 		ComputeCIDR:      infra.ComputeCIDR,
+PodCIDR:                    opts.PodCIDR,
+ServiceCIDR:                opts.ServiceCIDR,
+APIServerSecurePort:        opts.APIServerSecurePort,
+APIServerAdvertisedAddress: opts.APIServerAdvertisedAddress,
 		AWS: apifixtures.ExampleAWSOptions{
 			Region:          infra.Region,
 			Zone:            infra.Zone,
