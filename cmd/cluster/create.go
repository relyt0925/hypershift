--- conflicted
+++ resolved
@@ -23,7 +23,6 @@
 )
 
 type Options struct {
-<<<<<<< HEAD
 	Namespace                              string
 	Name                                   string
 	ReleaseImage                           string
@@ -39,25 +38,10 @@
 	Region                                 string
 	ControlPlaneServiceTypeNodePortAddress string
 	ControlPlaneServiceType                string
-=======
-	Namespace                  string
-	Name                       string
-	ReleaseImage               string
-	PullSecretFile             string
-	AWSCredentialsFile         string
-	SSHKeyFile                 string
-	NodePoolReplicas           int
-	Render                     bool
-	InfraID                    string
-	InfrastructureJSON         string
-	WorkerInstanceProfile      string
-	InstanceType               string
-	Region                     string
-	ServiceCIDR                string
-	PodCIDR                    string
-	APIServerAdvertisedAddress string
-	APIServerSecurePort        uint
->>>>>>> c55cf880
+	ServiceCIDR                            string
+	PodCIDR                                string
+	APIServerAdvertisedAddress             string
+	APIServerSecurePort                    uint
 }
 
 func NewCreateCommand() *cobra.Command {
@@ -77,23 +61,6 @@
 	}
 
 	opts := Options{
-<<<<<<< HEAD
-		Namespace:                              "clusters",
-		Name:                                   "example",
-		ReleaseImage:                           releaseImage,
-		PullSecretFile:                         "",
-		AWSCredentialsFile:                     "",
-		SSHKeyFile:                             filepath.Join(os.Getenv("HOME"), ".ssh", "id_rsa.pub"),
-		NodePoolReplicas:                       2,
-		Render:                                 false,
-		InfrastructureJSON:                     "",
-		WorkerInstanceProfile:                  "hypershift-worker-profile",
-		Region:                                 "us-east-1",
-		InfraID:                                "",
-		InstanceType:                           "m4.large",
-		ControlPlaneServiceType:                "",
-		ControlPlaneServiceTypeNodePortAddress: "",
-=======
 		Namespace:                  "clusters",
 		Name:                       "example",
 		ReleaseImage:               releaseImage,
@@ -111,7 +78,6 @@
 		ServiceCIDR:                "172.31.0.0/16",
 		PodCIDR:                    "10.132.0.0/14",
 		APIServerSecurePort:        6443,
->>>>>>> c55cf880
 	}
 
 	cmd.Flags().StringVar(&opts.Namespace, "namespace", opts.Namespace, "A namespace to contain the generated resources")
@@ -127,15 +93,10 @@
 	cmd.Flags().StringVar(&opts.Region, "region", opts.Region, "Region to use for AWS infrastructure.")
 	cmd.Flags().StringVar(&opts.InfraID, "infra-id", opts.InfraID, "Infrastructure ID to use for AWS resources.")
 	cmd.Flags().StringVar(&opts.InstanceType, "instance-type", opts.InstanceType, "Instance type for AWS instances.")
-<<<<<<< HEAD
-	cmd.Flags().StringVar(&opts.ControlPlaneServiceTypeNodePortAddress, "controlplane-servicetype-nodeport-address", opts.ControlPlaneServiceTypeNodePortAddress, "Address that will expose node port traffic of the controller cluster.")
-	cmd.Flags().StringVar(&opts.ControlPlaneServiceType, "controlplane-servicetype", opts.ControlPlaneServiceType, "Strategy used for exposing control plane services. Currently supports NodePort for nodePorts otherwise defaults to using LoadBalancer services.")
-=======
 	cmd.Flags().StringVar(&opts.APIServerAdvertisedAddress, "apiserver-advertised-address", opts.APIServerAdvertisedAddress, "Advertised Address for kube api server.")
 	cmd.Flags().UintVar(&opts.APIServerSecurePort, "apiserver-secure-port", opts.APIServerSecurePort, "Secure port for API Server.")
 	cmd.Flags().StringVar(&opts.PodCIDR, "pod-cidr", opts.PodCIDR, "Pod CIDR for user cluster.")
 	cmd.Flags().StringVar(&opts.ServiceCIDR, "service-cidr", opts.ServiceCIDR, "Service CIDR for user cluster.")
->>>>>>> c55cf880
 
 	cmd.MarkFlagRequired("pull-secret")
 	cmd.MarkFlagRequired("aws-creds")
@@ -184,19 +145,6 @@
 		}
 
 		exampleObjects := apifixtures.ExampleOptions{
-<<<<<<< HEAD
-			Namespace:                              opts.Namespace,
-			Name:                                   opts.Name,
-			ReleaseImage:                           opts.ReleaseImage,
-			PullSecret:                             pullSecret,
-			AWSCredentials:                         awsCredentials,
-			SSHKey:                                 sshKey,
-			NodePoolReplicas:                       opts.NodePoolReplicas,
-			InfraID:                                infra.InfraID,
-			ComputeCIDR:                            infra.ComputeCIDR,
-			ControlPlaneServiceTypeNodePortAddress: opts.ControlPlaneServiceTypeNodePortAddress,
-			ControlPlaneServiceType:                opts.ControlPlaneServiceType,
-=======
 			Namespace:                  opts.Namespace,
 			Name:                       opts.Name,
 			ReleaseImage:               opts.ReleaseImage,
@@ -210,7 +158,6 @@
 			ServiceCIDR:                opts.ServiceCIDR,
 			ApiserverSecurePort:        opts.APIServerSecurePort,
 			ApiserverAdvertisedAddress: opts.APIServerAdvertisedAddress,
->>>>>>> c55cf880
 			AWS: apifixtures.ExampleAWSOptions{
 				Region:          infra.Region,
 				Zone:            infra.Zone,
