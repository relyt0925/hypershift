package cluster

import (
	"context"
	"encoding/json"
	"fmt"
	"io/ioutil"
	"os"
	"os/signal"
	"syscall"

	"github.com/spf13/cobra"
	utilrand "k8s.io/apimachinery/pkg/util/rand"
	"sigs.k8s.io/controller-runtime/pkg/controller/controllerutil"

	hyperapi "github.com/openshift/hypershift/api"
	apifixtures "github.com/openshift/hypershift/api/fixtures"
	awsinfra "github.com/openshift/hypershift/cmd/infra/aws"
	"github.com/openshift/hypershift/version"

	cr "sigs.k8s.io/controller-runtime"
	crclient "sigs.k8s.io/controller-runtime/pkg/client"
)

// NoopReconcile is just a default mutation function that does nothing.
var NoopReconcile controllerutil.MutateFn = func() error { return nil }

type Options struct {
	Namespace                              string
	Name                                   string
	ReleaseImage                           string
	PullSecretFile                         string
	AWSCredentialsFile                     string
	SSHKeyFile                             string
	NodePoolReplicas                       int
	Render                                 bool
	InfraID                                string
	InfrastructureJSON                     string
	WorkerInstanceProfile                  string
	InstanceType                           string
	Region                                 string
	ControlPlaneServiceTypeNodePortAddress string
	ControlPlaneServiceType                string
}

func NewCreateCommand() *cobra.Command {
	cmd := &cobra.Command{
		Use:   "cluster",
		Short: "Creates basic functional HostedCluster resources",
	}

	var releaseImage string
	defaultVersion, err := version.LookupDefaultOCPVersion()
	if err != nil {
		fmt.Println("WARN: Unable to lookup default OCP version with error:", err)
		fmt.Println("WARN: The 'release-image' flag is required in this case.")
		releaseImage = ""
	} else {
		releaseImage = defaultVersion.PullSpec
	}

	opts := Options{
<<<<<<< HEAD
		Namespace:                              "clusters",
		Name:                                   "example",
		ReleaseImage:                           releaseImage,
		PullSecretFile:                         "",
		AWSCredentialsFile:                     "",
		SSHKeyFile:                             "",
		NodePoolReplicas:                       2,
		Render:                                 false,
		InfrastructureJSON:                     "",
		WorkerInstanceProfile:                  "hypershift-worker-profile",
		Region:                                 "us-east-1",
		InfraID:                                "",
		InstanceType:                           "m4.large",
		ControlPlaneServiceType:                "",
		ControlPlaneServiceTypeNodePortAddress: "",
=======
		Namespace:             "clusters",
		Name:                  "example",
		ReleaseImage:          releaseImage,
		PullSecretFile:        "",
		AWSCredentialsFile:    "",
		SSHKeyFile:            "",
		NodePoolReplicas:      2,
		Render:                false,
		InfrastructureJSON:    "",
		WorkerInstanceProfile: "",
		Region:                "us-east-1",
		InfraID:               "",
		InstanceType:          "m4.large",
>>>>>>> 32ce1daf
	}

	cmd.Flags().StringVar(&opts.Namespace, "namespace", opts.Namespace, "A namespace to contain the generated resources")
	cmd.Flags().StringVar(&opts.Name, "name", opts.Name, "A name for the cluster")
	cmd.Flags().StringVar(&opts.ReleaseImage, "release-image", opts.ReleaseImage, "The OCP release image for the cluster")
	cmd.Flags().StringVar(&opts.PullSecretFile, "pull-secret", opts.PullSecretFile, "Path to a pull secret (required)")
	cmd.Flags().StringVar(&opts.AWSCredentialsFile, "aws-creds", opts.AWSCredentialsFile, "Path to an AWS credentials file (required)")
	cmd.Flags().StringVar(&opts.SSHKeyFile, "ssh-key", opts.SSHKeyFile, "Path to an SSH key file")
	cmd.Flags().IntVar(&opts.NodePoolReplicas, "node-pool-replicas", opts.NodePoolReplicas, "If >0, create a default NodePool with this many replicas")
	cmd.Flags().BoolVar(&opts.Render, "render", opts.Render, "Render output as YAML to stdout instead of applying")
	cmd.Flags().StringVar(&opts.InfrastructureJSON, "infra-json", opts.InfrastructureJSON, "Path to file containing infrastructure information for the cluster. If not specified, infrastructure will be created")
	cmd.Flags().StringVar(&opts.WorkerInstanceProfile, "instance-profile", opts.WorkerInstanceProfile, "Name of the AWS instance profile to use for workers.")
	cmd.Flags().StringVar(&opts.Region, "region", opts.Region, "Region to use for AWS infrastructure.")
	cmd.Flags().StringVar(&opts.InfraID, "infra-id", opts.InfraID, "Infrastructure ID to use for AWS resources.")
	cmd.Flags().StringVar(&opts.InstanceType, "instance-type", opts.InstanceType, "Instance type for AWS instances.")
	cmd.Flags().StringVar(&opts.ControlPlaneServiceTypeNodePortAddress, "controlplane-servicetype-nodeport-address", opts.ControlPlaneServiceTypeNodePortAddress, "Address that will expose node port traffic of the controller cluster.")
	cmd.Flags().StringVar(&opts.ControlPlaneServiceType, "controlplane-servicetype", opts.ControlPlaneServiceType, "Strategy used for exposing control plane services. Currently supports NodePort for nodePorts otherwise defaults to using LoadBalancer services.")

	cmd.MarkFlagRequired("pull-secret")
	cmd.MarkFlagRequired("aws-creds")

	cmd.RunE = func(cmd *cobra.Command, args []string) error {
		ctx, cancel := context.WithCancel(context.Background())
		sigs := make(chan os.Signal, 1)
		signal.Notify(sigs, syscall.SIGINT)
		go func() {
			<-sigs
			cancel()
		}()
		return CreateCluster(ctx, opts)
	}

	return cmd
}

func CreateCluster(ctx context.Context, opts Options) error {
	pullSecret, err := ioutil.ReadFile(opts.PullSecretFile)
	if err != nil {
		return fmt.Errorf("failed to read pull secret file: %w", err)
	}
	awsCredentials, err := ioutil.ReadFile(opts.AWSCredentialsFile)
	if err != nil {
		return fmt.Errorf("failed to read aws credentials: %w", err)
	}
	var sshKey []byte
	if len(opts.SSHKeyFile) > 0 {
		key, err := ioutil.ReadFile(opts.SSHKeyFile)
		if err != nil {
			return fmt.Errorf("failed to read ssh key file: %w", err)
		}
		sshKey = key
	}
	if len(opts.ReleaseImage) == 0 {
		return fmt.Errorf("release-image flag is required if default can not be fetched")
	}
	var infra *awsinfra.CreateInfraOutput
	if len(opts.InfrastructureJSON) > 0 {
		rawInfra, err := ioutil.ReadFile(opts.InfrastructureJSON)
		if err != nil {
			return fmt.Errorf("failed to read infra json file: %w", err)
		}
		infra = &awsinfra.CreateInfraOutput{}
		if err = json.Unmarshal(rawInfra, infra); err != nil {
			return fmt.Errorf("failed to load infra json: %w", err)
		}
	}
	if infra == nil {
		infraID := opts.InfraID
		if len(infraID) == 0 {
			infraID = fmt.Sprintf("%s-%s", opts.Name, utilrand.String(5))
		}
		opt := awsinfra.CreateInfraOptions{
			Region:             opts.Region,
			InfraID:            infraID,
			AWSCredentialsFile: opts.AWSCredentialsFile,
		}
<<<<<<< HEAD
		if infra == nil {
			infraID := opts.InfraID
			if len(infraID) == 0 {
				infraID = generateID(opts.Name)
			}
			opt := awsinfra.CreateInfraOptions{
				Region:             opts.Region,
				InfraID:            infraID,
				AWSCredentialsFile: opts.AWSCredentialsFile,
			}
			infra, err = opt.CreateInfra()
			if err != nil {
				panic(err)
			}
		}

		exampleObjects := apifixtures.ExampleOptions{
			Namespace:                              opts.Namespace,
			Name:                                   opts.Name,
			ReleaseImage:                           opts.ReleaseImage,
			PullSecret:                             pullSecret,
			AWSCredentials:                         awsCredentials,
			SSHKey:                                 sshKey,
			NodePoolReplicas:                       opts.NodePoolReplicas,
			InfraID:                                infra.InfraID,
			ComputeCIDR:                            infra.ComputeCIDR,
			ControlPlaneServiceTypeNodePortAddress: opts.ControlPlaneServiceTypeNodePortAddress,
			ControlPlaneServiceType:                opts.ControlPlaneServiceType,
			AWS: apifixtures.ExampleAWSOptions{
				Region:          infra.Region,
				Zone:            infra.Zone,
				VPCID:           infra.VPCID,
				SubnetID:        infra.PrivateSubnetID,
				SecurityGroupID: infra.SecurityGroupID,
				InstanceProfile: opts.WorkerInstanceProfile,
				InstanceType:    opts.InstanceType,
			},
		}.Resources().AsObjects()

		switch {
		case opts.Render:
			render(exampleObjects)
		default:
			err := apply(context.TODO(), exampleObjects)
			if err != nil {
				panic(err)
			}
=======
		infra, err = opt.CreateInfra()
		if err != nil {
			return fmt.Errorf("failed to create infra: %w", err)
>>>>>>> 32ce1daf
		}
	}

	instanceProfile := opts.WorkerInstanceProfile
	if len(instanceProfile) == 0 {
		instanceProfile = awsinfra.DefaultIAMName(infra.InfraID)
		opt := awsinfra.CreateIAMOptions{
			Region:             opts.Region,
			AWSCredentialsFile: opts.AWSCredentialsFile,
			ProfileName:        instanceProfile,
		}
		err := opt.CreateIAM()
		if err != nil {
			return fmt.Errorf("failed to create iam: %w", err)
		}
	}

	exampleObjects := apifixtures.ExampleOptions{
		Namespace:        opts.Namespace,
		Name:             opts.Name,
		ReleaseImage:     opts.ReleaseImage,
		PullSecret:       pullSecret,
		AWSCredentials:   awsCredentials,
		SSHKey:           sshKey,
		NodePoolReplicas: opts.NodePoolReplicas,
		InfraID:          infra.InfraID,
		ComputeCIDR:      infra.ComputeCIDR,
		AWS: apifixtures.ExampleAWSOptions{
			Region:          infra.Region,
			Zone:            infra.Zone,
			VPCID:           infra.VPCID,
			SubnetID:        infra.PrivateSubnetID,
			SecurityGroupID: infra.SecurityGroupID,
			InstanceProfile: instanceProfile,
			InstanceType:    opts.InstanceType,
		},
	}.Resources().AsObjects()

	switch {
	case opts.Render:
		for _, object := range exampleObjects {
			err := hyperapi.YamlSerializer.Encode(object, os.Stdout)
			if err != nil {
				return fmt.Errorf("failed to encode objects: %w", err)
			}
			fmt.Println("---")
		}
	default:
		client, err := crclient.New(cr.GetConfigOrDie(), crclient.Options{Scheme: hyperapi.Scheme})
		if err != nil {
			return fmt.Errorf("failed to create kube client: %w", err)
		}
		for _, object := range exampleObjects {
			key := crclient.ObjectKeyFromObject(object)
			_, err = controllerutil.CreateOrUpdate(ctx, client, object, NoopReconcile)
			if err != nil {
				return fmt.Errorf("failed to create object %q: %w", key, err)
			}
			log.Info("applied resource", "key", key)
		}
		return nil
	}

	return nil
}<|MERGE_RESOLUTION|>--- conflicted
+++ resolved
@@ -60,23 +60,6 @@
 	}
 
 	opts := Options{
-<<<<<<< HEAD
-		Namespace:                              "clusters",
-		Name:                                   "example",
-		ReleaseImage:                           releaseImage,
-		PullSecretFile:                         "",
-		AWSCredentialsFile:                     "",
-		SSHKeyFile:                             "",
-		NodePoolReplicas:                       2,
-		Render:                                 false,
-		InfrastructureJSON:                     "",
-		WorkerInstanceProfile:                  "hypershift-worker-profile",
-		Region:                                 "us-east-1",
-		InfraID:                                "",
-		InstanceType:                           "m4.large",
-		ControlPlaneServiceType:                "",
-		ControlPlaneServiceTypeNodePortAddress: "",
-=======
 		Namespace:             "clusters",
 		Name:                  "example",
 		ReleaseImage:          releaseImage,
@@ -90,7 +73,9 @@
 		Region:                "us-east-1",
 		InfraID:               "",
 		InstanceType:          "m4.large",
->>>>>>> 32ce1daf
+ControlPlaneServiceType:                "",
+ControlPlaneServiceTypeNodePortAddress: "",
+
 	}
 
 	cmd.Flags().StringVar(&opts.Namespace, "namespace", opts.Namespace, "A namespace to contain the generated resources")
@@ -167,59 +152,9 @@
 			InfraID:            infraID,
 			AWSCredentialsFile: opts.AWSCredentialsFile,
 		}
-<<<<<<< HEAD
-		if infra == nil {
-			infraID := opts.InfraID
-			if len(infraID) == 0 {
-				infraID = generateID(opts.Name)
-			}
-			opt := awsinfra.CreateInfraOptions{
-				Region:             opts.Region,
-				InfraID:            infraID,
-				AWSCredentialsFile: opts.AWSCredentialsFile,
-			}
-			infra, err = opt.CreateInfra()
-			if err != nil {
-				panic(err)
-			}
-		}
-
-		exampleObjects := apifixtures.ExampleOptions{
-			Namespace:                              opts.Namespace,
-			Name:                                   opts.Name,
-			ReleaseImage:                           opts.ReleaseImage,
-			PullSecret:                             pullSecret,
-			AWSCredentials:                         awsCredentials,
-			SSHKey:                                 sshKey,
-			NodePoolReplicas:                       opts.NodePoolReplicas,
-			InfraID:                                infra.InfraID,
-			ComputeCIDR:                            infra.ComputeCIDR,
-			ControlPlaneServiceTypeNodePortAddress: opts.ControlPlaneServiceTypeNodePortAddress,
-			ControlPlaneServiceType:                opts.ControlPlaneServiceType,
-			AWS: apifixtures.ExampleAWSOptions{
-				Region:          infra.Region,
-				Zone:            infra.Zone,
-				VPCID:           infra.VPCID,
-				SubnetID:        infra.PrivateSubnetID,
-				SecurityGroupID: infra.SecurityGroupID,
-				InstanceProfile: opts.WorkerInstanceProfile,
-				InstanceType:    opts.InstanceType,
-			},
-		}.Resources().AsObjects()
-
-		switch {
-		case opts.Render:
-			render(exampleObjects)
-		default:
-			err := apply(context.TODO(), exampleObjects)
-			if err != nil {
-				panic(err)
-			}
-=======
 		infra, err = opt.CreateInfra()
 		if err != nil {
 			return fmt.Errorf("failed to create infra: %w", err)
->>>>>>> 32ce1daf
 		}
 	}
 
@@ -247,6 +182,8 @@
 		NodePoolReplicas: opts.NodePoolReplicas,
 		InfraID:          infra.InfraID,
 		ComputeCIDR:      infra.ComputeCIDR,
+ControlPlaneServiceTypeNodePortAddress: opts.ControlPlaneServiceTypeNodePortAddress,
+ControlPlaneServiceType:                opts.ControlPlaneServiceType,
 		AWS: apifixtures.ExampleAWSOptions{
 			Region:          infra.Region,
 			Zone:            infra.Zone,
