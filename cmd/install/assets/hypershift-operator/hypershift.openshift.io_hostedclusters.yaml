
---
apiVersion: apiextensions.k8s.io/v1
kind: CustomResourceDefinition
metadata:
  annotations:
    controller-gen.kubebuilder.io/version: v0.5.0
  creationTimestamp: null
  name: hostedclusters.hypershift.openshift.io
spec:
  group: hypershift.openshift.io
  names:
    kind: HostedCluster
    listKind: HostedClusterList
    plural: hostedclusters
    shortNames:
    - hc
    - hcs
    singular: hostedcluster
  scope: Namespaced
  versions:
  - additionalPrinterColumns:
    - description: Version
      jsonPath: .status.version.history[?(@.state=="Completed")].version
      name: Version
      type: string
    - description: KubeConfig Secret
      jsonPath: .status.kubeconfig.name
      name: KubeConfig
      type: string
    - description: Progress
      jsonPath: .status.version.history[?(@.state!="")].state
      name: Progress
      type: string
    - description: Available
      jsonPath: .status.conditions[?(@.type=="Available")].status
      name: Available
      type: string
    - description: Reason
      jsonPath: .status.conditions[?(@.type=="Available")].reason
      name: Reason
      type: string
    name: v1alpha1
    schema:
      openAPIV3Schema:
        description: HostedCluster is the Schema for the hostedclusters API
        properties:
          apiVersion:
            description: 'APIVersion defines the versioned schema of this representation of an object. Servers should convert recognized schemas to the latest internal value, and may reject unrecognized values. More info: https://git.k8s.io/community/contributors/devel/sig-architecture/api-conventions.md#resources'
            type: string
          kind:
            description: 'Kind is a string value representing the REST resource this object represents. Servers may infer this from the endpoint the client submits requests to. Cannot be updated. In CamelCase. More info: https://git.k8s.io/community/contributors/devel/sig-architecture/api-conventions.md#types-kinds'
            type: string
          metadata:
            type: object
          spec:
            description: HostedClusterSpec defines the desired state of HostedCluster
            properties:
              auditWebhook:
<<<<<<< HEAD
                description: AuditWebhook contains metadata for configuring an audit webhook endpoint for a cluster to process cluster audit events
=======
                description: AuditWebhook contains metadata for configuring an audit webhook endpoint for a cluster to process cluster audit events. It references a secret that contains the webhook information for the audit webhook endpoint. It is a secret because if the endpoint has MTLS the kubeconfig will contain client keys. This is currently only supported in IBM Cloud. The kubeconfig needs to be stored in the secret with a secret key name that corresponds to the constant AuditWebhookKubeconfigKey.
>>>>>>> 678e6f1b
                properties:
                  name:
                    description: 'Name of the referent. More info: https://kubernetes.io/docs/concepts/overview/working-with-objects/names/#names TODO: Add other useful fields. apiVersion, kind, uid?'
                    type: string
                type: object
              autoscaling:
                description: Autoscaling for compute nodes only, does not cover control plane
                properties:
                  maxNodeProvisionTime:
                    description: 'Maximum time CA waits for node to be provisioned default: 15 minutes'
                    pattern: ^([0-9]+(\.[0-9]+)?(ns|us|µs|ms|s|m|h))+$
                    type: string
                  maxNodesTotal:
                    description: Maximum number of nodes in all node groups. Cluster autoscaler will not grow the cluster beyond this number.
                    format: int32
                    minimum: 0
                    type: integer
                  maxPodGracePeriod:
                    description: 'Gives pods graceful termination time before scaling down default: 600 seconds'
                    format: int32
                    minimum: 0
                    type: integer
                  podPriorityThreshold:
                    description: 'To allow users to schedule "best-effort" pods, which shouldn''t trigger Cluster Autoscaler actions, but only run when there are spare resources available, default: -10 More info: https://github.com/kubernetes/autoscaler/blob/master/cluster-autoscaler/FAQ.md#how-does-cluster-autoscaler-work-with-pod-priority-and-preemption'
                    format: int32
                    type: integer
                type: object
              controllerAvailabilityPolicy:
                description: ControllerAvailabilityPolicy specifies whether to run control plane controllers in HA mode Defaults to SingleReplica when not set.
                type: string
              dns:
                description: DNS configuration for the cluster
                properties:
                  baseDomain:
                    description: BaseDomain is the base domain of the cluster.
                    type: string
                  privateZoneID:
                    description: PrivateZoneID is the Hosted Zone ID where all the DNS records that are only available internally to the cluster exist.
                    type: string
                  publicZoneID:
                    description: PublicZoneID is the Hosted Zone ID where all the DNS records that are publicly accessible to the internet exist.
                    type: string
                required:
                - baseDomain
                type: object
              infraID:
                description: InfraID is used to identify the cluster in cloud platforms
                type: string
              issuerURL:
                default: https://kubernetes.default.svc
                type: string
              networking:
                description: Networking contains network-specific settings for this cluster
                properties:
                  machineCIDR:
                    type: string
                  podCIDR:
                    type: string
                  serviceCIDR:
                    type: string
                required:
                - machineCIDR
                - podCIDR
                - serviceCIDR
                type: object
              platform:
                properties:
                  aws:
                    description: AWS contains AWS-specific settings for the HostedCluster
                    properties:
                      cloudProviderConfig:
                        description: CloudProviderConfig is used to generate the ConfigMap with the cloud config consumed by the Control Plane components.
                        properties:
                          subnet:
                            description: Subnet is the subnet to use for instances
                            properties:
                              arn:
                                description: ARN of resource
                                type: string
                              filters:
                                description: 'Filters is a set of key/value pairs used to identify a resource They are applied according to the rules defined by the AWS API: https://docs.aws.amazon.com/AWSEC2/latest/UserGuide/Using_Filtering.html'
                                items:
                                  description: Filter is a filter used to identify an AWS resource
                                  properties:
                                    name:
                                      description: Name of the filter. Filter names are case-sensitive.
                                      type: string
                                    values:
                                      description: Values includes one or more filter values. Filter values are case-sensitive.
                                      items:
                                        type: string
                                      type: array
                                  required:
                                  - name
                                  - values
                                  type: object
                                type: array
                              id:
                                description: ID of resource
                                type: string
                            type: object
                          vpc:
                            description: VPC specifies the VPC used for the cluster
                            type: string
                          zone:
                            description: Zone is the availability zone where the instances are created
                            type: string
                        required:
                        - vpc
                        type: object
                      kubeCloudControllerCreds:
                        description: KubeCloudControllerCreds is a reference to a secret containing cloud credentials with permissions matching the Kube cloud controller policy. The secret should have exactly one key, `credentials`, whose value is an AWS credentials file.
                        properties:
                          name:
                            description: 'Name of the referent. More info: https://kubernetes.io/docs/concepts/overview/working-with-objects/names/#names TODO: Add other useful fields. apiVersion, kind, uid?'
                            type: string
                        type: object
                      nodePoolManagementCreds:
                        description: NodePoolManagementCreds is a reference to a secret containing cloud credentials with permissions matching the noe pool management policy. The secret should have exactly one key, `credentials`, whose value is an AWS credentials file.
                        properties:
                          name:
                            description: 'Name of the referent. More info: https://kubernetes.io/docs/concepts/overview/working-with-objects/names/#names TODO: Add other useful fields. apiVersion, kind, uid?'
                            type: string
                        type: object
                      region:
                        description: Region is the AWS region for the cluster. This is used by CRs that are consumed by OCP Operators. E.g cluster-infrastructure-02-config.yaml and install-config.yaml This is also used by nodePools to fetch the default boot AMI in a given payload.
                        type: string
                      roles:
                        items:
                          properties:
                            arn:
                              type: string
                            name:
                              type: string
                            namespace:
                              type: string
                          required:
                          - arn
                          - name
                          - namespace
                          type: object
                        type: array
                      serviceEndpoints:
                        description: ServiceEndpoints list contains custom endpoints which will override default service endpoint of AWS Services. There must be only one ServiceEndpoint for a service.
                        items:
                          description: AWSServiceEndpoint stores the configuration for services to override existing defaults of AWS Services.
                          properties:
                            name:
                              description: Name is the name of the AWS service. This must be provided and cannot be empty.
                              type: string
                            url:
                              description: URL is fully qualified URI with scheme https, that overrides the default generated endpoint for a client. This must be provided and cannot be empty.
                              pattern: ^https://
                              type: string
                          required:
                          - name
                          - url
                          type: object
                        type: array
                    required:
                    - kubeCloudControllerCreds
                    - nodePoolManagementCreds
                    - region
                    type: object
                  type:
                    description: Type is the underlying infrastructure provider for the cluster.
                    enum:
                    - AWS
                    - None
                    - IBMCloud
                    type: string
                required:
                - type
                type: object
              pullSecret:
                description: PullSecret is a pull secret injected into the container runtime of guest workers. It should have an ".dockerconfigjson" key containing the pull secret JSON.
                properties:
                  name:
                    description: 'Name of the referent. More info: https://kubernetes.io/docs/concepts/overview/working-with-objects/names/#names TODO: Add other useful fields. apiVersion, kind, uid?'
                    type: string
                type: object
              release:
                description: Release specifies the release image to use for this HostedCluster
                properties:
                  image:
                    description: Image is the release image pullspec for the control plane
                    pattern: ^(\w+\S+)$
                    type: string
                required:
                - image
                type: object
              services:
                description: 'Services defines metadata about how control plane services are published in the management cluster. TODO (alberto): include Ignition endpoint here.'
                items:
                  description: ServicePublishingStrategyMapping defines the service being published and  metadata about the publishing strategy.
                  properties:
                    service:
                      description: Service identifies the type of service being published
                      enum:
                      - APIServer
                      - VPN
                      - OAuthServer
                      - OIDC
                      - Konnectivity
                      type: string
                    servicePublishingStrategy:
                      description: ServicePublishingStrategy defines metadata around how a service is published
                      properties:
                        nodePort:
                          description: NodePort is used to define extra metadata for the NodePort publishing strategy.
                          properties:
                            address:
                              description: Address is the host/ip that the nodePort service is exposed over
                              type: string
                            port:
                              description: Port is the nodePort of the service. If <=0 the nodePort is dynamically assigned when the service is created
                              format: int32
                              type: integer
                          required:
                          - address
                          type: object
                        type:
                          description: Type defines the publishing strategy used for the service.
                          enum:
                          - LoadBalancer
                          - NodePort
                          - Route
                          - None
                          type: string
                      required:
                      - type
                      type: object
                  required:
                  - service
                  - servicePublishingStrategy
                  type: object
                type: array
              signingKey:
                description: SigningKey is a reference to a Secret containing a single key "key"
                properties:
                  name:
                    description: 'Name of the referent. More info: https://kubernetes.io/docs/concepts/overview/working-with-objects/names/#names TODO: Add other useful fields. apiVersion, kind, uid?'
                    type: string
                type: object
              sshKey:
                description: SSHKey is a reference to a Secret containing a single key "id_rsa.pub", whose value is the public part of an SSH key that can be used to access Nodes.
                properties:
                  name:
                    description: 'Name of the referent. More info: https://kubernetes.io/docs/concepts/overview/working-with-objects/names/#names TODO: Add other useful fields. apiVersion, kind, uid?'
                    type: string
                type: object
            required:
            - issuerURL
            - networking
            - platform
            - pullSecret
            - release
            - services
            - sshKey
            type: object
          status:
            description: HostedClusterStatus defines the observed state of HostedCluster
            properties:
              conditions:
                items:
                  description: "Condition contains details for one aspect of the current state of this API Resource. --- This struct is intended for direct use as an array at the field path .status.conditions.  For example, type FooStatus struct{     // Represents the observations of a foo's current state.     // Known .status.conditions.type are: \"Available\", \"Progressing\", and \"Degraded\"     // +patchMergeKey=type     // +patchStrategy=merge     // +listType=map     // +listMapKey=type     Conditions []metav1.Condition `json:\"conditions,omitempty\" patchStrategy:\"merge\" patchMergeKey:\"type\" protobuf:\"bytes,1,rep,name=conditions\"` \n     // other fields }"
                  properties:
                    lastTransitionTime:
                      description: lastTransitionTime is the last time the condition transitioned from one status to another. This should be when the underlying condition changed.  If that is not known, then using the time when the API field changed is acceptable.
                      format: date-time
                      type: string
                    message:
                      description: message is a human readable message indicating details about the transition. This may be an empty string.
                      maxLength: 32768
                      type: string
                    observedGeneration:
                      description: observedGeneration represents the .metadata.generation that the condition was set based upon. For instance, if .metadata.generation is currently 12, but the .status.conditions[x].observedGeneration is 9, the condition is out of date with respect to the current state of the instance.
                      format: int64
                      minimum: 0
                      type: integer
                    reason:
                      description: reason contains a programmatic identifier indicating the reason for the condition's last transition. Producers of specific condition types may define expected values and meanings for this field, and whether the values are considered a guaranteed API. The value should be a CamelCase string. This field may not be empty.
                      maxLength: 1024
                      minLength: 1
                      pattern: ^[A-Za-z]([A-Za-z0-9_,:]*[A-Za-z0-9_])?$
                      type: string
                    status:
                      description: status of the condition, one of True, False, Unknown.
                      enum:
                      - "True"
                      - "False"
                      - Unknown
                      type: string
                    type:
                      description: type of condition in CamelCase or in foo.example.com/CamelCase. --- Many .condition.type values are consistent across resources like Available, but because arbitrary conditions can be useful (see .node.status.conditions), the ability to deconflict is important. The regex it matches is (dns1123SubdomainFmt/)?(qualifiedNameFmt)
                      maxLength: 316
                      pattern: ^([a-z0-9]([-a-z0-9]*[a-z0-9])?(\.[a-z0-9]([-a-z0-9]*[a-z0-9])?)*/)?(([A-Za-z0-9][-A-Za-z0-9_.]*)?[A-Za-z0-9])$
                      type: string
                  required:
                  - lastTransitionTime
                  - message
                  - reason
                  - status
                  - type
                  type: object
                type: array
              ignitionEndpoint:
                description: IgnitionEndpoint is the endpoint injected in the ign config userdata. It exposes the config for instances to become kubernetes nodes.
                type: string
              kubeconfig:
                description: KubeConfig is a reference to the secret containing the default kubeconfig for the cluster.
                properties:
                  name:
                    description: 'Name of the referent. More info: https://kubernetes.io/docs/concepts/overview/working-with-objects/names/#names TODO: Add other useful fields. apiVersion, kind, uid?'
                    type: string
                type: object
              version:
                description: Version is the status of the release version applied to the HostedCluster.
                properties:
                  desired:
                    description: desired is the version that the cluster is reconciling towards. If the cluster is not yet fully initialized desired will be set with the information available, which may be an image or a tag.
                    properties:
                      image:
                        description: Image is the release image pullspec for the control plane
                        pattern: ^(\w+\S+)$
                        type: string
                    required:
                    - image
                    type: object
                  history:
                    description: history contains a list of the most recent versions applied to the cluster. This value may be empty during cluster startup, and then will be updated when a new update is being applied. The newest update is first in the list and it is ordered by recency. Updates in the history have state Completed if the rollout completed - if an update was failing or halfway applied the state will be Partial. Only a limited amount of update history is preserved.
                    items:
                      description: UpdateHistory is a single attempted update to the cluster.
                      properties:
                        completionTime:
                          description: completionTime, if set, is when the update was fully applied. The update that is currently being applied will have a null completion time. Completion time will always be set for entries that are not the current update (usually to the started time of the next update).
                          format: date-time
                          nullable: true
                          type: string
                        image:
                          description: image is a container image location that contains the update. This value is always populated.
                          type: string
                        startedTime:
                          description: startedTime is the time at which the update was started.
                          format: date-time
                          type: string
                        state:
                          description: state reflects whether the update was fully applied. The Partial state indicates the update is not fully applied, while the Completed state indicates the update was successfully rolled out at least once (all parts of the update successfully applied).
                          type: string
                        verified:
                          description: verified indicates whether the provided update was properly verified before it was installed. If this is false the cluster may not be trusted.
                          type: boolean
                        version:
                          description: version is a semantic versioning identifying the update version. If the requested image does not define a version, or if a failure occurs retrieving the image, this value may be empty.
                          type: string
                      required:
                      - completionTime
                      - image
                      - startedTime
                      - state
                      - verified
                      type: object
                    type: array
                  observedGeneration:
                    description: observedGeneration reports which version of the spec is being synced. If this value is not equal to metadata.generation, then the desired and conditions fields may represent a previous version.
                    format: int64
                    type: integer
                required:
                - desired
                - observedGeneration
                type: object
            required:
            - conditions
            type: object
        type: object
    served: true
    storage: true
    subresources:
      status: {}
status:
  acceptedNames:
    kind: ""
    plural: ""
  conditions: []
  storedVersions: []<|MERGE_RESOLUTION|>--- conflicted
+++ resolved
@@ -57,11 +57,7 @@
             description: HostedClusterSpec defines the desired state of HostedCluster
             properties:
               auditWebhook:
-<<<<<<< HEAD
-                description: AuditWebhook contains metadata for configuring an audit webhook endpoint for a cluster to process cluster audit events
-=======
                 description: AuditWebhook contains metadata for configuring an audit webhook endpoint for a cluster to process cluster audit events. It references a secret that contains the webhook information for the audit webhook endpoint. It is a secret because if the endpoint has MTLS the kubeconfig will contain client keys. This is currently only supported in IBM Cloud. The kubeconfig needs to be stored in the secret with a secret key name that corresponds to the constant AuditWebhookKubeconfigKey.
->>>>>>> 678e6f1b
                 properties:
                   name:
                     description: 'Name of the referent. More info: https://kubernetes.io/docs/concepts/overview/working-with-objects/names/#names TODO: Add other useful fields. apiVersion, kind, uid?'
