--- conflicted
+++ resolved
@@ -44,11 +44,7 @@
                     description: 'Name of the referent. More info: https://kubernetes.io/docs/concepts/overview/working-with-objects/names/#names TODO: Add other useful fields. apiVersion, kind, uid?'
                     type: string
                 type: object
-<<<<<<< HEAD
-              configs:
-=======
               configuration:
->>>>>>> f16fcdad
                 description: 'Configuration embeds resources that correspond to the openshift configuration API: https://docs.openshift.com/container-platform/4.7/rest_api/config_apis/config-apis-index.html'
                 properties:
                   configMapRefs:
