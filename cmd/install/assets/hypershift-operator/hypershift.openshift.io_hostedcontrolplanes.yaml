
---
apiVersion: apiextensions.k8s.io/v1
kind: CustomResourceDefinition
metadata:
  annotations:
    controller-gen.kubebuilder.io/version: v0.5.0
  creationTimestamp: null
  name: hostedcontrolplanes.hypershift.openshift.io
spec:
  group: hypershift.openshift.io
  names:
    categories:
    - cluster-api
    kind: HostedControlPlane
    listKind: HostedControlPlaneList
    plural: hostedcontrolplanes
    shortNames:
    - hcp
    - hcps
    singular: hostedcontrolplane
  scope: Namespaced
  versions:
  - name: v1alpha1
    schema:
      openAPIV3Schema:
        description: HostedControlPlane defines the desired state of HostedControlPlane
        properties:
          apiVersion:
            description: 'APIVersion defines the versioned schema of this representation of an object. Servers should convert recognized schemas to the latest internal value, and may reject unrecognized values. More info: https://git.k8s.io/community/contributors/devel/sig-architecture/api-conventions.md#resources'
            type: string
          kind:
            description: 'Kind is a string value representing the REST resource this object represents. Servers may infer this from the endpoint the client submits requests to. Cannot be updated. In CamelCase. More info: https://git.k8s.io/community/contributors/devel/sig-architecture/api-conventions.md#types-kinds'
            type: string
          metadata:
            type: object
          spec:
            description: HostedControlPlaneSpec defines the desired state of HostedControlPlane
            properties:
              apiserverAdvertisedAddress:
                type: string
              apiserverSecurePort:
                type: integer
              infraID:
                type: string
              issuerURL:
                type: string
              kubeconfig:
                description: KubeConfig specifies the name and key for the kubeconfig secret
                properties:
                  key:
                    type: string
                  name:
                    type: string
                required:
                - key
                - name
                type: object
              machineCIDR:
                type: string
              platform:
                properties:
                  aws:
                    description: AWS contains AWS-specific settings for the HostedCluster
                    properties:
                      nodePoolDefaults:
                        description: NodePoolDefaults specifies the default platform
                        properties:
                          ami:
                            description: AMI is the image id to use
                            type: string
                          instanceProfile:
                            type: string
                          instanceType:
                            description: InstanceType defines the ec2 instance type. eg. m4-large
                            type: string
                          securityGroups:
                            description: SecurityGroups is the set of security groups to associate with nodepool machines
                            items:
                              description: AWSResourceReference is a reference to a specific AWS resource by ID, ARN, or filters. Only one of ID, ARN or Filters may be specified. Specifying more than one will result in a validation error.
                              properties:
                                arn:
                                  description: ARN of resource
                                  type: string
                                filters:
                                  description: 'Filters is a set of key/value pairs used to identify a resource They are applied according to the rules defined by the AWS API: https://docs.aws.amazon.com/AWSEC2/latest/UserGuide/Using_Filtering.html'
                                  items:
                                    description: Filter is a filter used to identify an AWS resource
                                    properties:
                                      name:
                                        description: Name of the filter. Filter names are case-sensitive.
                                        type: string
                                      values:
                                        description: Values includes one or more filter values. Filter values are case-sensitive.
                                        items:
                                          type: string
                                        type: array
                                    required:
                                    - name
                                    - values
                                    type: object
                                  type: array
                                id:
                                  description: ID of resource
                                  type: string
                              type: object
                            type: array
                          subnet:
                            description: Subnet is the subnet to use for instances
                            properties:
                              arn:
                                description: ARN of resource
                                type: string
                              filters:
                                description: 'Filters is a set of key/value pairs used to identify a resource They are applied according to the rules defined by the AWS API: https://docs.aws.amazon.com/AWSEC2/latest/UserGuide/Using_Filtering.html'
                                items:
                                  description: Filter is a filter used to identify an AWS resource
                                  properties:
                                    name:
                                      description: Name of the filter. Filter names are case-sensitive.
                                      type: string
                                    values:
                                      description: Values includes one or more filter values. Filter values are case-sensitive.
                                      items:
                                        type: string
                                      type: array
                                  required:
                                  - name
                                  - values
                                  type: object
                                type: array
                              id:
                                description: ID of resource
                                type: string
                            type: object
                          zone:
                            description: Zone is the availability zone where the instances are created
                            type: string
                        required:
                        - instanceType
                        type: object
                      region:
                        description: Region is the AWS region for the cluster
                        type: string
                      roles:
                        items:
                          properties:
                            arn:
                              type: string
                            name:
                              type: string
                            namespace:
                              type: string
                          required:
                          - arn
                          - name
                          - namespace
                          type: object
                        type: array
                      serviceEndpoints:
                        description: ServiceEndpoints list contains custom endpoints which will override default service endpoint of AWS Services. There must be only one ServiceEndpoint for a service.
                        items:
                          description: AWSServiceEndpoint stores the configuration for services to override existing defaults of AWS Services.
                          properties:
                            name:
                              description: Name is the name of the AWS service. This must be provided and cannot be empty.
                              type: string
                            url:
                              description: URL is fully qualified URI with scheme https, that overrides the default generated endpoint for a client. This must be provided and cannot be empty.
                              pattern: ^https://
                              type: string
                          required:
                          - name
                          - url
                          type: object
                        type: array
                      vpc:
                        description: VPC specifies the VPC used for the cluster
                        type: string
                    required:
                    - region
                    - vpc
                    type: object
                type: object
              podCIDR:
                type: string
              providerCreds:
                description: LocalObjectReference contains enough information to let you locate the referenced object inside the same namespace.
                properties:
                  name:
                    description: 'Name of the referent. More info: https://kubernetes.io/docs/concepts/overview/working-with-objects/names/#names TODO: Add other useful fields. apiVersion, kind, uid?'
                    type: string
                type: object
              pullSecret:
                description: LocalObjectReference contains enough information to let you locate the referenced object inside the same namespace.
                properties:
                  name:
                    description: 'Name of the referent. More info: https://kubernetes.io/docs/concepts/overview/working-with-objects/names/#names TODO: Add other useful fields. apiVersion, kind, uid?'
                    type: string
                type: object
              releaseImage:
                type: string
              serviceAddress:
                type: string
              serviceCIDR:
                type: string
<<<<<<< HEAD
              serviceType:
                type: string
=======
              signingKey:
                description: LocalObjectReference contains enough information to let you locate the referenced object inside the same namespace.
                properties:
                  name:
                    description: 'Name of the referent. More info: https://kubernetes.io/docs/concepts/overview/working-with-objects/names/#names TODO: Add other useful fields. apiVersion, kind, uid?'
                    type: string
                type: object
>>>>>>> 0c6e7f1d
              sshKey:
                description: LocalObjectReference contains enough information to let you locate the referenced object inside the same namespace.
                properties:
                  name:
                    description: 'Name of the referent. More info: https://kubernetes.io/docs/concepts/overview/working-with-objects/names/#names TODO: Add other useful fields. apiVersion, kind, uid?'
                    type: string
                type: object
            required:
            - infraID
            - issuerURL
            - machineCIDR
            - platform
            - podCIDR
            - providerCreds
            - pullSecret
            - releaseImage
            - serviceCIDR
            - signingKey
            - sshKey
            type: object
          status:
            description: HostedControlPlaneStatus defines the observed state of HostedControlPlane
            properties:
              conditions:
                description: 'Condition contains details for one aspect of the current state of the HostedControlPlane. Current condition types are: "Available"'
                items:
                  properties:
                    lastTransitionTime:
                      description: lastTransitionTime is the time of the last update to the current status property.
                      format: date-time
                      type: string
                    message:
                      description: message provides additional information about the current condition. This is only to be consumed by humans.  It may contain Line Feed characters (U+000A), which should be rendered as new lines.
                      type: string
                    reason:
                      description: reason is the CamelCase reason for the condition's current status.
                      type: string
                    status:
                      description: status of the condition, one of True, False, Unknown.
                      type: string
                    type:
                      description: type specifies the aspect reported by this condition.
                      type: string
                  required:
                  - lastTransitionTime
                  - status
                  - type
                  type: object
                type: array
              controlPlaneEndpoint:
                description: ControlPlaneEndpoint contains the endpoint information by which external clients can access the control plane.  This is populated after the infrastructure is ready.
                properties:
                  host:
                    description: Host is the hostname on which the API server is serving.
                    type: string
                  port:
                    description: Port is the port on which the API server is serving.
                    format: int32
                    type: integer
                required:
                - host
                - port
                type: object
              externalManagedControlPlane:
                default: true
                description: ExternalManagedControlPlane indicates to cluster-api that the control plane is managed by an external service. https://github.com/kubernetes-sigs/cluster-api/blob/65e5385bffd71bf4aad3cf34a537f11b217c7fab/controllers/machine_controller.go#L468
                type: boolean
              kubeConfig:
                description: KubeConfig is a reference to the secret containing the default kubeconfig for this control plane.
                properties:
                  key:
                    type: string
                  name:
                    type: string
                required:
                - key
                - name
                type: object
              lastReleaseImageTransitionTime:
                description: lastReleaseImageTransitionTime is the time of the last update to the current releaseImage property.
                format: date-time
                type: string
              ready:
                default: false
                description: Ready denotes that the HostedControlPlane API Server is ready to receive requests
                type: boolean
              releaseImage:
                description: ReleaseImage is the release image applied to the hosted control plane.
                type: string
              version:
                description: Version is the semantic version of the release applied by the hosted control plane operator
                type: string
            required:
            - conditions
            - ready
            type: object
        type: object
    served: true
    storage: true
    subresources:
      status: {}
status:
  acceptedNames:
    kind: ""
    plural: ""
  conditions: []
  storedVersions: []<|MERGE_RESOLUTION|>--- conflicted
+++ resolved
@@ -204,10 +204,6 @@
                 type: string
               serviceCIDR:
                 type: string
-<<<<<<< HEAD
-              serviceType:
-                type: string
-=======
               signingKey:
                 description: LocalObjectReference contains enough information to let you locate the referenced object inside the same namespace.
                 properties:
@@ -215,7 +211,6 @@
                     description: 'Name of the referent. More info: https://kubernetes.io/docs/concepts/overview/working-with-objects/names/#names TODO: Add other useful fields. apiVersion, kind, uid?'
                     type: string
                 type: object
->>>>>>> 0c6e7f1d
               sshKey:
                 description: LocalObjectReference contains enough information to let you locate the referenced object inside the same namespace.
                 properties:
