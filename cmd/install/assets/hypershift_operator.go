--- conflicted
+++ resolved
@@ -37,11 +37,6 @@
 }
 
 func (o HyperShiftOperatorDeployment) Build() *appsv1.Deployment {
-	// needed since hypershift operator runs with anyuuid scc
-	nonRootUser := int64(1000)
-	nonRootSecurityContext := &corev1.SecurityContext{
-		RunAsUser: &nonRootUser,
-	}
 	deployment := &appsv1.Deployment{
 		TypeMeta: metav1.TypeMeta{
 			Kind:       "Deployment",
@@ -68,16 +63,11 @@
 					ServiceAccountName: o.ServiceAccount.Name,
 					Containers: []corev1.Container{
 						{
-<<<<<<< HEAD
-							Name:            "operator",
-							SecurityContext: nonRootSecurityContext,
-=======
 							Name: "operator",
 							// needed since hypershift operator runs with anyuuid scc
 							SecurityContext: &corev1.SecurityContext{
 								RunAsUser: k8sutilspointer.Int64Ptr(1000),
 							},
->>>>>>> 2cee2f06
 							Image:           o.OperatorImage,
 							ImagePullPolicy: corev1.PullAlways,
 							Env: []corev1.EnvVar{
