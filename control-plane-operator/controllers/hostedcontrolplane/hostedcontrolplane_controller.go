package hostedcontrolplane

import (
	"bufio"
	"bytes"
	"context"
	crand "crypto/rand"
	"encoding/base64"
	"encoding/hex"
	"encoding/json"
	"fmt"
	"math/big"
	"math/rand"
	"net/url"
	"os"
	"strconv"
	"time"
	"strings"

	"github.com/openshift/hypershift/control-plane-operator/controllers/hostedcontrolplane/konnectivity"
	"github.com/openshift/hypershift/control-plane-operator/controllers/hostedcontrolplane/manifests"
	appsv1 "k8s.io/api/apps/v1"

	"github.com/go-logr/logr"
	routev1 "github.com/openshift/api/route/v1"
	"golang.org/x/crypto/bcrypt"
	corev1 "k8s.io/api/core/v1"
	apierrors "k8s.io/apimachinery/pkg/api/errors"
	"k8s.io/apimachinery/pkg/api/meta"
	metav1 "k8s.io/apimachinery/pkg/apis/meta/v1"
	"k8s.io/apimachinery/pkg/apis/meta/v1/unstructured"
	"k8s.io/apimachinery/pkg/runtime"
	"k8s.io/apimachinery/pkg/runtime/serializer"
	"k8s.io/apimachinery/pkg/types"
	"k8s.io/apimachinery/pkg/util/errors"
	"k8s.io/apimachinery/pkg/util/sets"
	"k8s.io/apimachinery/pkg/util/yaml"
	"k8s.io/client-go/tools/record"
	"k8s.io/client-go/util/workqueue"
	ctrl "sigs.k8s.io/controller-runtime"
	"sigs.k8s.io/controller-runtime/pkg/client"
	"sigs.k8s.io/controller-runtime/pkg/controller"
	"sigs.k8s.io/controller-runtime/pkg/controller/controllerutil"
	"sigs.k8s.io/controller-runtime/pkg/handler"
	"sigs.k8s.io/controller-runtime/pkg/source"

	"github.com/openshift/hypershift/thirdparty/clusterapi/util"

	hyperv1 "github.com/openshift/hypershift/api/v1alpha1"
	"github.com/openshift/hypershift/control-plane-operator/controllers/hostedcontrolplane/cloud/aws"
	"github.com/openshift/hypershift/control-plane-operator/controllers/hostedcontrolplane/common"
	"github.com/openshift/hypershift/control-plane-operator/controllers/hostedcontrolplane/etcd"
	"github.com/openshift/hypershift/control-plane-operator/controllers/hostedcontrolplane/ingress"
	"github.com/openshift/hypershift/control-plane-operator/controllers/hostedcontrolplane/kas"
	"github.com/openshift/hypershift/control-plane-operator/controllers/hostedcontrolplane/kcm"
	"github.com/openshift/hypershift/control-plane-operator/controllers/hostedcontrolplane/oapi"
	"github.com/openshift/hypershift/control-plane-operator/controllers/hostedcontrolplane/oauth"
	"github.com/openshift/hypershift/control-plane-operator/controllers/hostedcontrolplane/pki"
	"github.com/openshift/hypershift/control-plane-operator/controllers/hostedcontrolplane/render"
	"github.com/openshift/hypershift/control-plane-operator/controllers/hostedcontrolplane/scheduler"
	"github.com/openshift/hypershift/control-plane-operator/releaseinfo"
	etcdv1 "github.com/openshift/hypershift/thirdparty/etcd/v1beta2"
)

const (
	finalizer                  = "hypershift.openshift.io/finalizer"
	DefaultAdminKubeconfigName = "admin-kubeconfig"
	DefaultAdminKubeconfigKey  = "kubeconfig"
	oauthBrandingManifest      = "v4-0-config-system-branding.yaml"
	DefaultAPIServerIPAddress  = "172.20.0.1"
)

var (
	excludeManifests = sets.NewString(
		"openshift-apiserver-service.yaml",
		"v4-0-config-system-branding.yaml",
		"oauth-server-service.yaml",
		"kube-apiserver-service.yaml",
	)
)

type InfrastructureStatus struct {
	APIHost                 string
	APIPort                 int32
	OAuthHost               string
	OAuthPort               int32
	KonnectivityHost        string
	KonnectivityPort        int32
	OpenShiftAPIHost        string
	OauthAPIServerHost      string
	PackageServerAPIAddress string
}

func (s InfrastructureStatus) IsReady() bool {
	return len(s.APIHost) > 0 &&
		len(s.OAuthHost) > 0 &&
		len(s.KonnectivityHost) > 0 &&
		s.APIPort > 0 &&
		s.OAuthPort > 0 &&
		s.KonnectivityPort > 0
}

type HostedControlPlaneReconciler struct {
	client.Client

	Log             logr.Logger
	ReleaseProvider releaseinfo.Provider

	recorder record.EventRecorder
}

func (r *HostedControlPlaneReconciler) SetupWithManager(mgr ctrl.Manager) error {
	_, err := ctrl.NewControllerManagedBy(mgr).
		For(&hyperv1.HostedControlPlane{}).
		WithOptions(controller.Options{
			RateLimiter: workqueue.NewItemExponentialFailureRateLimiter(1*time.Second, 10*time.Second),
		}).
		Watches(&source.Kind{Type: &etcdv1.EtcdCluster{}}, &handler.EnqueueRequestForOwner{OwnerType: &hyperv1.HostedControlPlane{}}).
		Watches(&source.Kind{Type: &corev1.Service{}}, &handler.EnqueueRequestForOwner{OwnerType: &hyperv1.HostedControlPlane{}}).
		Watches(&source.Kind{Type: &appsv1.Deployment{}}, &handler.EnqueueRequestForOwner{OwnerType: &hyperv1.HostedControlPlane{}}).
		Build(r)
	if err != nil {
		return fmt.Errorf("failed setting up with a controller manager %w", err)
	}

	r.recorder = mgr.GetEventRecorderFor("hosted-control-plane-controller")

	return nil
}

func (r *HostedControlPlaneReconciler) Reconcile(ctx context.Context, req ctrl.Request) (ctrl.Result, error) {
	r.Log = ctrl.LoggerFrom(ctx)
	r.Log.Info("Reconciling")

	// Fetch the hostedControlPlane instance
	hostedControlPlane := &hyperv1.HostedControlPlane{}
	err := r.Client.Get(ctx, req.NamespacedName, hostedControlPlane)
	if err != nil {
		if apierrors.IsNotFound(err) {
			return ctrl.Result{}, nil
		}
		return ctrl.Result{}, err
	}

	// Return early if deleted
	if !hostedControlPlane.DeletionTimestamp.IsZero() {
		if err := r.delete(ctx, hostedControlPlane); err != nil {
			r.Log.Error(err, "failed to delete cluster")
			return ctrl.Result{}, err
		}
		if controllerutil.ContainsFinalizer(hostedControlPlane, finalizer) {
			controllerutil.RemoveFinalizer(hostedControlPlane, finalizer)
			if err := r.Update(ctx, hostedControlPlane); err != nil {
				return ctrl.Result{}, fmt.Errorf("failed to remove finalizer from cluster: %w", err)
			}
		}
		return ctrl.Result{}, nil
	}

	// Ensure the hostedControlPlane has a finalizer for cleanup
	if !controllerutil.ContainsFinalizer(hostedControlPlane, finalizer) {
		controllerutil.AddFinalizer(hostedControlPlane, finalizer)
		if err := r.Update(ctx, hostedControlPlane); err != nil {
			return ctrl.Result{}, fmt.Errorf("failed to add finalizer to hostedControlPlane: %w", err)
		}
	}

	// Reconcile etcd cluster status
	{
		newCondition := metav1.Condition{
			Type:   string(hyperv1.EtcdAvailable),
			Status: metav1.ConditionUnknown,
			Reason: "EtcdStatusUnknown",
		}
		switch hostedControlPlane.Spec.Etcd.ManagementType {
		case hyperv1.Managed:
			r.Log.Info("Reconciling etcd cluster status for managed strategy")
			etcdCluster := manifests.EtcdCluster(hostedControlPlane.Namespace)
			if err := r.Get(ctx, types.NamespacedName{Namespace: etcdCluster.Namespace, Name: etcdCluster.Name}, etcdCluster); err != nil {
				if apierrors.IsNotFound(err) {
					newCondition = metav1.Condition{
						Type:   string(hyperv1.EtcdAvailable),
						Status: metav1.ConditionFalse,
						Reason: "EtcdClusterNotFound",
					}
				} else {
					return ctrl.Result{}, fmt.Errorf("failed to fetch etcd cluster %s/%s: %w", etcdCluster.Namespace, etcdCluster.Name, err)
				}
			} else {
				r.Log.Info("Computing proper etcd cluster status based on current state of etcd cluster")
				cond, err := etcd.ComputeEtcdClusterStatus(ctx, r.Client, etcdCluster)
				if err != nil {
					return ctrl.Result{}, fmt.Errorf("failed to compute etcd cluster status: %w", err)
				}
				newCondition = cond
			}
		case hyperv1.Unmanaged:
			r.Log.Info("Assuming Etcd cluster is running in unmanaged etcd strategy")
			newCondition = metav1.Condition{
				Type:    string(hyperv1.EtcdAvailable),
				Status:  metav1.ConditionTrue,
				Reason:  etcd.EtcdReasonRunning,
				Message: "Etcd cluster is assumed to be running in unmanaged state",
			}
		}
		newCondition.ObservedGeneration = hostedControlPlane.Generation
		meta.SetStatusCondition(&hostedControlPlane.Status.Conditions, newCondition)
	}

	// Reconcile Kube APIServer status
	{
		newCondition := metav1.Condition{
			Type:   string(hyperv1.KubeAPIServerAvailable),
			Status: metav1.ConditionUnknown,
			Reason: "StatusUnknown",
		}
		deployment := manifests.KASDeployment(hostedControlPlane.Namespace)
		if err := r.Get(ctx, client.ObjectKeyFromObject(deployment), deployment); err != nil {
			if apierrors.IsNotFound(err) {
				newCondition = metav1.Condition{
					Type:   string(hyperv1.KubeAPIServerAvailable),
					Status: metav1.ConditionFalse,
					Reason: "DeploymentNotFound",
				}
			} else {
				return ctrl.Result{}, fmt.Errorf("failed to fetch Kube APIServer deployment %s/%s: %w", deployment.Namespace, deployment.Name, err)
			}
		} else {
			// Assume the deployment is unavailable until proven otherwise.
			newCondition = metav1.Condition{
				Type:   string(hyperv1.KubeAPIServerAvailable),
				Status: metav1.ConditionFalse,
				Reason: "DeploymentStatusUnknown",
			}
			for _, cond := range deployment.Status.Conditions {
				if cond.Type == appsv1.DeploymentAvailable && cond.Status == corev1.ConditionTrue {
					newCondition = metav1.Condition{
						Type:   string(hyperv1.KubeAPIServerAvailable),
						Status: metav1.ConditionTrue,
						Reason: "AsExpected",
					}
					break
				}
			}
		}
		newCondition.ObservedGeneration = hostedControlPlane.Generation
		meta.SetStatusCondition(&hostedControlPlane.Status.Conditions, newCondition)
	}

	// Reconcile hostedcontrolplane availability and Ready flag
	{
		newCondition := metav1.Condition{
			Type:   string(hyperv1.HostedControlPlaneAvailable),
			Status: metav1.ConditionUnknown,
			Reason: "StatusUnknown",
		}
		if meta.IsStatusConditionPresentAndEqual(hostedControlPlane.Status.Conditions, string(hyperv1.KubeAPIServerAvailable), metav1.ConditionTrue) &&
			meta.IsStatusConditionPresentAndEqual(hostedControlPlane.Status.Conditions, string(hyperv1.EtcdAvailable), metav1.ConditionTrue) {
			hostedControlPlane.Status.Ready = true
			newCondition = metav1.Condition{
				Type:   string(hyperv1.HostedControlPlaneAvailable),
				Status: metav1.ConditionTrue,
				Reason: "AsExpected",
			}
		} else {
			hostedControlPlane.Status.Ready = false
			newCondition = metav1.Condition{
				Type:    string(hyperv1.HostedControlPlaneAvailable),
				Status:  metav1.ConditionFalse,
				Reason:  "ComponentsUnavailable",
				Message: "Not all dependent components are available yet",
			}
		}
		newCondition.ObservedGeneration = hostedControlPlane.Generation
		meta.SetStatusCondition(&hostedControlPlane.Status.Conditions, newCondition)
	}

	{
		r.Log.Info("Reconciling infrastructure status")
		newCondition := metav1.Condition{
			Type:   string(hyperv1.InfrastructureReady),
			Status: metav1.ConditionUnknown,
			Reason: "StatusUnknown",
		}
		infraStatus, err := r.reconcileInfrastructureStatus(ctx, hostedControlPlane)
		if err != nil {
			newCondition = metav1.Condition{
				Type:    string(hyperv1.InfrastructureReady),
				Status:  metav1.ConditionUnknown,
				Reason:  "InfraStatusFailure",
				Message: err.Error(),
			}
			r.Log.Error(err, "failed to determine infrastructure status")
		} else {
			if infraStatus.IsReady() {
				hostedControlPlane.Status.ControlPlaneEndpoint = hyperv1.APIEndpoint{
					Host: infraStatus.APIHost,
					Port: infraStatus.APIPort,
				}
				newCondition = metav1.Condition{
					Type:   string(hyperv1.InfrastructureReady),
					Status: metav1.ConditionTrue,
					Reason: "AsExpected",
				}
			} else {
				newCondition = metav1.Condition{
					Type:    string(hyperv1.InfrastructureReady),
					Status:  metav1.ConditionFalse,
					Reason:  "WaitingOnInfrastructureReady",
					Message: "Cluster infrastructure is still provisioning",
				}
				r.Log.Info("Infrastructure is not yet ready")
			}
		}
		newCondition.ObservedGeneration = hostedControlPlane.Generation
		meta.SetStatusCondition(&hostedControlPlane.Status.Conditions, newCondition)
	}

	if hostedControlPlane.Status.Version == "" {
		lookupCtx, lookupCancel := context.WithTimeout(ctx, 2*time.Minute)
		defer lookupCancel()
		releaseImage, err := r.ReleaseProvider.Lookup(lookupCtx, hostedControlPlane.Spec.ReleaseImage)
		if err != nil {
			r.Log.Error(err, "failed to look up release image metadata")
		} else {
			hostedControlPlane.Status.Version = releaseImage.Version()
		}
	}

	if hostedControlPlane.Spec.KubeConfig != nil {
		hostedControlPlane.Status.KubeConfig = hostedControlPlane.Spec.KubeConfig
	} else {
		hostedControlPlane.Status.KubeConfig = &hyperv1.KubeconfigSecretRef{
			Name: DefaultAdminKubeconfigName,
			Key:  DefaultAdminKubeconfigKey,
		}
	}

	// At this point the latest image is considered to be rolled out. If we're transitioning
	// from one image to another, record that on status and note the time.
	// TODO: This is an extremely weak check and doesn't take into account the actual
	// state of any of the managed components. It's basically a placeholder to prove
	// the orchestration of upgrades works at all.
	if hostedControlPlane.Status.ReleaseImage != hostedControlPlane.Spec.ReleaseImage {
		hostedControlPlane.Status.ReleaseImage = hostedControlPlane.Spec.ReleaseImage
		now := metav1.NewTime(time.Now())
		hostedControlPlane.Status.LastReleaseImageTransitionTime = &now
	}

	// Always update status based on the current state of the world.
	if err := r.Client.Status().Update(ctx, hostedControlPlane); err != nil {
		return ctrl.Result{}, fmt.Errorf("failed to update status: %w", err)
	}

	// Perform the hosted control plane reconciliation
	if err := r.update(ctx, hostedControlPlane); err != nil {
		return ctrl.Result{}, fmt.Errorf("failed to update control plane: %w", err)
	}

	r.Log.Info("Successfully reconciled")
	return ctrl.Result{}, nil
}

func (r *HostedControlPlaneReconciler) update(ctx context.Context, hostedControlPlane *hyperv1.HostedControlPlane) error {
	// If the cluster is marked paused, don't do any reconciliation work at all.
	if cluster, err := util.GetOwnerCluster(ctx, r.Client, hostedControlPlane.ObjectMeta); err != nil {
		return fmt.Errorf("failed to get owner cluster: %w", err)
	} else {
		if cluster == nil {
			r.Log.Info("Cluster Controller has not yet set OwnerRef")
			return nil
		}
		if util.IsPaused(cluster, hostedControlPlane) {
			r.Log.Info("HostedControlPlane or linked Cluster is marked as paused. Won't reconcile")
			return nil
		}
	}

	r.Log.Info("Looking up release image metadata", "image", hostedControlPlane.Spec.ReleaseImage)
	lookupCtx, lookupCancel := context.WithTimeout(ctx, 2*time.Minute)
	defer lookupCancel()
	releaseImage, err := r.ReleaseProvider.Lookup(lookupCtx, hostedControlPlane.Spec.ReleaseImage)
	if err != nil {
		return fmt.Errorf("failed to look up release image metadata: %w", err)
	}
	componentVersions, err := releaseImage.ComponentVersions()
	if err != nil {
		return fmt.Errorf("invalid component versions found in release info: %w", err)
	}
	r.Log.Info("Found release info for image", "releaseImage", hostedControlPlane.Spec.ReleaseImage, "info", releaseImage, "componentImages", len(releaseImage.ComponentImages()), "componentVersions", componentVersions)

	// During an upgrade, if there's an old bootstrapper pod referring to the old
	// image, delete the pod to make way for the new one to be rendered. This is
	// a hack to avoid the refactoring of moving this pod into the hosted cluster
	// config operator.
	if hostedControlPlane.Spec.ReleaseImage != hostedControlPlane.Status.ReleaseImage {
		var bootstrapPod corev1.Pod
		err := r.Client.Get(ctx, types.NamespacedName{Namespace: hostedControlPlane.Namespace, Name: "manifests-bootstrapper"}, &bootstrapPod)
		if err != nil {
			if !apierrors.IsNotFound(err) {
				return fmt.Errorf("failed to get manifests bootstrapper pod: %w", err)
			}
		} else {
			currentImage := bootstrapPod.Spec.Containers[0].Image
			latestImage, latestImageFound := releaseImage.ComponentImages()["cli"]
			if latestImageFound && currentImage != latestImage {
				err := r.Client.Delete(ctx, &bootstrapPod)
				if err != nil {
					return fmt.Errorf("failed to delete manifests bootstrapper pod: %w", err)
				}
				r.Log.Info("deleted manifests bootstrapper pod as part of an image rollout", "pod", bootstrapPod.Name, "from", currentImage, "to", latestImage)
			}
		}
	}

	r.Log.Info("Reconciling infrastructure services")
	if err := r.reconcileInfrastructure(ctx, hostedControlPlane); err != nil {
		return fmt.Errorf("failed to ensure infrastructure: %w", err)
	}
	// Block here until infra status reports readiness
	// TODO(dmace): This seems a bit heavy handed vs. making more granular bits no-op if
	// they don't have the specific required inputs
	infraStatus, err := r.reconcileInfrastructureStatus(ctx, hostedControlPlane)
	if err != nil {
		return fmt.Errorf("failed to look up infra status: %w", err)
	}
	if !infraStatus.IsReady() {
		r.Log.Info("Waiting for infrastructure to be ready before proceeding")
		return nil
	}

	// Reconcile PKI
	if hostedControlPlane.Spec.Etcd.ManagementType == hyperv1.Managed {
		r.Log.Info("Reconciling PKI")
		if err := r.reconcilePKI(ctx, hostedControlPlane, infraStatus); err != nil {
			return fmt.Errorf("failed to reconcile PKI: %w", err)
		}
	}

	// Reconcile Cloud Provider Config
	r.Log.Info("Reconciling cloud provider config")
	if err := r.reconcileCloudProviderConfig(ctx, hostedControlPlane); err != nil {
		return fmt.Errorf("failed to reconcile cloud provider config: %w", err)
	}

	// Reconcile OIDC Route
	for _, service := range hostedControlPlane.Spec.Services {
		if service.Service != hyperv1.OIDC {
			continue
		}
		switch service.Type {
		case hyperv1.Route:
			r.Log.Info("Reconciling OIDC Route servicetype resources")
			if err := r.reconcileOIDCRouteResources(ctx, hostedControlPlane); err != nil {
				return fmt.Errorf("failed to reconcile OIDC route: %w", err)
			}
		case hyperv1.None:
			r.Log.Info("OIDC Route is disabled")
		}
	}

	// Reconcile etcd
	r.Log.Info("Reconciling Etcd")

	switch hostedControlPlane.Spec.Etcd.ManagementType {
	case hyperv1.Managed:
		if err := r.reconcileManagedEtcd(ctx, hostedControlPlane, releaseImage); err != nil {
			return fmt.Errorf("failed to reconcile etcd: %w", err)
		}
	case hyperv1.Unmanaged:
		if err := r.reconcileUnmanagedEtcd(ctx, hostedControlPlane); err != nil {
			return fmt.Errorf("failed to reconcile etcd: %w", err)
		}
	default:
		return fmt.Errorf("unrecognized etcd management type: %s", hostedControlPlane.Spec.Etcd.ManagementType)
	}

	// Reconcile Konnectivity
	r.Log.Info("Reconciling Konnectivity")
	if err := r.reconcileKonnectivity(ctx, hostedControlPlane, releaseImage, infraStatus); err != nil {
		return fmt.Errorf("failed to reconcile konnectivity: %w", err)
	}

	// Reconcile kube apiserver
	r.Log.Info("Reconciling Kube API Server")
	if err := r.reconcileKubeAPIServer(ctx, hostedControlPlane, releaseImage, infraStatus.OAuthHost, infraStatus.OAuthPort); err != nil {
		return fmt.Errorf("failed to reconcile kube apiserver: %w", err)
	}

	// Reconcile kube controller manager
	r.Log.Info("Reconciling Kube Controller Manager")
	if err := r.reconcileKubeControllerManager(ctx, hostedControlPlane, releaseImage); err != nil {
		return fmt.Errorf("failed to reconcile kube controller manager: %w", err)
	}

	// Reconcile kube scheduler
	r.Log.Info("Reconciling Kube Scheduler")
	if err := r.reconcileKubeScheduler(ctx, hostedControlPlane, releaseImage); err != nil {
		return fmt.Errorf("failed to reconcile kube controller manager: %w", err)
	}

	// Reconcile openshift apiserver
	r.Log.Info("Reconciling OpenShift API Server")
	if err := r.reconcileOpenShiftAPIServer(ctx, hostedControlPlane, releaseImage, infraStatus.OpenShiftAPIHost); err != nil {
		return fmt.Errorf("failed to reconcile openshift apiserver: %w", err)
	}

	// Reconcile openshift oauth apiserver
	r.Log.Info("Reconciling OpenShift OAuth API Server")
	if err := r.reconcileOpenShiftOAuthAPIServer(ctx, hostedControlPlane, releaseImage, infraStatus.OauthAPIServerHost); err != nil {
		return fmt.Errorf("failed to reconcile openshift oauth apiserver: %w", err)
	}

	r.Log.Info("Reconciling default ingress controller")
	if err = r.reconcileDefaultIngressController(ctx, hostedControlPlane); err != nil {
		return fmt.Errorf("failed to reconcile default ingress controller: %w", err)
	}

	// Reconcile oauth server
	r.Log.Info("Reconciling OAuth Server")
	if err = r.reconcileOAuthServer(ctx, hostedControlPlane, releaseImage, infraStatus.OAuthHost, infraStatus.OAuthPort); err != nil {
		return fmt.Errorf("failed to reconcile openshift oauth apiserver: %w", err)
	}

	// Install the control plane into the infrastructure
	r.Log.Info("Reconciling hosted control plane")
	if err := r.ensureControlPlane(ctx, hostedControlPlane, infraStatus, releaseImage); err != nil {
		return fmt.Errorf("failed to ensure control plane: %w", err)
	}
	return nil
}

func (r *HostedControlPlaneReconciler) delete(ctx context.Context, hcp *hyperv1.HostedControlPlane) error {
	releaseImage, err := r.ReleaseProvider.Lookup(ctx, hcp.Spec.ReleaseImage)
	if err != nil {
		return fmt.Errorf("failed to look up release info: %w", err)
	}
	manifests, err := r.generateControlPlaneManifests(ctx, hcp, InfrastructureStatus{}, releaseImage)
	if err != nil {
		return nil
	}
	if err := deleteManifests(ctx, r, r.Log, hcp.GetNamespace(), manifests); err != nil {
		return err
	}
	return nil
}

func servicePublishingStrategyByType(hcp *hyperv1.HostedControlPlane, svcType hyperv1.ServiceType) *hyperv1.ServicePublishingStrategy {
	for _, mapping := range hcp.Spec.Services {
		if mapping.Service == svcType {
			return &mapping.ServicePublishingStrategy
		}
	}
	return nil
}

func (r *HostedControlPlaneReconciler) reconcileAPIServerService(ctx context.Context, hcp *hyperv1.HostedControlPlane) error {
	serviceStrategy := servicePublishingStrategyByType(hcp, hyperv1.APIServer)
	if serviceStrategy == nil {
		return fmt.Errorf("APIServer service strategy not specified")
	}
	p := kas.NewKubeAPIServerServiceParams(hcp)
	if _, ok := hcp.Annotations[hyperv1.SecurePortOverrideAnnotation]; ok {
		portNumber, err := strconv.ParseInt(hcp.Annotations[hyperv1.SecurePortOverrideAnnotation], 10, 32)
		if err == nil {
			p.APIServerPort = int(portNumber)
		}
	}
	apiServerService := manifests.KubeAPIServerService(hcp.Namespace)
	if _, err := controllerutil.CreateOrUpdate(ctx, r.Client, apiServerService, func() error {
		return kas.ReconcileService(apiServerService, serviceStrategy, p.OwnerReference, p.APIServerPort)
	}); err != nil {
		return fmt.Errorf("failed to reconcile API server service: %w", err)
	}
	return nil
}

func (r *HostedControlPlaneReconciler) reconcileKonnectivityServerService(ctx context.Context, hcp *hyperv1.HostedControlPlane) error {
	p := konnectivity.NewKonnectivityServiceParams(hcp)
	serviceStrategy := servicePublishingStrategyByType(hcp, hyperv1.Konnectivity)
	if serviceStrategy == nil {
		return fmt.Errorf("Konnectivity service strategy not specified")
	}
	konnectivityServerService := manifests.KonnectivityServerService(hcp.Namespace)
	if _, err := controllerutil.CreateOrUpdate(ctx, r.Client, konnectivityServerService, func() error {
		return konnectivity.ReconcileServerService(konnectivityServerService, p.OwnerRef, serviceStrategy)
	}); err != nil {
		return fmt.Errorf("failed to reconcile Konnectivity service: %w", err)
	}
	return nil
}

func (r *HostedControlPlaneReconciler) reconcileOAuthServerService(ctx context.Context, hcp *hyperv1.HostedControlPlane) error {
	serviceStrategy := servicePublishingStrategyByType(hcp, hyperv1.OAuthServer)
	if serviceStrategy == nil {
		return fmt.Errorf("OAuthServer service strategy not specified")
	}
	p := oauth.NewOAuthServiceParams(hcp)
	oauthServerService := manifests.OauthServerService(hcp.Namespace)
	if _, err := controllerutil.CreateOrUpdate(ctx, r.Client, oauthServerService, func() error {
		return oauth.ReconcileService(oauthServerService, p.OwnerRef, serviceStrategy)
	}); err != nil {
		return fmt.Errorf("failed to reconcile OAuth service: %w", err)
	}
	if serviceStrategy.Type != hyperv1.Route {
		return nil
	}
	oauthRoute := manifests.OauthServerRoute(hcp.Namespace)
	if _, err := controllerutil.CreateOrUpdate(ctx, r.Client, oauthRoute, func() error {
		return oauth.ReconcileRoute(oauthRoute, p.OwnerRef)
	}); err != nil {
		return fmt.Errorf("failed to reconcile OAuth route: %w", err)
	}
	return nil
}

func (r *HostedControlPlaneReconciler) reconcileOpenshiftAPIServerService(ctx context.Context, hcp *hyperv1.HostedControlPlane) error {
	svc := manifests.OpenshiftAPIServerService(hcp.Namespace)
	p := oapi.NewOpenShiftAPIServerServiceParams(hcp)
	if _, err := controllerutil.CreateOrUpdate(ctx, r.Client, svc, func() error {
		return oapi.ReconcileOpenShiftAPIService(svc, p.OwnerRef)
	}); err != nil {
		return fmt.Errorf("failed to reconcile OpenShift API server service: %w", err)
	}
	return nil
}

func (r *HostedControlPlaneReconciler) reconcileOAuthAPIServerService(ctx context.Context, hcp *hyperv1.HostedControlPlane) error {
	svc := manifests.OauthAPIServerService(hcp.Namespace)
	p := oapi.NewOpenShiftAPIServerServiceParams(hcp)
	if _, err := controllerutil.CreateOrUpdate(ctx, r.Client, svc, func() error {
		return oapi.ReconcileOAuthAPIService(svc, p.OwnerRef)
	}); err != nil {
		return fmt.Errorf("failed to reconcile OAuth API server service: %w", err)
	}
	return nil
}

func (r *HostedControlPlaneReconciler) reconcileOLMPackageServerService(ctx context.Context, hcp *hyperv1.HostedControlPlane) error {
	svc := manifests.OLMPackageServerService(hcp.Namespace)
	p := oapi.NewOpenShiftAPIServerServiceParams(hcp)
	_, err := controllerutil.CreateOrUpdate(ctx, r.Client, svc, func() error {
		return oapi.ReconcileOLMPackageServerService(svc, p.OwnerRef)
	})
	if err != nil {
		return err
	}
	return nil
}

func (r *HostedControlPlaneReconciler) reconcileInfrastructure(ctx context.Context, hcp *hyperv1.HostedControlPlane) error {
	if hcp.Spec.Services == nil {
		return fmt.Errorf("service publishing strategy undefined")
	}
	if err := r.reconcileAPIServerService(ctx, hcp); err != nil {
		return fmt.Errorf("failed to reconcile API server service: %w", err)
	}
	if err := r.reconcileKonnectivityServerService(ctx, hcp); err != nil {
		return fmt.Errorf("failed to reconcile Konnectivity servier service: %w", err)
	}
	if err := r.reconcileOAuthServerService(ctx, hcp); err != nil {
		return fmt.Errorf("failed to reconcile OAuth server service: %w", err)
	}
	if err := r.reconcileOpenshiftAPIServerService(ctx, hcp); err != nil {
		return fmt.Errorf("failed to reconcile OpenShift api service: %w", err)
	}
	if err := r.reconcileOAuthAPIServerService(ctx, hcp); err != nil {
		return fmt.Errorf("failed to reconcile OpenShift OAuth api service: %w", err)
	}
	if err := r.reconcileOLMPackageServerService(ctx, hcp); err != nil {
		return fmt.Errorf("failed to reconcile OLM PackageServer service: %w", err)
	}

	return nil
}

func (r *HostedControlPlaneReconciler) reconcileInfrastructureStatus(ctx context.Context, hcp *hyperv1.HostedControlPlane) (InfrastructureStatus, error) {
	var infraStatus InfrastructureStatus
	var err error
	if infraStatus.APIHost, infraStatus.APIPort, err = r.reconcileAPIServerServiceStatus(ctx, hcp); err != nil {
		return infraStatus, err
	}
	if infraStatus.KonnectivityHost, infraStatus.KonnectivityPort, err = r.reconcileKonnectivityServiceStatus(ctx, hcp); err != nil {
		return infraStatus, err
	}
	if infraStatus.OAuthHost, infraStatus.OAuthPort, err = r.reconcileOAuthServiceStatus(ctx, hcp); err != nil {
		return infraStatus, err
	}
	if infraStatus.OpenShiftAPIHost, err = r.reconcileOpenShiftAPIServerServiceStatus(ctx, hcp); err != nil {
		return infraStatus, err
	}
	if infraStatus.OauthAPIServerHost, err = r.reconcileOAuthAPIServerServiceStatus(ctx, hcp); err != nil {
		return infraStatus, err
	}
	if infraStatus.PackageServerAPIAddress, err = r.reconcileOLMPackageServerServiceStatus(ctx, hcp); err != nil {
		return infraStatus, err
	}

	return infraStatus, nil
}

func (r *HostedControlPlaneReconciler) reconcileAPIServerServiceStatus(ctx context.Context, hcp *hyperv1.HostedControlPlane) (host string, port int32, err error) {
	serviceStrategy := servicePublishingStrategyByType(hcp, hyperv1.APIServer)
	if serviceStrategy == nil {
		err = fmt.Errorf("APIServer service strategy not specified")
		return
	}
	svc := manifests.KubeAPIServerService(hcp.Namespace)
	if err = r.Get(ctx, client.ObjectKeyFromObject(svc), svc); err != nil {
		if apierrors.IsNotFound(err) {
			err = nil
			return
		}
		err = fmt.Errorf("failed to get kube apiserver service: %w", err)
		return
	}
	p := kas.NewKubeAPIServerServiceParams(hcp)
	return kas.ReconcileServiceStatus(svc, serviceStrategy, p.APIServerPort)
}

func (r *HostedControlPlaneReconciler) reconcileKonnectivityServiceStatus(ctx context.Context, hcp *hyperv1.HostedControlPlane) (host string, port int32, err error) {
	serviceStrategy := servicePublishingStrategyByType(hcp, hyperv1.Konnectivity)
	if serviceStrategy == nil {
		err = fmt.Errorf("Konnectivity service strategy not specified")
		return
	}
	svc := manifests.KonnectivityServerService(hcp.Namespace)
	if err = r.Get(ctx, client.ObjectKeyFromObject(svc), svc); err != nil {
		if apierrors.IsNotFound(err) {
			err = nil
			return
		}
		err = fmt.Errorf("failed to get konnectivity service: %w", err)
		return
	}
	return konnectivity.ReconcileServerServiceStatus(svc, serviceStrategy)
}

func (r *HostedControlPlaneReconciler) reconcileOAuthServiceStatus(ctx context.Context, hcp *hyperv1.HostedControlPlane) (host string, port int32, err error) {
	serviceStrategy := servicePublishingStrategyByType(hcp, hyperv1.OAuthServer)
	if serviceStrategy == nil {
		err = fmt.Errorf("OAuth strategy not specified")
		return
	}
	var route *routev1.Route
	svc := manifests.OauthServerService(hcp.Namespace)
	if err = r.Get(ctx, client.ObjectKeyFromObject(svc), svc); err != nil {
		if apierrors.IsNotFound(err) {
			err = nil
			return
		}
		err = fmt.Errorf("failed to get oauth service: %w", err)
		return
	}
	if serviceStrategy.Type == hyperv1.Route {
		route = manifests.OauthServerRoute(hcp.Namespace)
		if err = r.Get(ctx, client.ObjectKeyFromObject(route), route); err != nil {
			if apierrors.IsNotFound(err) {
				err = nil
				return
			}
			err = fmt.Errorf("failed to get oauth route: %w", err)
			return
		}
	}
	return oauth.ReconcileServiceStatus(svc, route, serviceStrategy)
}

func (r *HostedControlPlaneReconciler) reconcileOpenShiftAPIServerServiceStatus(ctx context.Context, hcp *hyperv1.HostedControlPlane) (string, error) {
	svc := manifests.OpenshiftAPIServerService(hcp.Namespace)
	return r.reconcileClusterIPServiceStatus(ctx, svc)
}

func (r *HostedControlPlaneReconciler) reconcileOAuthAPIServerServiceStatus(ctx context.Context, hcp *hyperv1.HostedControlPlane) (string, error) {
	svc := manifests.OauthAPIServerService(hcp.Namespace)
	return r.reconcileClusterIPServiceStatus(ctx, svc)
}

func (r *HostedControlPlaneReconciler) reconcileOLMPackageServerServiceStatus(ctx context.Context, hcp *hyperv1.HostedControlPlane) (string, error) {
	svc := manifests.OLMPackageServerService(hcp.Namespace)
	return r.reconcileClusterIPServiceStatus(ctx, svc)
}

func (r *HostedControlPlaneReconciler) reconcileClusterIPServiceStatus(ctx context.Context, svc *corev1.Service) (string, error) {
	if err := r.Get(ctx, client.ObjectKeyFromObject(svc), svc); err != nil {
		if apierrors.IsNotFound(err) {
			return "", nil
		}
		return "", fmt.Errorf("failed to get cluster ip service %s/%s: %w", svc.Namespace, svc.Name, err)
	}
	return svc.Spec.ClusterIP, nil
}

func (r *HostedControlPlaneReconciler) ensureControlPlane(ctx context.Context, hcp *hyperv1.HostedControlPlane, infraStatus InfrastructureStatus, releaseImage *releaseinfo.ReleaseImage) error {
	r.Log.Info("ensuring control plane for cluster", "cluster", hcp.Name)

	targetNamespace := hcp.GetNamespace()

	// Create the configmap with the pull secret for the guest cluster
	pullSecret := common.PullSecret(targetNamespace)
	if err := r.Client.Get(ctx, client.ObjectKeyFromObject(pullSecret), pullSecret); err != nil {
		return fmt.Errorf("failed to get pull secret %s: %w", pullSecret.Name, err)
	}
	pullSecretData, hasPullSecretData := pullSecret.Data[".dockerconfigjson"]
	if !hasPullSecretData {
		return fmt.Errorf("pull secret %s is missing the .dockerconfigjson key", pullSecret.Data)
	}
	targetPullSecret, err := generateTargetPullSecret(r.Scheme(), pullSecretData, targetNamespace)
	if err != nil {
		return fmt.Errorf("failed to create pull secret manifest for target cluster: %w", err)
	}
	if err := r.Create(ctx, targetPullSecret); err != nil && !apierrors.IsAlreadyExists(err) {
		return fmt.Errorf("failed to generate targetPullSecret: %v", err)
	}

	if hcp.Spec.Platform.AWS != nil {
		for _, role := range hcp.Spec.Platform.AWS.Roles {
			targetCredentialsSecret, err := generateTargetCredentialsSecret(r.Scheme(), role, targetNamespace)
			if err != nil {
				return fmt.Errorf("failed to create credentials secret manifest for target cluster: %w", err)
			}
			if err := r.Create(ctx, targetCredentialsSecret); err != nil && !apierrors.IsAlreadyExists(err) {
				return fmt.Errorf("failed to generate roleSecret: %v", err)
			}
		}
	}

	manifests, err := r.generateControlPlaneManifests(ctx, hcp, infraStatus, releaseImage)
	if err != nil {
		return err
	}

	if err := applyManifests(ctx, r, r.Log, targetNamespace, manifests); err != nil {
		return err
	}
	r.Log.Info("successfully applied all manifests")

	kubeadminPassword, err := generateKubeadminPassword()
	if err != nil {
		return fmt.Errorf("failed to generate kubeadmin password: %w", err)
	}

	kubeadminPasswordTargetSecret, err := generateKubeadminPasswordTargetSecret(r.Scheme(), kubeadminPassword, targetNamespace)
	if err != nil {
		return fmt.Errorf("failed to create kubeadmin secret manifest for target cluster: %w", err)
	}
	kubeadminPasswordTargetSecret.OwnerReferences = ensureHCPOwnerRef(hcp, kubeadminPasswordTargetSecret.OwnerReferences)
	if err := r.Create(ctx, kubeadminPasswordTargetSecret); err != nil && !apierrors.IsAlreadyExists(err) {
		return fmt.Errorf("failed to generate kubeadminPasswordTargetSecret: %w", err)
	}

	kubeadminPasswordSecret := generateKubeadminPasswordSecret(targetNamespace, kubeadminPassword)
	kubeadminPasswordSecret.OwnerReferences = ensureHCPOwnerRef(hcp, kubeadminPasswordSecret.OwnerReferences)
	if err := r.Create(ctx, kubeadminPasswordSecret); err != nil && !apierrors.IsAlreadyExists(err) {
		return fmt.Errorf("failed to generate kubeadminPasswordSecret: %w", err)
	}

	baseDomain, err := clusterBaseDomain(r.Client, ctx, hcp)
	if err != nil {
		return fmt.Errorf("couldn't determine cluster base domain  name: %w", err)
	}
	r.Log.Info(fmt.Sprintf("Cluster API URL: %s", fmt.Sprintf("https://%s:%d", infraStatus.APIHost, infraStatus.APIPort)))
	r.Log.Info(fmt.Sprintf("Kubeconfig is available in secret admin-kubeconfig in the %s namespace", hcp.GetNamespace()))
	r.Log.Info(fmt.Sprintf("Console URL:  %s", fmt.Sprintf("https://console-openshift-console.%s", fmt.Sprintf("apps.%s", baseDomain))))
	r.Log.Info(fmt.Sprintf("kubeadmin password is available in secret %q in the %s namespace", "kubeadmin-password", targetNamespace))

	return nil
}

func (r *HostedControlPlaneReconciler) reconcilePKI(ctx context.Context, hcp *hyperv1.HostedControlPlane, infraStatus InfrastructureStatus) error {
	p := pki.NewPKIParams(hcp, infraStatus.APIHost, infraStatus.OAuthHost, infraStatus.KonnectivityHost)

	// Root CA
	rootCASecret := manifests.RootCASecret(hcp.Namespace)
	if _, err := controllerutil.CreateOrUpdate(ctx, r, rootCASecret, func() error {
		return p.ReconcileRootCA(rootCASecret)
	}); err != nil {
		return fmt.Errorf("failed to reconcile root CA: %w", err)
	}
	// Signer CA
	signerCASecret := manifests.ClusterSignerCASecret(hcp.Namespace)
	if _, err := controllerutil.CreateOrUpdate(ctx, r, signerCASecret, func() error {
		return p.ReconcileClusterSignerCA(signerCASecret)
	}); err != nil {
		return fmt.Errorf("failed to reconcile signer CA: %w", err)
	}
	// Combined CA
	combinedCA := manifests.CombinedCAConfigMap(hcp.Namespace)
	if _, err := controllerutil.CreateOrUpdate(ctx, r, combinedCA, func() error {
		return p.ReconcileCombinedCA(combinedCA, rootCASecret, signerCASecret)
	}); err != nil {
		return fmt.Errorf("failed to reconcile combined CA: %w", err)
	}

	// Etcd client secret
	etcdClientSecret := manifests.EtcdClientSecret(hcp.Namespace)
	if _, err := controllerutil.CreateOrUpdate(ctx, r, etcdClientSecret, func() error {
		return p.ReconcileEtcdClientSecret(etcdClientSecret, rootCASecret)
	}); err != nil {
		return fmt.Errorf("failed to reconcile etcd client secret: %w", err)
	}

	// Etcd server secret
	etcdServerSecret := manifests.EtcdServerSecret(hcp.Namespace)
	if _, err := controllerutil.CreateOrUpdate(ctx, r, etcdServerSecret, func() error {
		return p.ReconcileEtcdServerSecret(etcdServerSecret, rootCASecret)
	}); err != nil {
		return fmt.Errorf("failed to reconcile etcd server secret: %w", err)
	}

	// Etcd peer secret
	etcdPeerSecret := manifests.EtcdPeerSecret(hcp.Namespace)
	if _, err := controllerutil.CreateOrUpdate(ctx, r, etcdPeerSecret, func() error {
		return p.ReconcileEtcdPeerSecret(etcdPeerSecret, rootCASecret)
	}); err != nil {
		return fmt.Errorf("failed to reconcile etcd peer secret: %w", err)
	}

	// KAS server secret
	kasServerSecret := manifests.KASServerCertSecret(hcp.Namespace)
	if _, err := controllerutil.CreateOrUpdate(ctx, r, kasServerSecret, func() error {
		return p.ReconcileKASServerCertSecret(kasServerSecret, rootCASecret)
	}); err != nil {
		return fmt.Errorf("failed to reconcile kas server secret: %w", err)
	}

	// KAS kubelet client secret
	kasKubeletClientSecret := manifests.KASKubeletClientCertSecret(hcp.Namespace)
	if _, err := controllerutil.CreateOrUpdate(ctx, r, kasKubeletClientSecret, func() error {
		return p.ReconcileKASKubeletClientCertSecret(kasKubeletClientSecret, rootCASecret)
	}); err != nil {
		return fmt.Errorf("failed to reconcile kas kubelet client secret: %w", err)
	}

	// KAS aggregator cert secret
	kasAggregatorCertSecret := manifests.KASAggregatorCertSecret(hcp.Namespace)
	if _, err := controllerutil.CreateOrUpdate(ctx, r, kasAggregatorCertSecret, func() error {
		return p.ReconcileKASAggregatorCertSecret(kasAggregatorCertSecret, rootCASecret)
	}); err != nil {
		return fmt.Errorf("failed to reconcile kas aggregator secret: %w", err)
	}

	// KAS admin client cert secret
	kasAdminClientCertSecret := manifests.KASAdminClientCertSecret(hcp.Namespace)
	if _, err := controllerutil.CreateOrUpdate(ctx, r, kasAdminClientCertSecret, func() error {
		return p.ReconcileKASAdminClientCertSecret(kasAdminClientCertSecret, rootCASecret)
	}); err != nil {
		return fmt.Errorf("failed to reconcile kas admin client secret: %w", err)
	}

	// KAS bootstrap client cert secret
	kasBootstrapClientCertSecret := manifests.KASMachineBootstrapClientCertSecret(hcp.Namespace)
	if _, err := controllerutil.CreateOrUpdate(ctx, r, kasBootstrapClientCertSecret, func() error {
		return p.ReconcileKASMachineBootstrapClientCertSecret(kasBootstrapClientCertSecret, signerCASecret)
	}); err != nil {
		return fmt.Errorf("failed to reconcile kas bootstrap client secret: %w", err)
	}

	// Service account signing key secret
	serviceAccountSigningKeySecret := manifests.ServiceAccountSigningKeySecret(hcp.Namespace)
	var signingKeySecret *corev1.Secret
	if len(hcp.Spec.SigningKey.Name) > 0 {
		signingKeySecret = &corev1.Secret{}
		if err := r.Client.Get(ctx, client.ObjectKey{Namespace: hcp.GetNamespace(), Name: hcp.Spec.SigningKey.Name}, signingKeySecret); err != nil {
			return fmt.Errorf("failed to get signing key %s: %w", hcp.Spec.SigningKey.Name, err)
		}
	}
	if _, err := controllerutil.CreateOrUpdate(ctx, r, serviceAccountSigningKeySecret, func() error {
		return p.ReconcileServiceAccountSigningKeySecret(serviceAccountSigningKeySecret, signingKeySecret)
	}); err != nil {
		return fmt.Errorf("failed to reconcile api server service account key secret: %w", err)
	}

	// OpenShift APIServer
	openshiftAPIServerCertSecret := manifests.OpenShiftAPIServerCertSecret(hcp.Namespace)
	if _, err := controllerutil.CreateOrUpdate(ctx, r, openshiftAPIServerCertSecret, func() error {
		return p.ReconcileOpenShiftAPIServerCertSecret(openshiftAPIServerCertSecret, rootCASecret)
	}); err != nil {
		return fmt.Errorf("failed to reconcile kas admin client secret: %w", err)
	}

	// OpenShift OAuth APIServer
	openshiftOAuthAPIServerCertSecret := manifests.OpenShiftOAuthAPIServerCertSecret(hcp.Namespace)
	if _, err := controllerutil.CreateOrUpdate(ctx, r, openshiftOAuthAPIServerCertSecret, func() error {
		return p.ReconcileOpenShiftOAuthAPIServerCertSecret(openshiftOAuthAPIServerCertSecret, rootCASecret)
	}); err != nil {
		return fmt.Errorf("failed to reconcile openshift oauth apiserver cert: %w", err)
	}

	// OpenShift ControllerManager Cert
	openshiftControllerManagerCertSecret := manifests.OpenShiftControllerManagerCertSecret(hcp.Namespace)
	if _, err := controllerutil.CreateOrUpdate(ctx, r, openshiftControllerManagerCertSecret, func() error {
		return p.ReconcileOpenShiftControllerManagerCertSecret(openshiftControllerManagerCertSecret, rootCASecret)
	}); err != nil {
		return fmt.Errorf("failed to reconcile openshift controller manager cert: %w", err)
	}

	// Konnectivity Server Cert
	konnectivityServerSecret := manifests.KonnectivityServerSecret(hcp.Namespace)
	if _, err := controllerutil.CreateOrUpdate(ctx, r, konnectivityServerSecret, func() error {
		return p.ReconcileKonnectivityServerSecret(konnectivityServerSecret, rootCASecret)
	}); err != nil {
		return fmt.Errorf("failed to reconcile konnectivity server cert: %w", err)
	}

	// Konnectivity Cluster Cert
	konnectivityClusterSecret := manifests.KonnectivityClusterSecret(hcp.Namespace)
	if _, err := controllerutil.CreateOrUpdate(ctx, r, konnectivityClusterSecret, func() error {
		return p.ReconcileKonnectivityClusterSecret(konnectivityClusterSecret, rootCASecret)
	}); err != nil {
		return fmt.Errorf("failed to reconcile konnectivity cluster cert: %w", err)
	}

	// Konnectivity Client Cert
	konnectivityClientSecret := manifests.KonnectivityClientSecret(hcp.Namespace)
	if _, err := controllerutil.CreateOrUpdate(ctx, r, konnectivityClientSecret, func() error {
		return p.ReconcileKonnectivityClientSecret(konnectivityClientSecret, rootCASecret)
	}); err != nil {
		return fmt.Errorf("failed to reconcile konnectivity client cert: %w", err)
	}

	// Konnectivity Agent Cert
	konnectivityAgentSecret := manifests.KonnectivityAgentSecret(hcp.Namespace)
	if _, err := controllerutil.CreateOrUpdate(ctx, r, konnectivityAgentSecret, func() error {
		return p.ReconcileKonnectivityAgentSecret(konnectivityAgentSecret, rootCASecret)
	}); err != nil {
		return fmt.Errorf("failed to reconcile konnectivity agent cert: %w", err)
	}

	// Konnectivity Worker Agent Cert
	konnectivityWorkerAgentSecret := manifests.KonnectivityWorkerAgentSecret(hcp.Namespace)
	if _, err := controllerutil.CreateOrUpdate(ctx, r, konnectivityWorkerAgentSecret, func() error {
		return p.ReconcileKonnectivityWorkerAgentSecret(konnectivityWorkerAgentSecret, rootCASecret)
	}); err != nil {
		return fmt.Errorf("failed to reconcile konnectivity worker agent cert: %w", err)
	}

	// Ingress Cert
	ingressCert := manifests.IngressCert(hcp.Namespace)
	if _, err := controllerutil.CreateOrUpdate(ctx, r, ingressCert, func() error {
		return p.ReconcileIngressCert(ingressCert, rootCASecret)
	}); err != nil {
		return fmt.Errorf("failed to reconcile ingress cert secret: %w", err)
	}

	// MCS Cert
	machineConfigServerCert := manifests.MachineConfigServerCert(hcp.Namespace)
	if _, err := controllerutil.CreateOrUpdate(ctx, r, machineConfigServerCert, func() error {
		return p.ReconcileMachineConfigServerCert(machineConfigServerCert, rootCASecret)
	}); err != nil {
		return fmt.Errorf("failed to reconcile machine config server cert secret: %w", err)
	}

	// OLM PackageServer Cert
	packageServerCertSecret := manifests.OLMPackageServerCertSecret(hcp.Namespace)
	if _, err := controllerutil.CreateOrUpdate(ctx, r, packageServerCertSecret, func() error {
		return p.ReconcileOLMPackageServerCertSecret(packageServerCertSecret, rootCASecret)
	}); err != nil {
		return fmt.Errorf("failed to reconcile packageserver cert: %w", err)
	}

	return nil
}

func (r *HostedControlPlaneReconciler) reconcileCloudProviderConfig(ctx context.Context, hcp *hyperv1.HostedControlPlane) error {
	switch hcp.Spec.Platform.Type {
	case hyperv1.AWSPlatform:
		p := aws.NewAWSParams(hcp)
		awsProviderConfig := manifests.AWSProviderConfig(hcp.Namespace)
		if _, err := controllerutil.CreateOrUpdate(ctx, r, awsProviderConfig, func() error {
			return p.ReconcileCloudConfig(awsProviderConfig)
		}); err != nil {
			return fmt.Errorf("failed to reconcile aws provider config: %w", err)
		}
	}
	return nil
}

func (r *HostedControlPlaneReconciler) reconcileManagedEtcd(ctx context.Context, hcp *hyperv1.HostedControlPlane, releaseImage *releaseinfo.ReleaseImage) error {
	p := etcd.NewEtcdParams(hcp, releaseImage.ComponentImages())

	// Etcd Operator ServiceAccount
	operatorServiceAccount := manifests.EtcdOperatorServiceAccount(hcp.Namespace)
	if _, err := controllerutil.CreateOrUpdate(ctx, r, operatorServiceAccount, func() error {
		return etcd.ReconcileOperatorServiceAccount(operatorServiceAccount, p.OwnerRef)
	}); err != nil {
		return fmt.Errorf("failed to reconcile etcd operator service account: %w", err)
	}

	// Etcd operator role
	operatorRole := manifests.EtcdOperatorRole(hcp.Namespace)
	if _, err := controllerutil.CreateOrUpdate(ctx, r, operatorRole, func() error {
		operatorRole.OwnerReferences = ensureHCPOwnerRef(hcp, operatorRole.OwnerReferences)
		return etcd.ReconcileOperatorRole(operatorRole, p.OwnerRef)
	}); err != nil {
		return fmt.Errorf("failed to reconcile etcd operator role: %w", err)
	}

	// Etcd operator rolebinding
	operatorRoleBinding := manifests.EtcdOperatorRoleBinding(hcp.Namespace)
	if _, err := controllerutil.CreateOrUpdate(ctx, r, operatorRoleBinding, func() error {
		operatorRoleBinding.OwnerReferences = ensureHCPOwnerRef(hcp, operatorRoleBinding.OwnerReferences)
		return etcd.ReconcileOperatorRoleBinding(operatorRoleBinding, p.OwnerRef)
	}); err != nil {
		return fmt.Errorf("failed to reconcile etcd operator role binding: %w", err)
	}

	// Etcd operator deployment
	operatorDeployment := manifests.EtcdOperatorDeployment(hcp.Namespace)
	if _, err := controllerutil.CreateOrUpdate(ctx, r, operatorDeployment, func() error {
		operatorDeployment.OwnerReferences = ensureHCPOwnerRef(hcp, operatorDeployment.OwnerReferences)
		return etcd.ReconcileOperatorDeployment(operatorDeployment, p.OwnerRef, p.OperatorDeploymentConfig, p.EtcdOperatorImage)
	}); err != nil {
		return fmt.Errorf("failed to reconcile etcd operator deployment: %w", err)
	}

	// Etcd cluster
	etcdCluster := manifests.EtcdCluster(hcp.Namespace)

	// The EtcdCluster can currently enter a permanently failed state, so when
	// that's detected, delete the EtcdCluster and start over.
	// TODO(dmace): Fix this in the etcd operator and delete this code
	shouldDeleteFailedEtcd := false
	for _, cond := range hcp.Status.Conditions {
		if cond.Type == string(hyperv1.EtcdAvailable) && cond.Status == metav1.ConditionFalse && cond.Reason == etcd.EtcdReasonFailed {
			shouldDeleteFailedEtcd = true
			break
		}
	}
	if shouldDeleteFailedEtcd {
		if err := r.Delete(ctx, etcdCluster); err != nil {
			if !apierrors.IsNotFound(err) {
				return fmt.Errorf("failed to delete etcd cluster: %w", err)
			}
		}
	}

	if _, err := controllerutil.CreateOrUpdate(ctx, r, etcdCluster, func() error {
		etcdCluster.OwnerReferences = ensureHCPOwnerRef(hcp, etcdCluster.OwnerReferences)
		return etcd.ReconcileCluster(etcdCluster, p.OwnerRef, p.EtcdDeploymentConfig, p.ClusterVersion, p.PVCClaim)
	}); err != nil {
		return fmt.Errorf("failed to reconcile etcd cluster: %w", err)
	}
	return nil
}

<<<<<<< HEAD
func (r *HostedControlPlaneReconciler) reconcileUnmanagedEtcd(ctx context.Context, hcp *hyperv1.HostedControlPlane) error {
	//reconcile client secret over
	if hcp.Spec.Etcd.Unmanaged == nil || len(hcp.Spec.Etcd.Unmanaged.TLS.ClientSecret.Name) == 0 || len(hcp.Spec.Etcd.Unmanaged.Endpoint) == 0 {
		return fmt.Errorf("etcd metadata not specified for unmanaged deployment")
	}
	r.Log.Info("Retrieving tls secret", "name", hcp.Spec.Etcd.Unmanaged.TLS.ClientSecret.Name)
	var src corev1.Secret
	if err := r.Client.Get(ctx, client.ObjectKey{Namespace: hcp.GetNamespace(), Name: hcp.Spec.Etcd.Unmanaged.TLS.ClientSecret.Name}, &src); err != nil {
		return fmt.Errorf("failed to get etcd client cert %s: %w", hcp.Spec.Etcd.Unmanaged.TLS.ClientSecret.Name, err)
	}
	if _, ok := src.Data["etcd-client.crt"]; !ok {
		return fmt.Errorf("etcd secret %s does not have client cert", hcp.Spec.Etcd.Unmanaged.TLS.ClientSecret.Name)
	}
	if _, ok := src.Data["etcd-client.key"]; !ok {
		return fmt.Errorf("etcd secret %s does not have client key", hcp.Spec.Etcd.Unmanaged.TLS.ClientSecret.Name)
	}
	if _, ok := src.Data["etcd-client-ca.crt"]; !ok {
		return fmt.Errorf("etcd secret %s does not have client ca", hcp.Spec.Etcd.Unmanaged.TLS.ClientSecret.Name)
	}
	kubeComponentEtcdClientSecret := manifests.EtcdClientSecret(hcp.GetNamespace())
	r.Log.Info("Reconciling openshift control plane etcd client tls secret", "name", kubeComponentEtcdClientSecret.Name)
	_, err := controllerutil.CreateOrUpdate(ctx, r.Client, kubeComponentEtcdClientSecret, func() error {
		if kubeComponentEtcdClientSecret.Data == nil {
			kubeComponentEtcdClientSecret.Data = map[string][]byte{}
		}
		kubeComponentEtcdClientSecret.Data = src.Data
		kubeComponentEtcdClientSecret.Type = corev1.SecretTypeOpaque
		return nil
	})
	return err
}

func (r *HostedControlPlaneReconciler) reconcileVPN(ctx context.Context, hcp *hyperv1.HostedControlPlane, releaseImage *releaseinfo.ReleaseImage, address string, port int32) error {
	r.Log.Info("Reconciling VPN")
	p := vpn.NewVPNParams(hcp, releaseImage.ComponentImages(), address, port)
	serviceAccount := manifests.VPNServiceAccount(hcp.Namespace)
	if _, err := controllerutil.CreateOrUpdate(ctx, r, serviceAccount, func() error {
		return vpn.ReconcileVPNServiceAccount(serviceAccount, p.OwnerRef)
	}); err != nil {
		return fmt.Errorf("failed to reconcile vpn service account: %w", err)
	}
	if hcp.Annotations != nil {
		if _, ok := hcp.Annotations[hyperv1.SecurePortOverrideAnnotation]; !ok {
			return nil
		}
	}
	serverConfig := manifests.VPNServerConfig(hcp.Namespace)
	if _, err := controllerutil.CreateOrUpdate(ctx, r, serverConfig, func() error {
		return vpn.ReconcileVPNServerConfig(serverConfig, p.OwnerRef, config.ClusterCIDR(&p.Network), config.ServiceCIDR(&p.Network), p.MachineCIDR)
	}); err != nil {
		return fmt.Errorf("failed to reconcile vpn server config: %w", err)
	}
	serverClientConfig := manifests.VPNServerClientConfig(hcp.Namespace)
	if _, err := controllerutil.CreateOrUpdate(ctx, r, serverClientConfig, func() error {
		return vpn.ReconcileVPNServerClientConfig(serverClientConfig, p.OwnerRef, config.ClusterCIDR(&p.Network), config.ServiceCIDR(&p.Network), p.MachineCIDR)
	}); err != nil {
		return fmt.Errorf("failed to reconcile vpn server client config: %w", err)
	}
	kubeAPIServerConfig := manifests.VPNKubeAPIServerClientConfig(hcp.Namespace)
	if _, err := controllerutil.CreateOrUpdate(ctx, r, kubeAPIServerConfig, func() error {
		return vpn.ReconcileKubeAPIServerClientConfig(kubeAPIServerConfig, p.OwnerRef)
	}); err != nil {
		return fmt.Errorf("failed to reconcile vpn kas client config: %w", err)
	}
	clientConfig := manifests.VPNWorkerClientConfig(hcp.Namespace)
	if _, err := controllerutil.CreateOrUpdate(ctx, r, clientConfig, func() error {
		return vpn.ReconcileWorkerClientConfig(clientConfig, p.OwnerRef, p.ExternalAddress, p.ExternalPort)
	}); err != nil {
		return fmt.Errorf("failed to reconcile vpn worker client config: %w", err)
	}
	serverDeployment := manifests.VPNServerDeployment(hcp.Namespace)
	if _, err := controllerutil.CreateOrUpdate(ctx, r, serverDeployment, func() error {
		return vpn.ReconcileServerDeployment(serverDeployment, p.OwnerRef, p.ServerDeploymentConfig, p.VPNImage)
	}); err != nil {
		return fmt.Errorf("failed to reconcile vpn server deployment: %w", err)
	}
	clientDeployment := manifests.VPNWorkerClientDeployment(hcp.Namespace)
	if _, err := controllerutil.CreateOrUpdate(ctx, r, clientDeployment, func() error {
		return vpn.ReconcileWorkerClientDeployment(clientDeployment, p.OwnerRef, p.WorkerClientDeploymentConfig, p.VPNImage)
	}); err != nil {
		return fmt.Errorf("failed to reconcile vpn client deployment: %w", err)
	}
	return nil
}

=======
>>>>>>> 0658b9a7
func (r *HostedControlPlaneReconciler) reconcileKonnectivity(ctx context.Context, hcp *hyperv1.HostedControlPlane, releaseImage *releaseinfo.ReleaseImage, infraStatus InfrastructureStatus) error {
	r.Log.Info("Reconciling Konnectivity")
	p := konnectivity.NewKonnectivityParams(hcp, releaseImage.ComponentImages(), infraStatus.KonnectivityHost, infraStatus.KonnectivityPort)
	serverDeployment := manifests.KonnectivityServerDeployment(hcp.Namespace)
	if _, err := controllerutil.CreateOrUpdate(ctx, r, serverDeployment, func() error {
		return konnectivity.ReconcileServerDeployment(serverDeployment, p.OwnerRef, p.ServerDeploymentConfig, p.KonnectivityServerImage)
	}); err != nil {
		return fmt.Errorf("failed to reconcile konnectivity server deployment: %w", err)
	}
	serverLocalService := manifests.KonnectivityServerLocalService(hcp.Namespace)
	if _, err := controllerutil.CreateOrUpdate(ctx, r, serverLocalService, func() error {
		return konnectivity.ReconcileServerLocalService(serverLocalService, p.OwnerRef)
	}); err != nil {
		return fmt.Errorf("failed to reconcile konnectivity server local service: %w", err)
	}
	agentDeployment := manifests.KonnectivityAgentDeployment(hcp.Namespace)
	ips := []string{
		infraStatus.OpenShiftAPIHost,
		infraStatus.OauthAPIServerHost,
		infraStatus.PackageServerAPIAddress,
	}
	if _, err := controllerutil.CreateOrUpdate(ctx, r, agentDeployment, func() error {
		return konnectivity.ReconcileAgentDeployment(agentDeployment, p.OwnerRef, p.AgentDeploymentConfig, p.KonnectivityAgentImage, ips)
	}); err != nil {
		return fmt.Errorf("failed to reconcile konnectivity agent deployment: %w", err)
	}
	agentDaemonSet := manifests.KonnectivityWorkerAgentDaemonSet(hcp.Namespace)
	if _, err := controllerutil.CreateOrUpdate(ctx, r, agentDaemonSet, func() error {
		return konnectivity.ReconcileWorkerAgentDaemonSet(agentDaemonSet, p.OwnerRef, p.AgentDeamonSetConfig, p.KonnectivityAgentImage, p.ExternalAddress, p.ExternalPort)
	}); err != nil {
		return fmt.Errorf("failed to reconcile konnectivity agent daemonset: %w", err)
	}
	return nil
}

func (r *HostedControlPlaneReconciler) reconcileKubeAPIServer(ctx context.Context, hcp *hyperv1.HostedControlPlane, releaseImage *releaseinfo.ReleaseImage, oauthAddress string, oauthPort int32) error {
	p := kas.NewKubeAPIServerParams(hcp, releaseImage.ComponentImages(), oauthAddress, oauthPort)

	rootCA := manifests.RootCASecret(hcp.Namespace)
	if err := r.Get(ctx, client.ObjectKeyFromObject(rootCA), rootCA); err != nil {
		return fmt.Errorf("failed to get root ca cert secret: %w", err)
	}

	clientCertSecret := manifests.KASAdminClientCertSecret(hcp.Namespace)
	if err := r.Get(ctx, client.ObjectKeyFromObject(clientCertSecret), clientCertSecret); err != nil {
		return fmt.Errorf("failed to get admin client cert secret: %w", err)
	}
	bootstrapClientCertSecret := manifests.KASMachineBootstrapClientCertSecret(hcp.Namespace)
	if err := r.Get(ctx, client.ObjectKeyFromObject(bootstrapClientCertSecret), bootstrapClientCertSecret); err != nil {
		return fmt.Errorf("failed to get bootstrap client cert secret: %w", err)
	}

	serviceKubeconfigSecret := manifests.KASServiceKubeconfigSecret(hcp.Namespace)
	if _, err := controllerutil.CreateOrUpdate(ctx, r, serviceKubeconfigSecret, func() error {
		return kas.ReconcileServiceKubeconfigSecret(serviceKubeconfigSecret, clientCertSecret, rootCA, p.OwnerRef, p.APIServerPort)
	}); err != nil {
		return fmt.Errorf("failed to reconcile service admin kubeconfig secret: %w", err)
	}

	// The client used by CAPI machine controller expects the kubeconfig to follow this naming and key convention
	// https://github.com/kubernetes-sigs/cluster-api/blob/5c85a0a01ee44ecf7c8a3c3fdc867a88af87d73c/util/secret/secret.go#L29-L33
	capiKubeconfigSecret := manifests.KASServiceCAPIKubeconfigSecret(hcp.Namespace, hcp.Spec.InfraID)
	if _, err := controllerutil.CreateOrUpdate(ctx, r, capiKubeconfigSecret, func() error {
		// TODO(alberto): This secret is currently using the cluster-admin kubeconfig for the guest cluster.
		// We should create a separate kubeconfig with a tight set of permissions for it to use.
		return kas.ReconcileServiceCAPIKubeconfigSecret(capiKubeconfigSecret, clientCertSecret, rootCA, p.OwnerRef, p.APIServerPort)
	}); err != nil {
		return fmt.Errorf("failed to reconcile CAPI service admin kubeconfig secret: %w", err)
	}

	localhostKubeconfigSecret := manifests.KASLocalhostKubeconfigSecret(hcp.Namespace)
	if _, err := controllerutil.CreateOrUpdate(ctx, r, localhostKubeconfigSecret, func() error {
		return kas.ReconcileLocalhostKubeconfigSecret(localhostKubeconfigSecret, clientCertSecret, rootCA, p.OwnerRef, p.APIServerPort)
	}); err != nil {
		return fmt.Errorf("failed to reconcile localhost kubeconfig secret: %w", err)
	}

	externalKubeconfigSecret := manifests.KASExternalKubeconfigSecret(hcp.Namespace, hcp.Spec.KubeConfig)
	if _, err := controllerutil.CreateOrUpdate(ctx, r, externalKubeconfigSecret, func() error {
		return kas.ReconcileExternalKubeconfigSecret(externalKubeconfigSecret, clientCertSecret, rootCA, p.OwnerRef, p.ExternalURL(), p.ExternalKubeconfigKey())
	}); err != nil {
		return fmt.Errorf("failed to reconcile external kubeconfig secret: %w", err)
	}

	bootstrapKubeconfigSecret := manifests.KASBootstrapKubeconfigSecret(hcp.Namespace)
	if _, err := controllerutil.CreateOrUpdate(ctx, r, bootstrapKubeconfigSecret, func() error {
		return kas.ReconcileBootstrapKubeconfigSecret(bootstrapKubeconfigSecret, bootstrapClientCertSecret, rootCA, p.OwnerRef, p.ExternalURL())
	}); err != nil {
		return fmt.Errorf("failed to reconcile bootstrap kubeconfig secret: %w", err)
	}

	kubeAPIServerAuditConfig := manifests.KASAuditConfig(hcp.Namespace)
	if _, err := controllerutil.CreateOrUpdate(ctx, r, kubeAPIServerAuditConfig, func() error {
		return kas.ReconcileAuditConfig(kubeAPIServerAuditConfig, p.OwnerRef, p.AuditPolicyProfile())
	}); err != nil {
		return fmt.Errorf("failed to reconcile api server audit config: %w", err)
	}

	kubeAPIServerConfig := manifests.KASConfig(hcp.Namespace)
	if _, err := controllerutil.CreateOrUpdate(ctx, r, kubeAPIServerConfig, func() error {
		return kas.ReconcileConfig(kubeAPIServerConfig,
			p.OwnerRef,
			p.ConfigParams())
	}); err != nil {
		return fmt.Errorf("failed to reconcile api server config: %w", err)
	}

	kubeAPIServerEgressSelectorConfig := manifests.KASEgressSelectorConfig(hcp.Namespace)
	if _, err := controllerutil.CreateOrUpdate(ctx, r, kubeAPIServerEgressSelectorConfig, func() error {
		return kas.ReconcileEgressSelectorConfig(kubeAPIServerEgressSelectorConfig, p.OwnerRef)
	}); err != nil {
		return fmt.Errorf("failed to reconcile api server egress selector config: %w", err)
	}

	oauthMetadata := manifests.KASOAuthMetadata(hcp.Namespace)
	if _, err := controllerutil.CreateOrUpdate(ctx, r, oauthMetadata, func() error {
		return kas.ReconcileOauthMetadata(oauthMetadata, p.OwnerRef, p.ExternalOAuthAddress, p.ExternalOAuthPort)
	}); err != nil {
		return fmt.Errorf("failed to reconcile oauth metadata: %w", err)
	}

	kubeAPIServerDeployment := manifests.KASDeployment(hcp.Namespace)
	if _, err := controllerutil.CreateOrUpdate(ctx, r, kubeAPIServerDeployment, func() error {
		return kas.ReconcileKubeAPIServerDeployment(kubeAPIServerDeployment,
			p.OwnerRef,
			p.DeploymentConfig,
			p.NamedCertificates(),
			p.CloudProviderConfig,
			p.Images,
			p.AuditWebhookRef,
			p.KMSKPInfo,
			p.KMSKPRegion,
		)
	}); err != nil {
		return fmt.Errorf("failed to reconcile api server deployment: %w", err)
	}
	return nil
}

func (r *HostedControlPlaneReconciler) reconcileKubeControllerManager(ctx context.Context, hcp *hyperv1.HostedControlPlane, releaseImage *releaseinfo.ReleaseImage) error {
	p := kcm.NewKubeControllerManagerParams(hcp, releaseImage.ComponentImages())

	combinedCA := manifests.CombinedCAConfigMap(hcp.Namespace)
	if err := r.Get(ctx, client.ObjectKeyFromObject(combinedCA), combinedCA); err != nil {
		return fmt.Errorf("failed to fetch combined ca configmap: %w", err)
	}
	serviceServingCA := manifests.KCMServiceServingCA(hcp.Namespace)
	if _, err := controllerutil.CreateOrUpdate(ctx, r, serviceServingCA, func() error {
		return kcm.ReconcileKCMServiceServingCA(serviceServingCA, combinedCA, p.OwnerRef)
	}); err != nil {
		return fmt.Errorf("failed to reconcile kcm serving ca: %w", err)
	}

	kcmConfig := manifests.KCMConfig(hcp.Namespace)
	if _, err := controllerutil.CreateOrUpdate(ctx, r, kcmConfig, func() error {
		return kcm.ReconcileConfig(kcmConfig, serviceServingCA, p.OwnerRef)
	}); err != nil {
		return fmt.Errorf("failed to reconcile kcm config: %w", err)
	}

	kcmDeployment := manifests.KCMDeployment(hcp.Namespace)
	if _, err := controllerutil.CreateOrUpdate(ctx, r, kcmDeployment, func() error {
		return kcm.ReconcileDeployment(kcmDeployment, serviceServingCA, p)
	}); err != nil {
		return fmt.Errorf("failed to reconcile kcm deployment: %w", err)
	}

	return nil
}

func (r *HostedControlPlaneReconciler) reconcileKubeScheduler(ctx context.Context, hcp *hyperv1.HostedControlPlane, releaseImage *releaseinfo.ReleaseImage) error {
	p := scheduler.NewKubeSchedulerParams(hcp, releaseImage.ComponentImages())

	schedulerConfig := manifests.SchedulerConfig(hcp.Namespace)
	if _, err := controllerutil.CreateOrUpdate(ctx, r, schedulerConfig, func() error {
		return scheduler.ReconcileConfig(schedulerConfig, p.OwnerRef)
	}); err != nil {
		return fmt.Errorf("failed to reconcile scheduler config: %w", err)
	}

	schedulerDeployment := manifests.SchedulerDeployment(hcp.Namespace)
	if _, err := controllerutil.CreateOrUpdate(ctx, r, schedulerDeployment, func() error {
		return scheduler.ReconcileDeployment(schedulerDeployment, p.OwnerRef, p.DeploymentConfig, p.HyperkubeImage, p.FeatureGates())
	}); err != nil {
		return fmt.Errorf("failed to reconcile scheduler deployment: %w", err)
	}
	return nil
}

func (r *HostedControlPlaneReconciler) reconcileOpenShiftAPIServer(ctx context.Context, hcp *hyperv1.HostedControlPlane, releaseImage *releaseinfo.ReleaseImage, serviceClusterIP string) error {
	p := oapi.NewOpenShiftAPIServerParams(hcp, releaseImage.ComponentImages())

	oapicfg := manifests.OpenShiftAPIServerConfig(hcp.Namespace)
	if _, err := controllerutil.CreateOrUpdate(ctx, r, oapicfg, func() error {
		return oapi.ReconcileConfig(oapicfg, p.OwnerRef, p.EtcdURL, p.IngressDomain(), p.MinTLSVersion(), p.CipherSuites())
	}); err != nil {
		return fmt.Errorf("failed to reconcile openshift apiserver config: %w", err)
	}

	auditCfg := manifests.OpenShiftAPIServerAuditConfig(hcp.Namespace)
	if _, err := controllerutil.CreateOrUpdate(ctx, r, auditCfg, func() error {
		return oapi.ReconcileAuditConfig(auditCfg, p.OwnerRef)
	}); err != nil {
		return fmt.Errorf("failed to reconcile openshift apiserver audit config: %w", err)
	}

	deployment := manifests.OpenShiftAPIServerDeployment(hcp.Namespace)
	if _, err := controllerutil.CreateOrUpdate(ctx, r, deployment, func() error {
		return oapi.ReconcileDeployment(deployment, p.OwnerRef, p.OpenShiftAPIServerDeploymentConfig, p.OpenShiftAPIServerImage)
	}); err != nil {
		return fmt.Errorf("failed to reconcile openshift apiserver deployment: %w", err)
	}

	workerEndpoints := manifests.OpenShiftAPIServerWorkerEndpoints(hcp.Namespace)
	if _, err := controllerutil.CreateOrUpdate(ctx, r, workerEndpoints, func() error {
		return oapi.ReconcileWorkerEndpoints(workerEndpoints, p.OwnerRef, manifests.OpenShiftAPIServerClusterEndpoints(), serviceClusterIP)
	}); err != nil {
		return fmt.Errorf("failed to reconcile openshift apiserver endpoints: %w", err)
	}

	workerService := manifests.OpenShiftAPIServerWorkerService(hcp.Namespace)
	if _, err := controllerutil.CreateOrUpdate(ctx, r, workerService, func() error {
		return oapi.ReconcileWorkerService(workerService, p.OwnerRef, manifests.OpenShiftAPIServerClusterService())
	}); err != nil {
		return fmt.Errorf("failed to reconcile openshift apiserver worker service: %w", err)
	}

	rootCA := manifests.RootCASecret(hcp.Namespace)
	if err := r.Get(ctx, client.ObjectKeyFromObject(rootCA), rootCA); err != nil {
		return fmt.Errorf("failed to get root ca cert secret: %w", err)
	}
	for _, apiSvcGroup := range manifests.OpenShiftAPIServerAPIServiceGroups() {
		workerAPISvc := manifests.OpenShiftAPIServerWorkerAPIService(apiSvcGroup, hcp.Namespace)
		if _, err := controllerutil.CreateOrUpdate(ctx, r, workerAPISvc, func() error {
			return oapi.ReconcileWorkerAPIService(workerAPISvc, p.OwnerRef, manifests.OpenShiftAPIServerClusterService(), rootCA, apiSvcGroup)
		}); err != nil {
			return fmt.Errorf("failed to reconcile openshift apiserver worker apiservice (%s): %w", apiSvcGroup, err)
		}
	}
	return nil
}

func (r *HostedControlPlaneReconciler) reconcileOpenShiftOAuthAPIServer(ctx context.Context, hcp *hyperv1.HostedControlPlane, releaseImage *releaseinfo.ReleaseImage, serviceClusterIP string) error {
	p := oapi.NewOpenShiftAPIServerParams(hcp, releaseImage.ComponentImages())

	auditCfg := manifests.OpenShiftOAuthAPIServerAuditConfig(hcp.Namespace)
	if _, err := controllerutil.CreateOrUpdate(ctx, r, auditCfg, func() error {
		return oapi.ReconcileAuditConfig(auditCfg, p.OwnerRef)
	}); err != nil {
		return fmt.Errorf("failed to reconcile openshift oauth apiserver audit config: %w", err)
	}

	deployment := manifests.OpenShiftOAuthAPIServerDeployment(hcp.Namespace)
	if _, err := controllerutil.CreateOrUpdate(ctx, r, deployment, func() error {
		return oapi.ReconcileOAuthAPIServerDeployment(deployment, p.OwnerRef, p.OAuthAPIServerDeploymentParams())
	}); err != nil {
		return fmt.Errorf("failed to reconcile openshift oauth apiserver deployment: %w", err)
	}

	workerEndpoints := manifests.OpenShiftOAuthAPIServerWorkerEndpoints(hcp.Namespace)
	if _, err := controllerutil.CreateOrUpdate(ctx, r, workerEndpoints, func() error {
		return oapi.ReconcileWorkerEndpoints(workerEndpoints, p.OwnerRef, manifests.OpenShiftOAuthAPIServerClusterEndpoints(), serviceClusterIP)
	}); err != nil {
		return fmt.Errorf("failed to reconcile openshift oauth apiserver endpoints: %w", err)
	}

	workerService := manifests.OpenShiftOAuthAPIServerWorkerService(hcp.Namespace)
	if _, err := controllerutil.CreateOrUpdate(ctx, r, workerService, func() error {
		return oapi.ReconcileWorkerService(workerService, p.OwnerRef, manifests.OpenShiftOAuthAPIServerClusterService())
	}); err != nil {
		return fmt.Errorf("failed to reconcile openshift oauth apiserver worker service: %w", err)
	}

	rootCA := manifests.RootCASecret(hcp.Namespace)
	if err := r.Get(ctx, client.ObjectKeyFromObject(rootCA), rootCA); err != nil {
		return fmt.Errorf("failed to get root ca cert secret: %w", err)
	}
	for _, apiSvcGroup := range manifests.OpenShiftOAuthAPIServerAPIServiceGroups() {
		workerAPISvc := manifests.OpenShiftAPIServerWorkerAPIService(apiSvcGroup, hcp.Namespace)
		if _, err := controllerutil.CreateOrUpdate(ctx, r, workerAPISvc, func() error {
			return oapi.ReconcileWorkerAPIService(workerAPISvc, p.OwnerRef, manifests.OpenShiftOAuthAPIServerClusterService(), rootCA, apiSvcGroup)
		}); err != nil {
			return fmt.Errorf("failed to reconcile openshift oauth apiserver worker apiservice (%s): %w", apiSvcGroup, err)
		}
	}
	return nil
}

func (r *HostedControlPlaneReconciler) reconcileDefaultIngressController(ctx context.Context, hcp *hyperv1.HostedControlPlane) error {
	ingressControllerManifest := manifests.IngressDefaultIngressControllerWorkerManifest(hcp.Namespace)
	if _, err := controllerutil.CreateOrUpdate(ctx, r, ingressControllerManifest, func() error {
		return ingress.ReconcileDefaultIngressControllerWorkerManifest(ingressControllerManifest, config.OwnerRefFrom(hcp), config.IngressSubdomain(hcp), hcp.Spec.Platform.Type)
	}); err != nil {
		return fmt.Errorf("failed to reconcile default ingress controller worker manifest: %w", err)
	}

	ingressServingCert := manifests.IngressCert(hcp.Namespace)
	if err := r.Get(ctx, client.ObjectKeyFromObject(ingressServingCert), ingressServingCert); err != nil {
		return fmt.Errorf("cannot get ingress serving cert: %w", err)
	}
	ingressControllerCertManifest := manifests.IngressDefaultIngressControllerCertWorkerManifest(hcp.Namespace)
	if _, err := controllerutil.CreateOrUpdate(ctx, r, ingressControllerCertManifest, func() error {
		return ingress.ReconcileDefaultIngressControllerCertWorkerManifest(ingressControllerCertManifest, config.OwnerRefFrom(hcp), ingressServingCert)
	}); err != nil {
		return fmt.Errorf("failed to reconcile default ingress controller cert worker manifest: %w", err)
	}
	return nil
}

func (r *HostedControlPlaneReconciler) reconcileOAuthServer(ctx context.Context, hcp *hyperv1.HostedControlPlane, releaseImage *releaseinfo.ReleaseImage, oauthHost string, oauthPort int32) error {
	p := oauth.NewOAuthServerParams(hcp, releaseImage.ComponentImages(), oauthHost, oauthPort)

	sessionSecret := manifests.OAuthServerServiceSessionSecret(hcp.Namespace)
	if _, err := controllerutil.CreateOrUpdate(ctx, r, sessionSecret, func() error {
		return oauth.ReconcileSessionSecret(sessionSecret, p.OwnerRef)
	}); err != nil {
		return fmt.Errorf("failed to reconcile oauth session secret: %w", err)
	}

	loginTemplate := manifests.OAuthServerDefaultLoginTemplateSecret(hcp.Namespace)
	if _, err := controllerutil.CreateOrUpdate(ctx, r, loginTemplate, func() error {
		return oauth.ReconcileLoginTemplateSecret(loginTemplate, p.OwnerRef)
	}); err != nil {
		return fmt.Errorf("failed to reconcile login template secret: %w", err)
	}

	providersTemplate := manifests.OAuthServerDefaultProviderSelectionTemplateSecret(hcp.Namespace)
	if _, err := controllerutil.CreateOrUpdate(ctx, r, providersTemplate, func() error {
		return oauth.ReconcileProviderSelectionTemplateSecret(providersTemplate, p.OwnerRef)
	}); err != nil {
		return fmt.Errorf("failed to reconcile provider selection template secret: %w", err)
	}

	errorTemplate := manifests.OAuthServerDefaultErrorTemplateSecret(hcp.Namespace)
	if _, err := controllerutil.CreateOrUpdate(ctx, r, errorTemplate, func() error {
		return oauth.ReconcileErrorTemplateSecret(errorTemplate, p.OwnerRef)
	}); err != nil {
		return fmt.Errorf("failed to reconcile error template secret: %w", err)
	}

	ingressServingCert := manifests.IngressCert(hcp.Namespace)
	if err := r.Get(ctx, client.ObjectKeyFromObject(ingressServingCert), ingressServingCert); err != nil {
		return fmt.Errorf("cannot get ingress serving cert: %w", err)
	}
	oauthConfig := manifests.OAuthServerConfig(hcp.Namespace)
	if _, err := controllerutil.CreateOrUpdate(ctx, r, oauthConfig, func() error {
		return oauth.ReconcileOAuthServerConfig(ctx, oauthConfig, p.OwnerRef, r.Client, p.ConfigParams(ingressServingCert))
	}); err != nil {
		return fmt.Errorf("failed to reconcile oauth server config: %w", err)
	}

	deployment := manifests.OAuthServerDeployment(hcp.Namespace)
	if _, err := controllerutil.CreateOrUpdate(ctx, r, deployment, func() error {
		return oauth.ReconcileDeployment(deployment, p.OwnerRef, p.OAuthServerImage, p.DeploymentConfig)
	}); err != nil {
		return fmt.Errorf("failed to reconcile oauth deployment: %w", err)
	}

	return nil
}

func (r *HostedControlPlaneReconciler) generateControlPlaneManifests(ctx context.Context, hcp *hyperv1.HostedControlPlane, infraStatus InfrastructureStatus, releaseImage *releaseinfo.ReleaseImage) (map[string][]byte, error) {
	targetNamespace := hcp.GetNamespace()

	var sshKeyData []byte
	if len(hcp.Spec.SSHKey.Name) > 0 {
		var sshKeySecret corev1.Secret
		err := r.Client.Get(ctx, client.ObjectKey{Namespace: hcp.Namespace, Name: hcp.Spec.SSHKey.Name}, &sshKeySecret)
		if err != nil {
			return nil, fmt.Errorf("failed to get SSH key secret %s: %w", hcp.Spec.SSHKey.Name, err)
		}
		data, hasSSHKeyData := sshKeySecret.Data["id_rsa.pub"]
		if !hasSSHKeyData {
			return nil, fmt.Errorf("SSH key secret secret %s is missing the id_rsa.pub key", hcp.Spec.SSHKey.Name)
		}
		sshKeyData = data
	}

	baseDomain, err := clusterBaseDomain(r.Client, ctx, hcp)
	if err != nil {
		return nil, fmt.Errorf("couldn't determine cluster base domain  name: %w", err)
	}

	//TODO: Hack to get nameserver
	f, err := os.Open("/etc/resolv.conf")
	if err != nil {
		return nil, err
	}
	scanner := bufio.NewScanner(f)
	// https://golang.org/pkg/bufio/#Scanner.Scan
	nameServerIP := "172.30.0.10"
	for scanner.Scan() {
		lineText := scanner.Text()
		if strings.HasPrefix(lineText, "nameserver") && len(strings.Split(lineText, " ")) > 1 {
			nameServerIP = strings.Split(lineText, " ")[1]
			break
		}
	}
	f.Close()

	params := render.NewClusterParams()
	params.ManagementClusterDNSResolverIP = nameServerIP
	params.Namespace = targetNamespace
	params.ExternalAPIDNSName = infraStatus.APIHost
	params.ExternalAPIPort = uint(infraStatus.APIPort)
	params.ExternalAPIAddress = DefaultAPIServerIPAddress
	params.ExternalOauthDNSName = infraStatus.OAuthHost
	params.ExternalOauthPort = uint(infraStatus.OAuthPort)
	params.ServiceCIDR = hcp.Spec.ServiceCIDR
	params.PodCIDR = hcp.Spec.PodCIDR
	params.MachineCIDR = hcp.Spec.MachineCIDR
	params.ReleaseImage = hcp.Spec.ReleaseImage
	params.IngressSubdomain = fmt.Sprintf("apps.%s", baseDomain)
	params.OpenShiftAPIClusterIP = infraStatus.OpenShiftAPIHost
	params.OauthAPIClusterIP = infraStatus.OauthAPIServerHost
	params.PackageServerAPIClusterIP = infraStatus.PackageServerAPIAddress
	params.BaseDomain = baseDomain
	params.PublicZoneID = hcp.Spec.DNS.PublicZoneID
	params.PrivateZoneID = hcp.Spec.DNS.PrivateZoneID
	params.CloudProvider = cloudProvider(hcp)
	params.PlatformType = platformType(hcp)
	params.InfraID = hcp.Spec.InfraID

	switch hcp.Spec.Platform.Type {
	case hyperv1.AWSPlatform:
		params.AWSRegion = hcp.Spec.Platform.AWS.Region
	}

	params.InternalAPIPort = defaultAPIServerPort
	params.IssuerURL = hcp.Spec.IssuerURL
	params.NetworkType = "OpenShiftSDN"
	if hcp.Annotations != nil {
		if _, ok := hcp.Annotations[hyperv1.SecurePortOverrideAnnotation]; ok {
			portNumber, err := strconv.ParseUint(hcp.Annotations[hyperv1.SecurePortOverrideAnnotation], 10, 32)
			if err == nil {
				params.InternalAPIPort = uint(portNumber)
			}
		}
		if _, ok := hcp.Annotations[hyperv1.NetworkTypeOverrideAnnotation]; ok {
			params.NetworkType = hcp.Annotations[hyperv1.NetworkTypeOverrideAnnotation]
		}
		if _, ok := hcp.Annotations[hyperv1.IdentityProviderAnnotation]; ok {
			params.IdentityProviders = hcp.Annotations[hyperv1.IdentityProviderAnnotation]
		}
		if _, ok := hcp.Annotations[hyperv1.NamedCertAnnotation]; ok {
			var namedCertStruct []render.NamedCert
			err := json.Unmarshal([]byte(hcp.Annotations[hyperv1.NamedCertAnnotation]), &namedCertStruct)
			if err == nil {
				params.NamedCerts = namedCertStruct
			}
		}
	}
	params.ImageRegistryHTTPSecret = generateImageRegistrySecret()
	params.APIAvailabilityPolicy = render.SingleReplica
	params.ControllerAvailabilityPolicy = render.SingleReplica
	params.SSHKey = string(sshKeyData)

	combinedCA := manifests.CombinedCAConfigMap(hcp.Namespace)
	if err := r.Get(ctx, client.ObjectKeyFromObject(combinedCA), combinedCA); err != nil {
		return nil, fmt.Errorf("cannot get combined ca secret: %w", err)
	}
	caBytes, hasData := combinedCA.Data[pki.CASignerCertMapKey]
	if !hasData {
		return nil, fmt.Errorf("pki secret %q is missing a %s key", combinedCA.Name, pki.CASignerCertMapKey)
	}
	params.OpenshiftAPIServerCABundle = base64.StdEncoding.EncodeToString([]byte(caBytes))
	params.OauthAPIServerCABundle = params.OpenshiftAPIServerCABundle
	params.PackageServerCABundle = params.OpenshiftAPIServerCABundle

	var pullSecret corev1.Secret
	if err := r.Client.Get(ctx, client.ObjectKey{Namespace: hcp.GetNamespace(), Name: hcp.Spec.PullSecret.Name}, &pullSecret); err != nil {
		return nil, fmt.Errorf("failed to get pull secret %s: %w", hcp.Spec.PullSecret.Name, err)
	}
	pullSecretData, hasPullSecretData := pullSecret.Data[".dockerconfigjson"]
	if !hasPullSecretData {
		return nil, fmt.Errorf("pull secret %s is missing the .dockerconfigjson key", hcp.Spec.PullSecret.Name)
	}

	secrets := &corev1.SecretList{}
	if err = r.List(ctx, secrets, client.InNamespace(hcp.Namespace)); err != nil {
		return nil, fmt.Errorf("failed to list secrets in current namespace: %w", err)
	}

	configMaps := &corev1.ConfigMapList{}
	if err = r.List(ctx, configMaps, client.InNamespace(hcp.Namespace)); err != nil {
		return nil, fmt.Errorf("failed to list configmaps in current namespace: %w", err)
	}

	manifests, err := render.RenderClusterManifests(params, releaseImage, pullSecretData, secrets, configMaps)
	if err != nil {
		return nil, fmt.Errorf("failed to render hypershift manifests for cluster: %w", err)
	}
	return manifests, nil
}

func (r *HostedControlPlaneReconciler) reconcileKubeAPIServerServiceNodePortResources(ctx context.Context, hcp *hyperv1.HostedControlPlane, namespace string, nodePortMetadata hyperv1.NodePortPublishingStrategy) error {
	svc := manifests.KubeAPIServerService(namespace)
	var nodePort int32 = 0
	if nodePortMetadata.Port > 0 {
		nodePort = nodePortMetadata.Port
	}
	var kubeAPIServerServiceData corev1.Service
	r.Log.Info("Checking for existing service", "serviceName", svc.Name, "namespace", svc.Namespace)
	if err := r.Client.Get(ctx, client.ObjectKey{Namespace: svc.Namespace, Name: svc.Name}, &kubeAPIServerServiceData); err != nil && !apierrors.IsNotFound(err) {
		return err
	}
	if len(kubeAPIServerServiceData.Spec.Ports) > 0 && kubeAPIServerServiceData.Spec.Ports[0].NodePort > 0 {
		r.Log.Info("Preserving existing nodePort for service", "nodePort", kubeAPIServerServiceData.Spec.Ports[0].NodePort)
		nodePort = kubeAPIServerServiceData.Spec.Ports[0].NodePort
	}
	r.Log.Info("Updating KubeAPI service")
	_, err := controllerutil.CreateOrUpdate(ctx, r.Client, svc, func() error {
		svc.OwnerReferences = ensureHCPOwnerRef(hcp, svc.OwnerReferences)
		return reconcileKubeAPIServerServiceNodePort(svc, nodePort)
	})
	return err
}

func (r *HostedControlPlaneReconciler) updateStatusKubeAPIServerServiceNodePort(ctx context.Context, namespace string, servicePublishingStrategyMapping hyperv1.ServicePublishingStrategyMapping, status *InfrastructureStatus) error {
	r.Log.Info("Retrieving KubeAPI service to get nodePort value")
	svc := manifests.KubeAPIServerService(namespace)
	if err := r.Client.Get(ctx, client.ObjectKey{Namespace: svc.Namespace, Name: svc.Name}, svc); err != nil {
		return err
	}
	if !(svc.Spec.Ports[0].NodePort > 0) {
		return fmt.Errorf("nodePort not populated")
	}
	r.Log.Info("Fetched Kube API service nodePort", "nodePort", svc.Spec.Ports[0].NodePort)
	status.APIHost = servicePublishingStrategyMapping.NodePort.Address
	status.APIPort = svc.Spec.Ports[0].NodePort
	return nil
}

func reconcileKubeAPIServerServiceNodePort(svc *corev1.Service, nodePort int32) error {
	svc.Spec.Ports = KubeAPIServerServicePorts(defaultAPIServerPort)
	if nodePort > 0 {
		svc.Spec.Ports[0].NodePort = nodePort
	}
	svc.Spec.Selector = KubeAPIServerServiceSelector()
	svc.Spec.Type = corev1.ServiceTypeNodePort
	return nil
}

func (r *HostedControlPlaneReconciler) reconcileOIDCRouteResources(ctx context.Context, hcp *hyperv1.HostedControlPlane) error {
	route := manifests.OIDCRoute(hcp.GetNamespace())
	r.Log.Info("Updating OIDC route")
	_, err := controllerutil.CreateOrUpdate(ctx, r.Client, route, func() error {
		rootCASecret := manifests.RootCASecret(hcp.Namespace)
		if err := r.Get(ctx, client.ObjectKeyFromObject(rootCASecret), rootCASecret); err != nil {
			return err
		}
		u, err := url.Parse(hcp.Spec.IssuerURL)
		if err != nil {
			return fmt.Errorf("Unable to parse issuer URL: %s", hcp.Spec.IssuerURL)
		}
		route.OwnerReferences = ensureHCPOwnerRef(hcp, route.OwnerReferences)
		route.Spec = routev1.RouteSpec{
			To: routev1.RouteTargetReference{
				Kind: "Service",
				Name: manifests.KubeAPIServerServiceName,
			},
			Host: u.Host,
			TLS: &routev1.TLSConfig{
				// Reencrypt is used here because we need to probe for the
				// CA thumbprint before the KAS on the HCP is running
				Termination:                   routev1.TLSTerminationReencrypt,
				InsecureEdgeTerminationPolicy: routev1.InsecureEdgeTerminationPolicyNone,
				DestinationCACertificate:      string(rootCASecret.Data["ca.crt"]),
			},
		}
		return nil
	})
	return err
}

func deleteManifests(ctx context.Context, c client.Client, log logr.Logger, namespace string, manifests map[string][]byte) error {
	// Use server side apply for manifestss
	applyErrors := []error{}
	for manifestName, manifestBytes := range manifests {
		if excludeManifests.Has(manifestName) {
			continue
		}
		obj := &unstructured.Unstructured{}
		if err := yaml.NewYAMLOrJSONDecoder(bytes.NewReader(manifestBytes), 100).Decode(obj); err != nil {
			applyErrors = append(applyErrors, fmt.Errorf("failed to decode manifest %s: %w", manifestName, err))
		}
		obj.SetNamespace(namespace)
		err := c.Delete(ctx, obj)
		if err != nil && !apierrors.IsNotFound(err) && !meta.IsNoMatchError(err) {
			applyErrors = append(applyErrors, fmt.Errorf("failed to delete manifest %s: %w", manifestName, err))
		} else {
			log.Info("deleted manifest", "manifest", manifestName)
		}
	}
	if errs := errors.NewAggregate(applyErrors); errs != nil {
		return fmt.Errorf("failed to delete some manifests: %w", errs)
	}
	return nil
}

func clusterBaseDomain(c client.Client, ctx context.Context, hcp *hyperv1.HostedControlPlane) (string, error) {
	return fmt.Sprintf("%s.%s", hcp.Name, hcp.Spec.DNS.BaseDomain), nil
}

func ensureHCPOwnerRef(hcp *hyperv1.HostedControlPlane, ownerReferences []metav1.OwnerReference) []metav1.OwnerReference {
	return util.EnsureOwnerRef(ownerReferences, metav1.OwnerReference{
		APIVersion: hyperv1.GroupVersion.String(),
		Kind:       "HostedControlPlane",
		Name:       hcp.GetName(),
		UID:        hcp.UID,
	})
}

func generateTargetPullSecret(scheme *runtime.Scheme, data []byte, namespace string) (*corev1.ConfigMap, error) {
	secret := &corev1.Secret{}
	secret.Name = "pull-secret"
	secret.Namespace = "openshift-config"
	secret.Data = map[string][]byte{".dockerconfigjson": data}
	secret.Type = corev1.SecretTypeDockerConfigJson
	secretBytes, err := runtime.Encode(serializer.NewCodecFactory(scheme).LegacyCodec(corev1.SchemeGroupVersion), secret)
	if err != nil {
		return nil, err
	}
	configMap := &corev1.ConfigMap{}
	configMap.Namespace = namespace
	configMap.Name = "user-manifest-pullsecret"
	configMap.Data = map[string]string{"data": string(secretBytes)}
	return configMap, nil
}

const awsCredentialsTemplate = `[default]
role_arn = %s
web_identity_token_file = /var/run/secrets/openshift/serviceaccount/token
`

func generateTargetCredentialsSecret(scheme *runtime.Scheme, creds hyperv1.AWSRoleCredentials, namespace string) (*corev1.ConfigMap, error) {
	secret := &corev1.Secret{}
	secret.Name = creds.Name
	secret.Namespace = creds.Namespace
	credentials := fmt.Sprintf(awsCredentialsTemplate, creds.ARN)
	secret.Data = map[string][]byte{"credentials": []byte(credentials)}
	secret.Type = corev1.SecretTypeOpaque
	secretBytes, err := runtime.Encode(serializer.NewCodecFactory(scheme).LegacyCodec(corev1.SchemeGroupVersion), secret)
	if err != nil {
		return nil, err
	}
	configMap := &corev1.ConfigMap{}
	configMap.Namespace = namespace
	configMap.Name = fmt.Sprintf("user-manifest-%s-%s", creds.Namespace, creds.Name)
	configMap.Data = map[string]string{"data": string(secretBytes)}
	return configMap, nil
}

func applyManifests(ctx context.Context, c client.Client, log logr.Logger, namespace string, manifests map[string][]byte) error {
	// Use server side apply for manifestss
	applyErrors := []error{}
	for manifestName, manifestBytes := range manifests {
		if excludeManifests.Has(manifestName) {
			continue
		}
		obj := &unstructured.Unstructured{}
		if err := yaml.NewYAMLOrJSONDecoder(bytes.NewReader(manifestBytes), 100).Decode(obj); err != nil {
			applyErrors = append(applyErrors, fmt.Errorf("failed to decode manifest %s: %w", manifestName, err))
		}
		obj.SetNamespace(namespace)
		err := c.Patch(ctx, obj, client.RawPatch(types.ApplyPatchType, manifestBytes), client.ForceOwnership, client.FieldOwner("control-plane-operator"))
		if err != nil {
			applyErrors = append(applyErrors, fmt.Errorf("failed to apply manifest %s: %w", manifestName, err))
		} else {
			log.Info("applied manifest", "manifest", manifestName)
		}
	}
	if errs := errors.NewAggregate(applyErrors); errs != nil {
		return fmt.Errorf("failed to apply some manifests: %w", errs)
	}
	return nil
}

func generateKubeadminPassword() (string, error) {
	const (
		lowerLetters = "abcdefghijkmnopqrstuvwxyz"
		upperLetters = "ABCDEFGHIJKLMNPQRSTUVWXYZ"
		digits       = "23456789"
		all          = lowerLetters + upperLetters + digits
		length       = 23
	)
	var password string
	for i := 0; i < length; i++ {
		n, err := crand.Int(crand.Reader, big.NewInt(int64(len(all))))
		if err != nil {
			return "", err
		}
		newchar := string(all[n.Int64()])
		if password == "" {
			password = newchar
		}
		if i < length-1 {
			n, err = crand.Int(crand.Reader, big.NewInt(int64(len(password)+1)))
			if err != nil {
				return "", err
			}
			j := n.Int64()
			password = password[0:j] + newchar + password[j:]
		}
	}
	pw := []rune(password)
	for _, replace := range []int{5, 11, 17} {
		pw[replace] = '-'
	}
	return string(pw), nil
}

func generateKubeadminPasswordTargetSecret(scheme *runtime.Scheme, password string, namespace string) (*corev1.ConfigMap, error) {
	secret := &corev1.Secret{}
	secret.APIVersion = "v1"
	secret.Kind = "Secret"
	secret.Name = "kubeadmin"
	secret.Namespace = "kube-system"
	passwordHash, err := bcrypt.GenerateFromPassword([]byte(password), bcrypt.DefaultCost)
	if err != nil {
		return nil, err
	}
	secret.Data = map[string][]byte{"kubeadmin": passwordHash}

	secretBytes, err := runtime.Encode(serializer.NewCodecFactory(scheme).LegacyCodec(corev1.SchemeGroupVersion), secret)
	if err != nil {
		return nil, err
	}
	configMap := &corev1.ConfigMap{}
	configMap.Namespace = namespace
	configMap.Name = "user-manifest-kubeadmin-password"
	configMap.Data = map[string]string{"data": string(secretBytes)}
	return configMap, nil
}

func generateKubeadminPasswordSecret(namespace, password string) *corev1.Secret {
	secret := &corev1.Secret{}
	secret.Namespace = namespace
	secret.Name = "kubeadmin-password"
	secret.Data = map[string][]byte{"password": []byte(password)}
	return secret
}

func generateKubeconfigSecret(namespace string, ref *hyperv1.KubeconfigSecretRef, kubeconfigBytes []byte) (*corev1.Secret, error) {
	var name, key string
	if ref != nil {
		name = ref.Name
		key = ref.Key
	} else {
		name = DefaultAdminKubeconfigName
		key = DefaultAdminKubeconfigKey
	}
	secret := &corev1.Secret{}
	secret.Namespace = namespace
	secret.Name = name
	secret.Data = map[string][]byte{key: kubeconfigBytes}
	return secret, nil
}

func generateImageRegistrySecret() string {
	num := make([]byte, 64)
	rand.Read(num)
	return hex.EncodeToString(num)
}

func platformType(hcp *hyperv1.HostedControlPlane) string {
	switch {
	case hcp.Spec.Platform.AWS != nil:
		return "AWS"
	case hcp.Spec.Platform.Type == hyperv1.IBMCloudPlatform:
		return "IBMCloud"
	default:
		return "None"
	}
}

func cloudProvider(hcp *hyperv1.HostedControlPlane) string {
	switch {
	case hcp.Spec.Platform.AWS != nil:
		return "aws"
	case hcp.Spec.Platform.Type == hyperv1.IBMCloudPlatform:
		return "external"
	default:
		return ""
	}
}<|MERGE_RESOLUTION|>--- conflicted
+++ resolved
@@ -9,13 +9,14 @@
 	"encoding/hex"
 	"encoding/json"
 	"fmt"
+	"github.com/openshift/hypershift/control-plane-operator/controllers/hostedcontrolplane/config"
 	"math/big"
 	"math/rand"
 	"net/url"
 	"os"
 	"strconv"
+	"strings"
 	"time"
-	"strings"
 
 	"github.com/openshift/hypershift/control-plane-operator/controllers/hostedcontrolplane/konnectivity"
 	"github.com/openshift/hypershift/control-plane-operator/controllers/hostedcontrolplane/manifests"
@@ -1144,7 +1145,6 @@
 	return nil
 }
 
-<<<<<<< HEAD
 func (r *HostedControlPlaneReconciler) reconcileUnmanagedEtcd(ctx context.Context, hcp *hyperv1.HostedControlPlane) error {
 	//reconcile client secret over
 	if hcp.Spec.Etcd.Unmanaged == nil || len(hcp.Spec.Etcd.Unmanaged.TLS.ClientSecret.Name) == 0 || len(hcp.Spec.Etcd.Unmanaged.Endpoint) == 0 {
@@ -1177,61 +1177,6 @@
 	return err
 }
 
-func (r *HostedControlPlaneReconciler) reconcileVPN(ctx context.Context, hcp *hyperv1.HostedControlPlane, releaseImage *releaseinfo.ReleaseImage, address string, port int32) error {
-	r.Log.Info("Reconciling VPN")
-	p := vpn.NewVPNParams(hcp, releaseImage.ComponentImages(), address, port)
-	serviceAccount := manifests.VPNServiceAccount(hcp.Namespace)
-	if _, err := controllerutil.CreateOrUpdate(ctx, r, serviceAccount, func() error {
-		return vpn.ReconcileVPNServiceAccount(serviceAccount, p.OwnerRef)
-	}); err != nil {
-		return fmt.Errorf("failed to reconcile vpn service account: %w", err)
-	}
-	if hcp.Annotations != nil {
-		if _, ok := hcp.Annotations[hyperv1.SecurePortOverrideAnnotation]; !ok {
-			return nil
-		}
-	}
-	serverConfig := manifests.VPNServerConfig(hcp.Namespace)
-	if _, err := controllerutil.CreateOrUpdate(ctx, r, serverConfig, func() error {
-		return vpn.ReconcileVPNServerConfig(serverConfig, p.OwnerRef, config.ClusterCIDR(&p.Network), config.ServiceCIDR(&p.Network), p.MachineCIDR)
-	}); err != nil {
-		return fmt.Errorf("failed to reconcile vpn server config: %w", err)
-	}
-	serverClientConfig := manifests.VPNServerClientConfig(hcp.Namespace)
-	if _, err := controllerutil.CreateOrUpdate(ctx, r, serverClientConfig, func() error {
-		return vpn.ReconcileVPNServerClientConfig(serverClientConfig, p.OwnerRef, config.ClusterCIDR(&p.Network), config.ServiceCIDR(&p.Network), p.MachineCIDR)
-	}); err != nil {
-		return fmt.Errorf("failed to reconcile vpn server client config: %w", err)
-	}
-	kubeAPIServerConfig := manifests.VPNKubeAPIServerClientConfig(hcp.Namespace)
-	if _, err := controllerutil.CreateOrUpdate(ctx, r, kubeAPIServerConfig, func() error {
-		return vpn.ReconcileKubeAPIServerClientConfig(kubeAPIServerConfig, p.OwnerRef)
-	}); err != nil {
-		return fmt.Errorf("failed to reconcile vpn kas client config: %w", err)
-	}
-	clientConfig := manifests.VPNWorkerClientConfig(hcp.Namespace)
-	if _, err := controllerutil.CreateOrUpdate(ctx, r, clientConfig, func() error {
-		return vpn.ReconcileWorkerClientConfig(clientConfig, p.OwnerRef, p.ExternalAddress, p.ExternalPort)
-	}); err != nil {
-		return fmt.Errorf("failed to reconcile vpn worker client config: %w", err)
-	}
-	serverDeployment := manifests.VPNServerDeployment(hcp.Namespace)
-	if _, err := controllerutil.CreateOrUpdate(ctx, r, serverDeployment, func() error {
-		return vpn.ReconcileServerDeployment(serverDeployment, p.OwnerRef, p.ServerDeploymentConfig, p.VPNImage)
-	}); err != nil {
-		return fmt.Errorf("failed to reconcile vpn server deployment: %w", err)
-	}
-	clientDeployment := manifests.VPNWorkerClientDeployment(hcp.Namespace)
-	if _, err := controllerutil.CreateOrUpdate(ctx, r, clientDeployment, func() error {
-		return vpn.ReconcileWorkerClientDeployment(clientDeployment, p.OwnerRef, p.WorkerClientDeploymentConfig, p.VPNImage)
-	}); err != nil {
-		return fmt.Errorf("failed to reconcile vpn client deployment: %w", err)
-	}
-	return nil
-}
-
-=======
->>>>>>> 0658b9a7
 func (r *HostedControlPlaneReconciler) reconcileKonnectivity(ctx context.Context, hcp *hyperv1.HostedControlPlane, releaseImage *releaseinfo.ReleaseImage, infraStatus InfrastructureStatus) error {
 	r.Log.Info("Reconciling Konnectivity")
 	p := konnectivity.NewKonnectivityParams(hcp, releaseImage.ComponentImages(), infraStatus.KonnectivityHost, infraStatus.KonnectivityPort)
