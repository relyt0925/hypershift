--- conflicted
+++ resolved
@@ -77,16 +77,7 @@
 	etcdAvailableCheckInterval  = 10 * time.Second
 	kasAvailableCheckInterval   = 10 * time.Second
 
-<<<<<<< HEAD
-	kubeAPIServerPort             = 6443
-	etcdClientOverrideAnnotation  = "hypershift.openshift.io/etcd-client-override"
-	securePortOverrideAnnotation  = "hypershift.openshift.io/secureport-override"
-	identityProviderAnnotation    = "hypershift.openshift.io/identity-provider"
-	namedCertAnnotation           = "hypershift.openshift.io/named-cert"
-	networkTypeOverrideAnnotation = "hypershift.openshift.io/networktype-override"
-=======
 	kubeAPIServerPort = 6443
->>>>>>> b75c700e
 )
 
 var (
@@ -1283,15 +1274,15 @@
 				params.InternalAPIPort = uint(portNumber)
 			}
 		}
-		if _, ok := hcp.Annotations[networkTypeOverrideAnnotation]; ok {
-			params.NetworkType = hcp.Annotations[networkTypeOverrideAnnotation]
-		}
-		if _, ok := hcp.Annotations[identityProviderAnnotation]; ok {
-			params.IdentityProviders = hcp.Annotations[identityProviderAnnotation]
-		}
-		if _, ok := hcp.Annotations[namedCertAnnotation]; ok {
+		if _, ok := hcp.Annotations[hyperv1.NetworkTypeOverrideAnnotation]; ok {
+			params.NetworkType = hcp.Annotations[hyperv1.NetworkTypeOverrideAnnotation]
+		}
+		if _, ok := hcp.Annotations[hyperv1.IdentityProviderAnnotation]; ok {
+			params.IdentityProviders = hcp.Annotations[hyperv1.IdentityProviderAnnotation]
+		}
+		if _, ok := hcp.Annotations[hyperv1.NamedCertAnnotation]; ok {
 			var namedCertStruct []render.NamedCert
-			err := json.Unmarshal([]byte(hcp.Annotations[namedCertAnnotation]), &namedCertStruct)
+			err := json.Unmarshal([]byte(hcp.Annotations[hyperv1.NamedCertAnnotation]), &namedCertStruct)
 			if err == nil {
 				params.NamedCerts = namedCertStruct
 			}
