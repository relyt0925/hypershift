package hostedcontrolplane

import (
	"bytes"
	"context"
	crand "crypto/rand"
	"encoding/base64"
	"encoding/hex"
	"fmt"
	"math/big"
	"math/rand"
	"reflect"
	"strconv"
	"strings"
	"time"

	"github.com/blang/semver"
	"github.com/go-logr/logr"
	configv1 "github.com/openshift/api/config/v1"
	operatorv1 "github.com/openshift/api/operator/v1"
	routev1 "github.com/openshift/api/route/v1"
	securityv1 "github.com/openshift/api/security/v1"

	"golang.org/x/crypto/bcrypt"
	corev1 "k8s.io/api/core/v1"
	apierrors "k8s.io/apimachinery/pkg/api/errors"
	"k8s.io/apimachinery/pkg/api/meta"
	metav1 "k8s.io/apimachinery/pkg/apis/meta/v1"
	"k8s.io/apimachinery/pkg/apis/meta/v1/unstructured"
	"k8s.io/apimachinery/pkg/runtime"
	"k8s.io/apimachinery/pkg/runtime/serializer"
	"k8s.io/apimachinery/pkg/types"
	"k8s.io/apimachinery/pkg/util/errors"
	"k8s.io/apimachinery/pkg/util/intstr"
	"k8s.io/apimachinery/pkg/util/sets"
	"k8s.io/apimachinery/pkg/util/yaml"
	"k8s.io/client-go/tools/record"
	"k8s.io/client-go/util/workqueue"
	ctrl "sigs.k8s.io/controller-runtime"
	"sigs.k8s.io/controller-runtime/pkg/client"
	"sigs.k8s.io/controller-runtime/pkg/controller"
	"sigs.k8s.io/controller-runtime/pkg/controller/controllerutil"

	"github.com/openshift/hypershift/thirdparty/clusterapi/util"

	hyperv1 "github.com/openshift/hypershift/api/v1alpha1"
	"github.com/openshift/hypershift/control-plane-operator/controllers/hostedcontrolplane/render"
	"github.com/openshift/hypershift/control-plane-operator/controllers/hostedcontrolplane/render/pki"
	"github.com/openshift/hypershift/control-plane-operator/releaseinfo"
)

const (
	finalizer                 = "hypershift.openshift.io/finalizer"
	APIServerPort             = 6443
	kubeAPIServerServiceName  = "kube-apiserver"
	vpnServiceName            = "openvpn-server"
	oauthServiceName          = "oauth-openshift"
	pullSecretName            = "pull-secret"
	vpnServiceAccountName     = "vpn"
	ingressOperatorNamespace  = "openshift-ingress-operator"
	hypershiftRouteLabel      = "hypershift.openshift.io/cluster"
	oauthBrandingManifest     = "v4-0-config-system-branding.yaml"
	DefaultAPIServerIPAddress = "172.20.0.1"
	externalOauthPort         = 443
)

var (
	excludeManifests = sets.NewString(
		"openshift-apiserver-service.yaml",
		"v4-0-config-system-branding.yaml",
		"oauth-server-service.yaml",
		"kube-apiserver-service.yaml",
	)

	version46 = semver.MustParse("4.6.0")
)

type InfrastructureStatus struct {
	APIAddress              string
	APIPort                 string
	OAuthAddress            string
	VPNAddress              string
	VPNPort                 string
	OpenShiftAPIAddress     string
	OauthAPIServerAddress   string
	IgnitionProviderAddress string
}

func (s InfrastructureStatus) IsReady() bool {
	return len(s.APIAddress) > 0 &&
		len(s.OAuthAddress) > 0 &&
		len(s.VPNAddress) > 0 &&
		len(s.IgnitionProviderAddress) > 0
}

type HostedControlPlaneReconciler struct {
	client.Client

	Log             logr.Logger
	ReleaseProvider releaseinfo.Provider

	recorder record.EventRecorder
}

func (r *HostedControlPlaneReconciler) SetupWithManager(mgr ctrl.Manager) error {
	_, err := ctrl.NewControllerManagedBy(mgr).
		For(&hyperv1.HostedControlPlane{}).
		WithOptions(controller.Options{
			RateLimiter: workqueue.NewItemExponentialFailureRateLimiter(1*time.Second, 10*time.Second),
		}).
		Build(r)
	if err != nil {
		return fmt.Errorf("failed setting up with a controller manager %w", err)
	}

	r.recorder = mgr.GetEventRecorderFor("hosted-control-plane-controller")

	return nil
}

func getConditionByType(conditions []hyperv1.HostedControlPlaneCondition, conditionType hyperv1.ConditionType) *hyperv1.HostedControlPlaneCondition {
	for k, v := range conditions {
		if v.Type == conditionType {
			return &conditions[k]
		}
	}
	return nil
}

func setConditionByType(conditions *[]hyperv1.HostedControlPlaneCondition, conditionType hyperv1.ConditionType, status hyperv1.ConditionStatus, reason, message string) {
	existingCondition := getConditionByType(*conditions, conditionType)
	if existingCondition == nil {
		newCondition := hyperv1.HostedControlPlaneCondition{
			Type:    conditionType,
			Status:  status,
			Reason:  reason,
			Message: message,
		}
		*conditions = append(*conditions, newCondition)
	} else {
		existingCondition.Status = status
		existingCondition.Reason = reason
		existingCondition.Message = message
	}
}

func (r *HostedControlPlaneReconciler) setAvailableCondition(ctx context.Context, hostedControlPlane *hyperv1.HostedControlPlane, oldStatus *hyperv1.HostedControlPlaneStatus,
	status hyperv1.ConditionStatus, reason, message string, result ctrl.Result, err error) (ctrl.Result, error) {
	conditions := &hostedControlPlane.Status.Conditions

	setConditionByType(conditions, hyperv1.Available, status, reason, message)

	// Sync status.ready with Available condition
	condition := getConditionByType(*conditions, hyperv1.Available)
	if condition != nil && condition.Status == hyperv1.ConditionTrue {
		hostedControlPlane.Status.Ready = true
	} else {
		hostedControlPlane.Status.Ready = false
	}

	if reflect.DeepEqual(oldStatus, hostedControlPlane.Status) {
		// No change to status, nothing to sync
		return result, err
	}

	// Check for changed conditions to update LastTransitionTime
	for k, condition := range *conditions {
		oldCondition := getConditionByType(oldStatus.Conditions, condition.Type)
		if oldCondition == nil || *oldCondition != condition {
			(*conditions)[k].LastTransitionTime = metav1.Now()
		}
	}

	if updateErr := r.Status().Update(ctx, hostedControlPlane); updateErr != nil {
		r.Log.Error(err, "failed to update status")
		result.Requeue = true
	}

	return result, err
}

func (r *HostedControlPlaneReconciler) Reconcile(ctx context.Context, req ctrl.Request) (ctrl.Result, error) {
	r.Log = ctrl.LoggerFrom(ctx)
	r.Log.Info("Reconciling")

	// Fetch the hostedControlPlane instance
	hostedControlPlane := &hyperv1.HostedControlPlane{}
	err := r.Client.Get(ctx, req.NamespacedName, hostedControlPlane)
	if err != nil {
		if apierrors.IsNotFound(err) {
			return ctrl.Result{}, nil
		}
		return ctrl.Result{}, err
	}

	// Return early if deleted
	if !hostedControlPlane.DeletionTimestamp.IsZero() {
		if err := r.delete(ctx, hostedControlPlane); err != nil {
			r.Log.Error(err, "failed to delete cluster")
			return ctrl.Result{}, err
		}
		if controllerutil.ContainsFinalizer(hostedControlPlane, finalizer) {
			controllerutil.RemoveFinalizer(hostedControlPlane, finalizer)
			if err := r.Update(ctx, hostedControlPlane); err != nil {
				return ctrl.Result{}, fmt.Errorf("failed to remove finalizer from cluster: %w", err)
			}
		}
		return ctrl.Result{}, nil
	}

	oldStatus := hostedControlPlane.Status.DeepCopy()

	// Fetch the Cluster.
	cluster, err := util.GetOwnerCluster(ctx, r.Client, hostedControlPlane.ObjectMeta)
	if err != nil {
		return ctrl.Result{}, err
	}

	if cluster == nil {
		r.Log.Info("Cluster Controller has not yet set OwnerRef")
		return ctrl.Result{}, nil
	}

	if util.IsPaused(cluster, hostedControlPlane) {
		r.Log.Info("HostedControlPlane or linked Cluster is marked as paused. Won't reconcile")
		return ctrl.Result{}, nil
	}

	// Ensure the hostedControlPlane has a finalizer for cleanup
	if !controllerutil.ContainsFinalizer(hostedControlPlane, finalizer) {
		controllerutil.AddFinalizer(hostedControlPlane, finalizer)
		if err := r.Update(ctx, hostedControlPlane); err != nil {
			return ctrl.Result{}, fmt.Errorf("failed to add finalizer to hostedControlPlane: %w", err)
		}
	}

	r.Log = r.Log.WithValues("cluster", cluster.Name)

	var result ctrl.Result
	// TODO (alberto):
	// May be eventually just run a deployment with a CVO running a hostedControlPlane profile
	// passing the hostedControlPlane.spec.version through?

	r.Log.Info("Creating API services")
	infraStatus, err := r.ensureInfrastructure(ctx, hostedControlPlane)
	if err != nil {
		r.Log.Error(err, "failed to ensure infrastructure")
		return r.setAvailableCondition(ctx, hostedControlPlane, oldStatus, hyperv1.ConditionFalse, "InfrastructureEnsureFailed", err.Error(), result, fmt.Errorf("failed to ensure infrastructure: %w", err))
	}

	// Wait for things like LB services to become available
	if !infraStatus.IsReady() {
		result.RequeueAfter = 5 * time.Second
		r.Log.Info("Cluster infrastructure is still provisioning, will try again later")
		return r.setAvailableCondition(ctx, hostedControlPlane, oldStatus, hyperv1.ConditionFalse, "WaitingOnInfrastructureReady", "Cluster infrastructure is still provisioning", result, nil)
	}
	switch hostedControlPlane.Spec.ServiceType {
	case "NodePort":
		externalAPIPort, err := strconv.ParseInt(infraStatus.APIPort, 10, 32)
		if err != nil {
			return ctrl.Result{}, fmt.Errorf("failed to parse APIPort: %w", err)
		}
		hostedControlPlane.Status.ControlPlaneEndpoint = hyperv1.APIEndpoint{
			Host: infraStatus.APIAddress,
			Port: int32(externalAPIPort),
		}
	default:
		hostedControlPlane.Status.ControlPlaneEndpoint = hyperv1.APIEndpoint{
			Host: infraStatus.APIAddress,
			Port: APIServerPort,
		}
	}
	releaseImage, err := r.ReleaseProvider.Lookup(ctx, hostedControlPlane.Spec.ReleaseImage)
	if err != nil {
		return r.setAvailableCondition(ctx, hostedControlPlane, oldStatus, hyperv1.ConditionFalse, "ReleaseInfoLookupFailed", err.Error(), ctrl.Result{}, fmt.Errorf("failed to look up release info: %w", err))
	}
	componentVersions, err := releaseImage.ComponentVersions()
	if err != nil {
		return r.setAvailableCondition(ctx, hostedControlPlane, oldStatus, hyperv1.ConditionFalse, "InvalidComponentVersion", err.Error(), ctrl.Result{}, fmt.Errorf("invalid component versions found in release info: %w", err))
	}
	r.Log.Info("found release info for image", "releaseImage", hostedControlPlane.Spec.ReleaseImage, "info", releaseImage, "componentImages", releaseImage.ComponentImages(), "componentVersions", componentVersions)

	if hostedControlPlane.Status.Version == "" {
		hostedControlPlane.Status.Version = releaseImage.Version()
	}

	// During an upgrade, if there's an old bootstrapper pod referring to the old
	// image, delete the pod to make way for the new one to be rendered. This is
	// a hack to avoid the refactoring of moving this pod into the hosted cluster
	// config operator.
	if hostedControlPlane.Spec.ReleaseImage != hostedControlPlane.Status.ReleaseImage {
		var bootstrapPod corev1.Pod
		err := r.Client.Get(ctx, types.NamespacedName{Namespace: hostedControlPlane.Namespace, Name: "manifests-bootstrapper"}, &bootstrapPod)
		if err != nil {
			if !apierrors.IsNotFound(err) {
				return ctrl.Result{}, fmt.Errorf("failed to get manifests bootstrapper pod: %w", err)
			}
		} else {
			if bootstrapPod.Spec.Containers[0].Image != hostedControlPlane.Spec.ReleaseImage {
				err := r.Client.Delete(ctx, &bootstrapPod)
				if err != nil {
					return ctrl.Result{}, fmt.Errorf("failed to delete manifests bootstrapper pod: %w", err)
				}
				r.Log.Info("deleted manifests bootstrapper pod as part of an image rollout", "pod", bootstrapPod.Name)
			}
		}
	}

	// Install the control plane into the infrastructure
	r.Log.Info("Creating hosted control plane")
	err = r.ensureControlPlane(ctx, hostedControlPlane, infraStatus, releaseImage)
	if err != nil {
		r.Log.Error(err, "failed to ensure control plane")
		return r.setAvailableCondition(ctx, hostedControlPlane, oldStatus, hyperv1.ConditionFalse, "ControlPlaneEnsureFailed", err.Error(), result, fmt.Errorf("failed to ensure control plane: %w", err))
	}

	hostedControlPlane.Status.KubeConfig = &corev1.LocalObjectReference{
		Name: fmt.Sprintf("%v-kubeconfig", hostedControlPlane.Name),
	}

	hostedControlPlane.Status.ReleaseImage = hostedControlPlane.Spec.ReleaseImage

	r.Log.Info("Successfully reconciled")
	return r.setAvailableCondition(ctx, hostedControlPlane, oldStatus, hyperv1.ConditionTrue, "AsExpected", "HostedControlPlane is ready", ctrl.Result{}, nil)
}

func (r *HostedControlPlaneReconciler) delete(ctx context.Context, hcp *hyperv1.HostedControlPlane) error {
	releaseImage, err := r.ReleaseProvider.Lookup(ctx, hcp.Spec.ReleaseImage)
	if err != nil {
		return fmt.Errorf("failed to look up release info: %w", err)
	}
	manifests, err := r.generateControlPlaneManifests(ctx, hcp, InfrastructureStatus{}, releaseImage)
	if err != nil {
		return nil
	}
	if err := deleteManifests(ctx, r, r.Log, hcp.GetName(), manifests); err != nil {
		return err
	}
	return nil
}

func (r *HostedControlPlaneReconciler) ensureInfrastructure(ctx context.Context, hcp *hyperv1.HostedControlPlane) (InfrastructureStatus, error) {
	status := InfrastructureStatus{}

	targetNamespace := hcp.GetName()
	// Ensure that we can run privileged pods
	if err := ensureVPNSCC(r, hcp, targetNamespace); err != nil {
		return status, fmt.Errorf("failed to ensure privileged SCC for the new namespace: %w", err)
	}

	baseDomain, err := clusterBaseDomain(r.Client, ctx, hcp.Name)
	if err != nil {
		return status, fmt.Errorf("couldn't determine cluster base domain  name: %w", err)
	}

	// Create Kube APIServer service
	r.Log.Info("Creating Kube API service")
	apiService, err := createKubeAPIServerService(r, hcp, targetNamespace)
	if err != nil {
		return status, fmt.Errorf("failed to create Kube API service: %w", err)
	}
	r.Log.Info("Created Kube API service")

	r.Log.Info("Creating VPN service")
	vpnService, err := createVPNServerService(r, hcp, targetNamespace)
	if err != nil {
		return status, fmt.Errorf("failed to create vpn server service: %w", err)
	}
	r.Log.Info("Created VPN service")

	r.Log.Info("Creating Openshift API service")
	openshiftAPIService, err := createOpenshiftService(r, hcp, targetNamespace)
	if err != nil {
		return status, fmt.Errorf("failed to create openshift server service: %w", err)
	}
	r.Log.Info("Created Openshift API service")

	r.Log.Info("Creating Openshift OAuth API service")
	oauthAPIService, err := createOauthAPIService(r, hcp, targetNamespace)
	if err != nil {
		return status, fmt.Errorf("failed to create openshift oauth api service: %w", err)
	}
	r.Log.Info("Created Openshift Oauth API service")

	r.Log.Info("Creating OAuth service")
	_, err = createOauthService(r, hcp, targetNamespace)
	if err != nil {
		return status, fmt.Errorf("error creating service for oauth: %w", err)
	}

	r.Log.Info("Creating router shard")
	if err := createIngressController(r, hcp, targetNamespace, baseDomain); err != nil {
		return status, fmt.Errorf("cannot create router shard: %w", err)
	}

	r.Log.Info("Creating ignition provider route")
	ignitionRoute := createIgnitionServerRoute(targetNamespace)
	ignitionRoute.OwnerReferences = ensureHCPOwnerRef(hcp, ignitionRoute.OwnerReferences)
	if err := r.Create(ctx, ignitionRoute); err != nil && !apierrors.IsAlreadyExists(err) {
		return status, fmt.Errorf("failed to create ignition route: %w", err)
	}

	r.Log.Info("Creating oauth server route")
	oauthRoute := createOauthServerRoute(targetNamespace)
	oauthRoute.OwnerReferences = ensureHCPOwnerRef(hcp, oauthRoute.OwnerReferences)
	if err := r.Create(ctx, oauthRoute); err != nil && !apierrors.IsAlreadyExists(err) {
		return status, fmt.Errorf("failed to create oauth server route: %w", err)
	}

	apiAddress, err := getLoadBalancerServiceAddress(r, ctx, client.ObjectKeyFromObject(apiService))
	if err != nil {
		return status, fmt.Errorf("failed to get service: %w", err)
	}

	oauthAddress, err := getRouteAddress(r, ctx, client.ObjectKeyFromObject(oauthRoute))
	if err != nil {
		return status, fmt.Errorf("failed get get route address: %w", err)
	}
	status.OAuthAddress = oauthAddress

	vpnAddress, err := getLoadBalancerServiceAddress(r, ctx, client.ObjectKeyFromObject(vpnService))
	if err != nil {
		return status, fmt.Errorf("failed to get service: %w", err)
	}

	ignitionAddress, err := getRouteAddress(r, ctx, client.ObjectKeyFromObject(ignitionRoute))
	if err != nil {
		return status, fmt.Errorf("failed get get route address: %w", err)
	}
	status.IgnitionProviderAddress = ignitionAddress

	switch hcp.Spec.ServiceType {
	case "NodePort":
		status.APIAddress = hcp.Spec.ServiceAddress
		status.APIPort = apiAddress
		status.VPNAddress = hcp.Spec.ServiceAddress
		status.VPNPort = vpnAddress
	default:
		status.APIAddress = apiAddress
		status.APIPort = fmt.Sprint(APIServerPort)
		status.VPNAddress = vpnAddress
		status.VPNPort = "1194"
	}
	status.OpenShiftAPIAddress = openshiftAPIService.Spec.ClusterIP
	status.OauthAPIServerAddress = oauthAPIService.Spec.ClusterIP

	return status, nil
}

func (r *HostedControlPlaneReconciler) ensureControlPlane(ctx context.Context, hcp *hyperv1.HostedControlPlane, infraStatus InfrastructureStatus, releaseImage *releaseinfo.ReleaseImage) error {
	r.Log.Info("ensuring control plane for cluster", "cluster", hcp.Name)

	targetNamespace := hcp.GetName()
	version, err := semver.Parse(releaseImage.Version())
	if err != nil {
		return fmt.Errorf("cannot parse release version (%s): %v", releaseImage.Version(), err)
	}

	// Create the configmap with the pull secret for the guest cluster
	var pullSecret corev1.Secret
	if err := r.Client.Get(ctx, client.ObjectKey{Namespace: targetNamespace, Name: pullSecretName}, &pullSecret); err != nil {
		return fmt.Errorf("failed to get pull secret %s: %w", pullSecretName, err)
	}
	pullSecretData, hasPullSecretData := pullSecret.Data[".dockerconfigjson"]
	if !hasPullSecretData {
		return fmt.Errorf("pull secret %s is missing the .dockerconfigjson key", pullSecretName)
	}
	targetPullSecret, err := generateTargetPullSecret(r.Scheme(), pullSecretData, targetNamespace)
	if err != nil {
		return fmt.Errorf("failed to create pull secret manifest for target cluster: %w", err)
	}
	if err := r.Create(ctx, targetPullSecret); err != nil && !apierrors.IsAlreadyExists(err) {
		return fmt.Errorf("failed to generate targetPullSecret: %v", err)
	}

	manifests, err := r.generateControlPlaneManifests(ctx, hcp, infraStatus, releaseImage)
	if err != nil {
		return err
	}

	// Create oauth branding manifest because it cannot be applied
	manifestBytes := manifests[oauthBrandingManifest]
	manifestObj := &unstructured.Unstructured{}
	if err := yaml.NewYAMLOrJSONDecoder(strings.NewReader(string(manifestBytes)), 100).Decode(manifestObj); err != nil {
		return fmt.Errorf("failed to decode manifest %s: %w", oauthBrandingManifest, err)
	}
	manifestObj.SetNamespace(targetNamespace)
	if err = r.Create(context.TODO(), manifestObj); err != nil {
		if !apierrors.IsAlreadyExists(err) {
			return fmt.Errorf("failed to apply manifest %s: %w", oauthBrandingManifest, err)
		}
	}

	if err := applyManifests(ctx, r, r.Log, targetNamespace, manifests); err != nil {
		return err
	}
	r.Log.Info("successfully applied all manifests")

	userDataSecret := generateUserDataSecret(hcp.GetName(), hcp.GetNamespace(), infraStatus.IgnitionProviderAddress, version)
	if err := r.Create(ctx, userDataSecret); err != nil && !apierrors.IsAlreadyExists(err) {
		return fmt.Errorf("failed to generate user data secret: %w", err)
	}
	userDataSecret.OwnerReferences = ensureHCPOwnerRef(hcp, userDataSecret.OwnerReferences)

	kubeadminPassword, err := generateKubeadminPassword()
	if err != nil {
		return fmt.Errorf("failed to generate kubeadmin password: %w", err)
	}

	kubeadminPasswordTargetSecret, err := generateKubeadminPasswordTargetSecret(r.Scheme(), kubeadminPassword, targetNamespace)
	if err != nil {
		return fmt.Errorf("failed to create kubeadmin secret manifest for target cluster: %w", err)
	}
	kubeadminPasswordTargetSecret.OwnerReferences = ensureHCPOwnerRef(hcp, kubeadminPasswordTargetSecret.OwnerReferences)
	if err := r.Create(ctx, kubeadminPasswordTargetSecret); err != nil && !apierrors.IsAlreadyExists(err) {
		return fmt.Errorf("failed to generate kubeadminPasswordTargetSecret: %w", err)
	}

	kubeadminPasswordSecret := generateKubeadminPasswordSecret(targetNamespace, kubeadminPassword)
	kubeadminPasswordSecret.OwnerReferences = ensureHCPOwnerRef(hcp, kubeadminPasswordSecret.OwnerReferences)
	if err := r.Create(ctx, kubeadminPasswordSecret); err != nil && !apierrors.IsAlreadyExists(err) {
		return fmt.Errorf("failed to generate kubeadminPasswordSecret: %w", err)
	}

	pkiSecret := &corev1.Secret{
		ObjectMeta: metav1.ObjectMeta{
			Namespace: targetNamespace,
			Name:      "pki",
		},
		Data: map[string][]byte{},
	}
	if err := r.Get(ctx, client.ObjectKeyFromObject(pkiSecret), pkiSecret); err != nil {
		return fmt.Errorf("failed to get pki secret: %w", err)
	}

	kubeconfigSecret, err := generateKubeconfigSecret(hcp.GetName(), hcp.GetNamespace(), pkiSecret.Data["admin.kubeconfig"])
	if err != nil {
		return fmt.Errorf("failed to create kubeconfig secret manifest for management cluster: %w", err)
	}
	kubeconfigSecret.OwnerReferences = ensureHCPOwnerRef(hcp, kubeconfigSecret.OwnerReferences)
	if err := r.Create(ctx, kubeconfigSecret); err != nil && !apierrors.IsAlreadyExists(err) {
		return fmt.Errorf("failed to generate kubeconfigSecret: %w", err)
	}

	baseDomain, err := clusterBaseDomain(r.Client, ctx, hcp.Name)
	if err != nil {
		return fmt.Errorf("couldn't determine cluster base domain  name: %w", err)
	}
	r.Log.Info(fmt.Sprintf("Cluster API URL: %s", fmt.Sprintf("https://%s:%d", infraStatus.APIAddress, APIServerPort)))
	r.Log.Info(fmt.Sprintf("Kubeconfig is available in secret admin-kubeconfig in the %s namespace", hcp.GetNamespace()))
	r.Log.Info(fmt.Sprintf("Console URL:  %s", fmt.Sprintf("https://console-openshift-console.%s", fmt.Sprintf("apps.%s", baseDomain))))
	r.Log.Info(fmt.Sprintf("kubeadmin password is available in secret %q in the %s namespace", "kubeadmin-password", targetNamespace))

	return nil
}

func (r *HostedControlPlaneReconciler) generateControlPlaneManifests(ctx context.Context, hcp *hyperv1.HostedControlPlane, infraStatus InfrastructureStatus, releaseImage *releaseinfo.ReleaseImage) (map[string][]byte, error) {
	targetNamespace := hcp.GetName()

	var sshKeySecret corev1.Secret
	err := r.Client.Get(ctx, client.ObjectKey{Namespace: hcp.Namespace, Name: hcp.Spec.SSHKey.Name}, &sshKeySecret)
	if err != nil {
		return nil, fmt.Errorf("failed to get SSH key secret %s: %w", hcp.Spec.SSHKey.Name, err)
	}
	sshKeyData, hasSSHKeyData := sshKeySecret.Data["id_rsa.pub"]
	if !hasSSHKeyData {
		return nil, fmt.Errorf("SSH key secret secret %s is missing the id_rsa.pub key", hcp.Spec.SSHKey.Name)
	}
	baseDomain, err := clusterBaseDomain(r.Client, ctx, hcp.Name)
	if err != nil {
		return nil, fmt.Errorf("couldn't determine cluster base domain  name: %w", err)
	}
	var cloudCreds corev1.Secret
	err = r.Client.Get(ctx, client.ObjectKey{Namespace: hcp.Namespace, Name: hcp.Spec.ProviderCreds.Name}, &cloudCreds)
	if err != nil {
		return nil, fmt.Errorf("failed to get provider credentials secret %s: %w", hcp.Spec.ProviderCreds.Name, err)
	}

	params := render.NewClusterParams()
	params.Namespace = targetNamespace
	params.ExternalAPIDNSName = infraStatus.APIAddress
<<<<<<< HEAD
	params.ExternalAPIAddress = DefaultAPIServerIPAddress
	externalAPIPort, err := strconv.ParseUint(infraStatus.APIPort, 10, 32)
	if err != nil {
		return nil, fmt.Errorf("failed to parse API Port: %w", err)
	}
	params.ExternalAPIPort = uint(externalAPIPort)
	externalOpenVPNPort, err := strconv.ParseUint(infraStatus.VPNPort, 10, 32)
	if err != nil {
		return nil, fmt.Errorf("failed to parse VPN Port: %w", err)
	}
	params.ExternalOpenVPNPort = uint(externalOpenVPNPort)
=======
	params.ExternalAPIPort = APIServerPort
	params.ExternalAPIAddress = hcp.Spec.APIServerAdvertisedAddress
>>>>>>> 3b78e88d
	params.ExternalOpenVPNAddress = infraStatus.VPNAddress
	params.ExternalOauthDNSName = infraStatus.OAuthAddress
	params.ExternalOauthPort = externalOauthPort
	params.ServiceCIDR = hcp.Spec.ServiceCIDR
	params.PodCIDR = hcp.Spec.PodCIDR
	params.MachineCIDR = hcp.Spec.MachineCIDR
	params.ReleaseImage = hcp.Spec.ReleaseImage
	params.IngressSubdomain = fmt.Sprintf("apps.%s", baseDomain)
	params.OpenShiftAPIClusterIP = infraStatus.OpenShiftAPIAddress
	params.OauthAPIClusterIP = infraStatus.OauthAPIServerAddress
	params.BaseDomain = baseDomain
	params.MachineConfigServerAddress = infraStatus.IgnitionProviderAddress
	params.CloudProvider = cloudProvider(hcp)
	params.PlatformType = platformType(hcp)
	params.InfraID = hcp.Spec.InfraID
	if hcp.Spec.Platform.AWS != nil {
		params.AWSRegion = hcp.Spec.Platform.AWS.Region
		params.AWSVPCID = hcp.Spec.Platform.AWS.VPC
		if hcp.Spec.Platform.AWS.NodePoolDefaults != nil {
			params.AWSZone = hcp.Spec.Platform.AWS.NodePoolDefaults.Zone
			if hcp.Spec.Platform.AWS.NodePoolDefaults.Subnet.ID != nil {
				params.AWSSubnetID = *hcp.Spec.Platform.AWS.NodePoolDefaults.Subnet.ID
			}
		}
	}
	params.CloudCredentials = string(cloudCreds.Data["credentials"])
	params.ProviderCredsSecretName = hcp.Spec.ProviderCreds.Name
	params.InternalAPIPort = hcp.Spec.APIServerSecurePort
	params.EtcdClientName = "etcd-client"
	params.NetworkType = "OpenShiftSDN"
	params.ImageRegistryHTTPSecret = generateImageRegistrySecret()
	params.APIAvailabilityPolicy = render.SingleReplica
	params.ControllerAvailabilityPolicy = render.SingleReplica
	params.SSHKey = string(sshKeyData)

	// Generate PKI data just once and store it in a secret. PKI generation isn't
	// deterministic and shouldn't be performed with every reconcile, otherwise
	// we're effectively doing an uncontrolled cert rotation each generation.
	pkiSecret := &corev1.Secret{
		ObjectMeta: metav1.ObjectMeta{
			Namespace: targetNamespace,
			Name:      "pki",
		},
		Data: map[string][]byte{},
	}
	needsPkiSecret := false
	if err := r.Get(ctx, client.ObjectKeyFromObject(pkiSecret), pkiSecret); err != nil {
		if apierrors.IsNotFound(err) {
			needsPkiSecret = true
		} else {
			return nil, fmt.Errorf("failed to get pki secret: %w", err)
		}
	} else {
		r.Log.Info("using existing pki secret")
	}
	if needsPkiSecret {
		pkiParams := &render.PKIParams{
			ExternalAPIAddress:         infraStatus.APIAddress,
<<<<<<< HEAD
			NodeInternalAPIServerIP:    DefaultAPIServerIPAddress,
			ExternalAPIPort:            params.ExternalAPIPort,
			InternalAPIPort:            APIServerPort,
=======
			NodeInternalAPIServerIP:    hcp.Spec.APIServerAdvertisedAddress,
			ExternalAPIPort:            params.ExternalAPIPort,
			InternalAPIPort:            hcp.Spec.APIServerSecurePort,
>>>>>>> 3b78e88d
			ServiceCIDR:                hcp.Spec.ServiceCIDR,
			ExternalOauthAddress:       infraStatus.OAuthAddress,
			IngressSubdomain:           "apps." + baseDomain,
			MachineConfigServerAddress: infraStatus.IgnitionProviderAddress,
			ExternalOpenVPNAddress:     infraStatus.VPNAddress,
			Namespace:                  targetNamespace,
		}
		r.Log.Info("generating PKI secret data")
		data, err := pki.GeneratePKI(pkiParams)
		if err != nil {
			return nil, fmt.Errorf("failed to generate PKI data: %w", err)
		}
		pkiSecret.Data = data
		if err := r.Create(ctx, pkiSecret); err != nil {
			return nil, fmt.Errorf("failed to create pki secret: %w", err)
		}
		r.Log.Info("created pki secret")
	}

	caBytes, hasData := pkiSecret.Data["combined-ca.crt"]
	if !hasData {
		return nil, fmt.Errorf("pki secret %q is missing combined-ca.crt key", pkiSecret.Name)
	}
	params.OpenshiftAPIServerCABundle = base64.StdEncoding.EncodeToString(caBytes)
	params.OauthAPIServerCABundle = params.OpenshiftAPIServerCABundle

	var pullSecret corev1.Secret
	if err := r.Client.Get(ctx, client.ObjectKey{Namespace: hcp.GetNamespace(), Name: hcp.Spec.PullSecret.Name}, &pullSecret); err != nil {
		return nil, fmt.Errorf("failed to get pull secret %s: %w", hcp.Spec.PullSecret.Name, err)
	}
	pullSecretData, hasPullSecretData := pullSecret.Data[".dockerconfigjson"]
	if !hasPullSecretData {
		return nil, fmt.Errorf("pull secret %s is missing the .dockerconfigjson key", hcp.Spec.PullSecret.Name)
	}
	manifests, err := render.RenderClusterManifests(params, releaseImage, pullSecretData, pkiSecret.Data)
	if err != nil {
		return nil, fmt.Errorf("failed to render hypershift manifests for cluster: %w", err)
	}

	kubeAPIServerParams := &render.KubeAPIServerParams{
		PodCIDR:                 params.PodCIDR,
		ServiceCIDR:             params.ServiceCIDR,
		ExternalAPIAddress:      params.ExternalAPIAddress,
		APIServerAuditEnabled:   params.APIServerAuditEnabled,
		CloudProvider:           params.CloudProvider,
		EtcdClientName:          params.EtcdClientName,
		DefaultFeatureGates:     params.DefaultFeatureGates,
		ExtraFeatureGates:       params.ExtraFeatureGates,
		IngressSubdomain:        params.IngressSubdomain,
		InternalAPIPort:         params.InternalAPIPort,
		NamedCerts:              params.NamedCerts,
		PKI:                     pkiSecret.Data,
		APIAvailabilityPolicy:   render.KubeAPIServerParamsAvailabilityPolicy(params.APIAvailabilityPolicy),
		ClusterID:               params.ClusterID,
		Images:                  releaseImage.ComponentImages(),
		ApiserverLivenessPath:   params.ApiserverLivenessPath,
		APINodePort:             params.APINodePort,
		ExternalOauthPort:       params.ExternalOauthPort,
		ExternalOauthDNSName:    params.ExternalOauthDNSName,
		ProviderCredsSecretName: hcp.Spec.ProviderCreds.Name,
		InfraID:                 hcp.Spec.InfraID,
	}
	if hcp.Spec.Platform.AWS != nil {
		kubeAPIServerParams.AWSRegion = hcp.Spec.Platform.AWS.Region
		kubeAPIServerParams.AWSVPCID = hcp.Spec.Platform.AWS.VPC
		if hcp.Spec.Platform.AWS.NodePoolDefaults != nil {
			kubeAPIServerParams.AWSZone = hcp.Spec.Platform.AWS.NodePoolDefaults.Zone
			if hcp.Spec.Platform.AWS.NodePoolDefaults.Subnet.ID != nil {
				kubeAPIServerParams.AWSSubnetID = *hcp.Spec.Platform.AWS.NodePoolDefaults.Subnet.ID
			}
		}
	}
	kubeAPIServerContext := render.NewKubeAPIServerManifestContext(kubeAPIServerParams)
	kubeAPIServerManifests, err := kubeAPIServerContext.Render()
	if err != nil {
		return nil, fmt.Errorf("failed to render kube apiserver manifests: %w", err)
	}
	for k := range kubeAPIServerManifests {
		manifests[k] = kubeAPIServerManifests[k]
	}

	return manifests, nil
}

func createKubeAPIServerService(client client.Client, hcp *hyperv1.HostedControlPlane, namespace string) (*corev1.Service, error) {
	svc := &corev1.Service{}
	svc.Namespace = namespace
	svc.Name = kubeAPIServerServiceName
	svc.Spec.Selector = map[string]string{"app": "kube-apiserver"}
	switch hcp.Spec.ServiceType {
	case "NodePort":
		svc.Spec.Type = corev1.ServiceTypeNodePort
	default:
		svc.Spec.Type = corev1.ServiceTypeLoadBalancer
	}
	svc.Spec.Ports = []corev1.ServicePort{
		{
			Port:       int32(hcp.Spec.APIServerSecurePort),
			Protocol:   corev1.ProtocolTCP,
			TargetPort: intstr.FromInt(int(hcp.Spec.APIServerSecurePort)),
		},
	}
	svc.OwnerReferences = ensureHCPOwnerRef(hcp, svc.OwnerReferences)
	if err := client.Create(context.TODO(), svc); err != nil {
		if !apierrors.IsAlreadyExists(err) {
			return nil, fmt.Errorf("failed to create api server service: %w", err)
		}
	}
	return svc, nil
}

func createVPNServerService(client client.Client, hcp *hyperv1.HostedControlPlane, namespace string) (*corev1.Service, error) {
	svc := &corev1.Service{}
	svc.Namespace = namespace
	svc.Name = vpnServiceName
	svc.Spec.Selector = map[string]string{"app": "openvpn-server"}
	switch hcp.Spec.ServiceType {
	case "NodePort":
		svc.Spec.Type = corev1.ServiceTypeNodePort
	default:
		svc.Spec.Type = corev1.ServiceTypeLoadBalancer
	}
	svc.Spec.Ports = []corev1.ServicePort{
		{
			Port:       1194,
			Protocol:   corev1.ProtocolTCP,
			TargetPort: intstr.FromInt(1194),
		},
	}
	svc.OwnerReferences = ensureHCPOwnerRef(hcp, svc.OwnerReferences)
	if err := client.Create(context.TODO(), svc); err != nil {
		if !apierrors.IsAlreadyExists(err) {
			return nil, fmt.Errorf("failed to create vpn server service: %w", err)
		}
	}
	return svc, nil
}

func createOpenshiftService(c client.Client, hcp *hyperv1.HostedControlPlane, namespace string) (*corev1.Service, error) {
	svc := &corev1.Service{}
	svc.Namespace = namespace
	svc.Name = "openshift-apiserver"
	svc.Spec.Selector = map[string]string{"app": "openshift-apiserver"}
	svc.Spec.Type = corev1.ServiceTypeClusterIP
	svc.Spec.Ports = []corev1.ServicePort{
		{
			Name:       "https",
			Port:       443,
			Protocol:   corev1.ProtocolTCP,
			TargetPort: intstr.FromInt(8443),
		},
	}
	svc.OwnerReferences = ensureHCPOwnerRef(hcp, svc.OwnerReferences)
	if err := c.Create(context.TODO(), svc); err != nil {
		if apierrors.IsAlreadyExists(err) {
			return svc, c.Get(context.TODO(), client.ObjectKeyFromObject(svc), svc)
		} else {
			return nil, fmt.Errorf("failed to create openshift service: %w", err)
		}
	}
	return svc, nil
}

func createOauthAPIService(c client.Client, hcp *hyperv1.HostedControlPlane, namespace string) (*corev1.Service, error) {
	svc := &corev1.Service{}
	svc.Namespace = namespace
	svc.Name = "openshift-oauth-apiserver"
	svc.Spec.Selector = map[string]string{"app": "openshift-oauth-apiserver"}
	svc.Spec.Type = corev1.ServiceTypeClusterIP
	svc.Spec.Ports = []corev1.ServicePort{
		{
			Name:       "https",
			Port:       443,
			Protocol:   corev1.ProtocolTCP,
			TargetPort: intstr.FromInt(8443),
		},
	}
	svc.OwnerReferences = ensureHCPOwnerRef(hcp, svc.OwnerReferences)
	if err := c.Create(context.TODO(), svc); err != nil {
		if apierrors.IsAlreadyExists(err) {
			return svc, c.Get(context.TODO(), client.ObjectKeyFromObject(svc), svc)
		} else {
			return nil, fmt.Errorf("failed to create openshift service: %w", err)
		}
	}
	return svc, nil
}

func createOauthService(client client.Client, hcp *hyperv1.HostedControlPlane, namespace string) (*corev1.Service, error) {
	svc := &corev1.Service{}
	svc.Namespace = namespace
	svc.Name = oauthServiceName
	svc.Spec.Selector = map[string]string{"app": "oauth-openshift"}
	svc.Spec.Type = corev1.ServiceTypeClusterIP
	svc.Spec.Ports = []corev1.ServicePort{
		{
			Name:       "https",
			Port:       443,
			Protocol:   corev1.ProtocolTCP,
			TargetPort: intstr.FromInt(6443),
		},
	}
	svc.OwnerReferences = ensureHCPOwnerRef(hcp, svc.OwnerReferences)
	err := client.Create(context.TODO(), svc)
	if err != nil && !apierrors.IsAlreadyExists(err) {
		return nil, fmt.Errorf("failed to create oauth service: %w", err)
	}
	return svc, nil
}

func ensureVPNSCC(c client.Client, hcp *hyperv1.HostedControlPlane, namespace string) error {
	scc := &securityv1.SecurityContextConstraints{}
	if err := c.Get(context.TODO(), client.ObjectKey{Name: "privileged"}, scc); err != nil {
		return fmt.Errorf("failed to get privileged scc: %w", err)
	}
	userSet := sets.NewString(scc.Users...)
	svcAccount := fmt.Sprintf("system:serviceaccount:%s:%s", namespace, vpnServiceAccountName)
	if userSet.Has(svcAccount) {
		return nil
	}
	userSet.Insert(svcAccount)
	scc.Users = userSet.List()
	scc.OwnerReferences = ensureHCPOwnerRef(hcp, scc.OwnerReferences)
	if err := c.Update(context.TODO(), scc); err != nil {
		return fmt.Errorf("failed to update privileged scc: %w", err)
	}
	return nil
}

func createIngressController(c client.Client, hcp *hyperv1.HostedControlPlane, name string, parentDomain string) error {
	// First ensure that the default ingress controller doesn't use routes generated for hypershift clusters
	err := ensureDefaultIngressControllerSelector(c)
	if err != nil {
		return err
	}
	ic := &operatorv1.IngressController{
		ObjectMeta: metav1.ObjectMeta{
			Name:      name,
			Namespace: ingressOperatorNamespace,
		},
		Spec: operatorv1.IngressControllerSpec{
			Domain: fmt.Sprintf("apps.%s", parentDomain),
			RouteSelector: &metav1.LabelSelector{
				MatchLabels: map[string]string{
					hypershiftRouteLabel: name,
				},
			},
		},
	}
	if err := c.Create(context.TODO(), ic); err != nil && !apierrors.IsAlreadyExists(err) {
		return fmt.Errorf("failed to create ingress controller for %s: %w", name, err)
	}
	return nil
}

func ensureDefaultIngressControllerSelector(c client.Client) error {
	defaultIC := &operatorv1.IngressController{}
	if err := c.Get(context.TODO(), client.ObjectKey{Namespace: ingressOperatorNamespace, Name: "default"}, defaultIC); err != nil {
		return fmt.Errorf("failed to fetch default ingress controller: %w", err)
	}
	routeSelector := defaultIC.Spec.RouteSelector
	if routeSelector == nil {
		routeSelector = &metav1.LabelSelector{}
	}
	found := false
	for _, exp := range routeSelector.MatchExpressions {
		if exp.Key == hypershiftRouteLabel && exp.Operator == metav1.LabelSelectorOpDoesNotExist {
			found = true
			break
		}
	}
	if !found {
		routeSelector.MatchExpressions = append(routeSelector.MatchExpressions, metav1.LabelSelectorRequirement{
			Key:      hypershiftRouteLabel,
			Operator: metav1.LabelSelectorOpDoesNotExist,
		})
		defaultIC.Spec.RouteSelector = routeSelector
		if err := c.Update(context.TODO(), defaultIC); err != nil {
			return fmt.Errorf("failed to update default ingress controller: %w", err)
		}
	}
	return nil
}

func createIgnitionServerRoute(namespace string) *routev1.Route {
	return &routev1.Route{
		ObjectMeta: metav1.ObjectMeta{
			Namespace: namespace,
			Name:      "ignition-provider",
		},
		Spec: routev1.RouteSpec{
			To: routev1.RouteTargetReference{
				Kind: "Service",
				Name: "machine-config-server",
			},
		},
	}
}

func createOauthServerRoute(namespace string) *routev1.Route {
	return &routev1.Route{
		ObjectMeta: metav1.ObjectMeta{
			Namespace: namespace,
			Name:      "oauth",
		},
		Spec: routev1.RouteSpec{
			To: routev1.RouteTargetReference{
				Kind: "Service",
				Name: "oauth-openshift",
			},
			TLS: &routev1.TLSConfig{
				Termination:                   routev1.TLSTerminationPassthrough,
				InsecureEdgeTerminationPolicy: routev1.InsecureEdgeTerminationPolicyRedirect,
			},
		},
	}
}

func getLoadBalancerServiceAddress(c client.Client, ctx context.Context, key client.ObjectKey) (string, error) {
	svc := &corev1.Service{}
	if err := c.Get(ctx, key, svc); err != nil {
		return "", fmt.Errorf("failed to get service: %w", err)
	}
	var addr string
	if len(svc.Status.LoadBalancer.Ingress) > 0 {
		switch {
		case svc.Status.LoadBalancer.Ingress[0].Hostname != "":
			addr = svc.Status.LoadBalancer.Ingress[0].Hostname
		case svc.Status.LoadBalancer.Ingress[0].IP != "":
			addr = svc.Status.LoadBalancer.Ingress[0].IP
		}
	} else if svc.Spec.Ports[0].NodePort > 0 {
		addr = fmt.Sprint(svc.Spec.Ports[0].NodePort)
	}
	return addr, nil
}

func getRouteAddress(c client.Client, ctx context.Context, key client.ObjectKey) (string, error) {
	route := &routev1.Route{}
	if err := c.Get(ctx, key, route); err != nil {
		return "", fmt.Errorf("failed to get route: %w", err)
	}
	var addr string
	if len(route.Spec.Host) > 0 {
		addr = route.Spec.Host
	}
	return addr, nil
}

func deleteManifests(ctx context.Context, c client.Client, log logr.Logger, namespace string, manifests map[string][]byte) error {
	// Use server side apply for manifestss
	applyErrors := []error{}
	for manifestName, manifestBytes := range manifests {
		if excludeManifests.Has(manifestName) {
			continue
		}
		obj := &unstructured.Unstructured{}
		if err := yaml.NewYAMLOrJSONDecoder(bytes.NewReader(manifestBytes), 100).Decode(obj); err != nil {
			applyErrors = append(applyErrors, fmt.Errorf("failed to decode manifest %s: %w", manifestName, err))
		}
		obj.SetNamespace(namespace)
		err := c.Delete(ctx, obj)
		if err != nil && !apierrors.IsNotFound(err) && !meta.IsNoMatchError(err) {
			applyErrors = append(applyErrors, fmt.Errorf("failed to delete manifest %s: %w", manifestName, err))
		} else {
			log.Info("deleted manifest", "manifest", manifestName)
		}
	}
	if errs := errors.NewAggregate(applyErrors); errs != nil {
		return fmt.Errorf("failed to delete some manifests: %w", errs)
	}
	return nil
}

func clusterBaseDomain(c client.Client, ctx context.Context, clusterName string) (string, error) {
	var dnsConfig configv1.DNS
	err := c.Get(ctx, client.ObjectKey{Name: "cluster"}, &dnsConfig)
	if err != nil {
		return "", fmt.Errorf("failed to get cluster dns config: %w", err)
	}
	return fmt.Sprintf("%s.%s", clusterName, dnsConfig.Spec.BaseDomain), nil
}

func ensureHCPOwnerRef(hcp *hyperv1.HostedControlPlane, ownerReferences []metav1.OwnerReference) []metav1.OwnerReference {
	return util.EnsureOwnerRef(ownerReferences, metav1.OwnerReference{
		APIVersion: hyperv1.GroupVersion.String(),
		Kind:       "HostedControlPlane",
		Name:       hcp.GetName(),
		UID:        hcp.UID,
	})
}

func generateTargetPullSecret(scheme *runtime.Scheme, data []byte, namespace string) (*corev1.ConfigMap, error) {
	secret := &corev1.Secret{}
	secret.Name = "pull-secret"
	secret.Namespace = "openshift-config"
	secret.Data = map[string][]byte{".dockerconfigjson": data}
	secret.Type = corev1.SecretTypeDockerConfigJson
	secretBytes, err := runtime.Encode(serializer.NewCodecFactory(scheme).LegacyCodec(corev1.SchemeGroupVersion), secret)
	if err != nil {
		return nil, err
	}
	configMap := &corev1.ConfigMap{}
	configMap.Namespace = namespace
	configMap.Name = "user-manifest-pullsecret"
	configMap.Data = map[string]string{"data": string(secretBytes)}
	return configMap, nil
}

func applyManifests(ctx context.Context, c client.Client, log logr.Logger, namespace string, manifests map[string][]byte) error {
	// Use server side apply for manifestss
	applyErrors := []error{}
	for manifestName, manifestBytes := range manifests {
		if excludeManifests.Has(manifestName) {
			continue
		}
		obj := &unstructured.Unstructured{}
		if err := yaml.NewYAMLOrJSONDecoder(bytes.NewReader(manifestBytes), 100).Decode(obj); err != nil {
			applyErrors = append(applyErrors, fmt.Errorf("failed to decode manifest %s: %w", manifestName, err))
		}
		obj.SetNamespace(namespace)
		err := c.Patch(ctx, obj, client.RawPatch(types.ApplyPatchType, manifestBytes), client.ForceOwnership, client.FieldOwner("control-plane-operator"))
		if err != nil {
			applyErrors = append(applyErrors, fmt.Errorf("failed to apply manifest %s: %w", manifestName, err))
		} else {
			log.Info("applied manifest", "manifest", manifestName)
		}
	}
	if errs := errors.NewAggregate(applyErrors); errs != nil {
		return fmt.Errorf("failed to apply some manifests: %w", errs)
	}
	return nil
}

func generateUserDataSecret(name, namespace string, ignitionProviderAddr string, version semver.Version) *corev1.Secret {
	secret := &corev1.Secret{}
	secret.Name = fmt.Sprintf("%s-user-data", name)
	secret.Namespace = namespace

	disableTemplatingValue := []byte(base64.StdEncoding.EncodeToString([]byte("true")))
	var userDataValue []byte

	// Clear any version modifiers for this comparison
	version.Pre = nil
	version.Build = nil
	if version.GTE(version46) {
		userDataValue = []byte(fmt.Sprintf(`{"ignition":{"config":{"merge":[{"source":"http://%s/config/master","verification":{}}]},"security":{},"timeouts":{},"version":"3.1.0"},"networkd":{},"passwd":{},"storage":{},"systemd":{}}`, ignitionProviderAddr))
	} else {
		userDataValue = []byte(fmt.Sprintf(`{"ignition":{"config":{"append":[{"source":"http://%s/config/master","verification":{}}]},"security":{},"timeouts":{},"version":"2.2.0"},"networkd":{},"passwd":{},"storage":{},"systemd":{}}`, ignitionProviderAddr))
	}

	secret.Data = map[string][]byte{
		"disableTemplating": disableTemplatingValue,
		"value":             userDataValue,
	}
	return secret
}

func generateKubeadminPassword() (string, error) {
	const (
		lowerLetters = "abcdefghijkmnopqrstuvwxyz"
		upperLetters = "ABCDEFGHIJKLMNPQRSTUVWXYZ"
		digits       = "23456789"
		all          = lowerLetters + upperLetters + digits
		length       = 23
	)
	var password string
	for i := 0; i < length; i++ {
		n, err := crand.Int(crand.Reader, big.NewInt(int64(len(all))))
		if err != nil {
			return "", err
		}
		newchar := string(all[n.Int64()])
		if password == "" {
			password = newchar
		}
		if i < length-1 {
			n, err = crand.Int(crand.Reader, big.NewInt(int64(len(password)+1)))
			if err != nil {
				return "", err
			}
			j := n.Int64()
			password = password[0:j] + newchar + password[j:]
		}
	}
	pw := []rune(password)
	for _, replace := range []int{5, 11, 17} {
		pw[replace] = '-'
	}
	return string(pw), nil
}

func generateKubeadminPasswordTargetSecret(scheme *runtime.Scheme, password string, namespace string) (*corev1.ConfigMap, error) {
	secret := &corev1.Secret{}
	secret.APIVersion = "v1"
	secret.Kind = "Secret"
	secret.Name = "kubeadmin"
	secret.Namespace = "kube-system"
	passwordHash, err := bcrypt.GenerateFromPassword([]byte(password), bcrypt.DefaultCost)
	if err != nil {
		return nil, err
	}
	secret.Data = map[string][]byte{"kubeadmin": passwordHash}

	secretBytes, err := runtime.Encode(serializer.NewCodecFactory(scheme).LegacyCodec(corev1.SchemeGroupVersion), secret)
	if err != nil {
		return nil, err
	}
	configMap := &corev1.ConfigMap{}
	configMap.Namespace = namespace
	configMap.Name = "user-manifest-kubeadmin-password"
	configMap.Data = map[string]string{"data": string(secretBytes)}
	return configMap, nil
}

func generateKubeadminPasswordSecret(namespace, password string) *corev1.Secret {
	secret := &corev1.Secret{}
	secret.Namespace = namespace
	secret.Name = "kubeadmin-password"
	secret.Data = map[string][]byte{"password": []byte(password)}
	return secret
}

func generateKubeconfigSecret(name, namespace string, kubeconfigBytes []byte) (*corev1.Secret, error) {
	secret := &corev1.Secret{}
	secret.Namespace = namespace
	secret.Name = fmt.Sprintf("%v-kubeconfig", name)
	secret.Data = map[string][]byte{"value": kubeconfigBytes}
	return secret, nil
}

func generateImageRegistrySecret() string {
	num := make([]byte, 64)
	rand.Read(num)
	return hex.EncodeToString(num)
}

func platformType(hcp *hyperv1.HostedControlPlane) string {
	switch {
	case hcp.Spec.Platform.AWS != nil:
		return "AWS"
	default:
		return "None"
	}
}

func cloudProvider(hcp *hyperv1.HostedControlPlane) string {
	switch {
	case hcp.Spec.Platform.AWS != nil:
		return "aws"
	default:
		return ""
	}
}<|MERGE_RESOLUTION|>--- conflicted
+++ resolved
@@ -579,8 +579,7 @@
 	params := render.NewClusterParams()
 	params.Namespace = targetNamespace
 	params.ExternalAPIDNSName = infraStatus.APIAddress
-<<<<<<< HEAD
-	params.ExternalAPIAddress = DefaultAPIServerIPAddress
+	params.ExternalAPIAddress = hcp.Spec.APIServerAdvertisedAddress
 	externalAPIPort, err := strconv.ParseUint(infraStatus.APIPort, 10, 32)
 	if err != nil {
 		return nil, fmt.Errorf("failed to parse API Port: %w", err)
@@ -591,10 +590,6 @@
 		return nil, fmt.Errorf("failed to parse VPN Port: %w", err)
 	}
 	params.ExternalOpenVPNPort = uint(externalOpenVPNPort)
-=======
-	params.ExternalAPIPort = APIServerPort
-	params.ExternalAPIAddress = hcp.Spec.APIServerAdvertisedAddress
->>>>>>> 3b78e88d
 	params.ExternalOpenVPNAddress = infraStatus.VPNAddress
 	params.ExternalOauthDNSName = infraStatus.OAuthAddress
 	params.ExternalOauthPort = externalOauthPort
@@ -653,15 +648,9 @@
 	if needsPkiSecret {
 		pkiParams := &render.PKIParams{
 			ExternalAPIAddress:         infraStatus.APIAddress,
-<<<<<<< HEAD
-			NodeInternalAPIServerIP:    DefaultAPIServerIPAddress,
-			ExternalAPIPort:            params.ExternalAPIPort,
-			InternalAPIPort:            APIServerPort,
-=======
 			NodeInternalAPIServerIP:    hcp.Spec.APIServerAdvertisedAddress,
 			ExternalAPIPort:            params.ExternalAPIPort,
 			InternalAPIPort:            hcp.Spec.APIServerSecurePort,
->>>>>>> 3b78e88d
 			ServiceCIDR:                hcp.Spec.ServiceCIDR,
 			ExternalOauthAddress:       infraStatus.OAuthAddress,
 			IngressSubdomain:           "apps." + baseDomain,
