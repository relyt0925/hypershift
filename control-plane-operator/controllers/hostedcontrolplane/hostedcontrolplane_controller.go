--- conflicted
+++ resolved
@@ -1265,75 +1265,9 @@
 	params.ControllerAvailabilityPolicy = render.SingleReplica
 	params.SSHKey = string(sshKeyData)
 
-<<<<<<< HEAD
-	// Generate PKI data just once and store it in a secret. PKI generation isn't
-	// deterministic and shouldn't be performed with every reconcile, otherwise
-	// we're effectively doing an uncontrolled cert rotation each generation.
-	pkiSecret := &corev1.Secret{
-		ObjectMeta: metav1.ObjectMeta{
-			Namespace: targetNamespace,
-			Name:      "pki",
-		},
-		Data: map[string][]byte{},
-	}
-	needsPkiSecret := false
-	if err := r.Get(ctx, client.ObjectKeyFromObject(pkiSecret), pkiSecret); err != nil {
-		if apierrors.IsNotFound(err) {
-			needsPkiSecret = true
-		} else {
-			return nil, fmt.Errorf("failed to get pki secret: %w", err)
-		}
-	} else {
-		r.Log.Info("using existing pki secret")
-	}
-	if needsPkiSecret {
-		rootCA := pki.RootCASecret(hcp.Namespace)
-		if err := r.Get(ctx, client.ObjectKeyFromObject(rootCA), rootCA); err != nil {
-			return nil, fmt.Errorf("failed to read Root CA secret: %w", err)
-		}
-		pkiParams := &render.PKIParams{
-			ExternalAPIAddress:         infraStatus.APIAddress,
-			NodeInternalAPIServerIP:    params.ExternalAPIAddress,
-			ExternalAPIPort:            params.ExternalAPIPort,
-			InternalAPIPort:            params.InternalAPIPort,
-			ServiceCIDR:                hcp.Spec.ServiceCIDR,
-			ExternalOauthAddress:       infraStatus.OAuthAddress,
-			MachineConfigServerAddress: infraStatus.APIAddress,
-			IngressSubdomain:           "apps." + baseDomain,
-			ExternalOpenVPNAddress:     infraStatus.VPNAddress,
-			Namespace:                  targetNamespace,
-			RootCACert:                 rootCA.Data[pki.CASignerCertMapKey],
-			RootCAKey:                  rootCA.Data[pki.CASignerKeyMapKey],
-		}
-		r.Log.Info("Checking if node port domain should be added to machine config server certs")
-		// TODO: note this assumes that all NodePort services share a common address which is virtually always the case in
-		// actual environments. Ideally this would be fetched from the MachineConfigServer CRD itself but there is a race
-		// condition between the creation of the MachineConfigServer CRD and the initial PKI creation that would result in the
-		// Machine Config Server not functioning in the node port deployment model.
-		if hcp.Spec.Services != nil {
-			for _, serviceItr := range hcp.Spec.Services {
-				if serviceItr.ServicePublishingStrategy.Type == hyperv1.NodePort && serviceItr.ServicePublishingStrategy.NodePort != nil {
-					r.Log.Info("Using node port address found in node port service", "serviceType", serviceItr.Service, "address", serviceItr.ServicePublishingStrategy.NodePort.Address)
-					pkiParams.MachineConfigServerAddress = serviceItr.ServicePublishingStrategy.NodePort.Address
-					break
-				}
-			}
-		}
-		r.Log.Info("generating PKI secret data")
-		data, err := renderpki.GeneratePKI(pkiParams)
-		if err != nil {
-			return nil, fmt.Errorf("failed to generate PKI data: %w", err)
-		}
-		pkiSecret.Data = data
-		if err := r.Create(ctx, pkiSecret); err != nil {
-			return nil, fmt.Errorf("failed to create pki secret: %w", err)
-		}
-		r.Log.Info("created pki secret")
-=======
 	combinedCA := manifests.CombinedCAConfigMap(hcp.Namespace)
 	if err := r.Get(ctx, client.ObjectKeyFromObject(combinedCA), combinedCA); err != nil {
 		return nil, fmt.Errorf("cannot get combined ca secret: %w", err)
->>>>>>> fbc82cca
 	}
 	caBytes, hasData := combinedCA.Data[pki.CASignerCertMapKey]
 	if !hasData {
