--- conflicted
+++ resolved
@@ -12,11 +12,8 @@
 	"math/big"
 	"math/rand"
 	"net/url"
-<<<<<<< HEAD
 	"os"
 	"reflect"
-=======
->>>>>>> 8583d907
 	"strconv"
 	"strings"
 	"time"
