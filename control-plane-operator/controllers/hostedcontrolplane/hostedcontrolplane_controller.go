package hostedcontrolplane

import (
	"bufio"
	"bytes"
	"context"
	crand "crypto/rand"
	"encoding/base64"
	"encoding/hex"
	"encoding/json"
	"fmt"
	"github.com/openshift/hypershift/control-plane-operator/controllers/hostedcontrolplane/config"
	"math/big"
	"math/rand"
	"net/url"
	"os"
	"strconv"
	"strings"
	"time"

	"github.com/openshift/hypershift/control-plane-operator/controllers/hostedcontrolplane/konnectivity"
	"github.com/openshift/hypershift/control-plane-operator/controllers/hostedcontrolplane/manifests"
	appsv1 "k8s.io/api/apps/v1"

	"github.com/go-logr/logr"
	routev1 "github.com/openshift/api/route/v1"
	"golang.org/x/crypto/bcrypt"
	corev1 "k8s.io/api/core/v1"
	apierrors "k8s.io/apimachinery/pkg/api/errors"
	"k8s.io/apimachinery/pkg/api/meta"
	metav1 "k8s.io/apimachinery/pkg/apis/meta/v1"
	"k8s.io/apimachinery/pkg/apis/meta/v1/unstructured"
	"k8s.io/apimachinery/pkg/runtime"
	"k8s.io/apimachinery/pkg/runtime/serializer"
	"k8s.io/apimachinery/pkg/types"
	"k8s.io/apimachinery/pkg/util/errors"
	"k8s.io/apimachinery/pkg/util/sets"
	"k8s.io/apimachinery/pkg/util/yaml"
	"k8s.io/client-go/tools/record"
	"k8s.io/client-go/util/workqueue"
	ctrl "sigs.k8s.io/controller-runtime"
	"sigs.k8s.io/controller-runtime/pkg/client"
	"sigs.k8s.io/controller-runtime/pkg/controller"
	"sigs.k8s.io/controller-runtime/pkg/controller/controllerutil"
	"sigs.k8s.io/controller-runtime/pkg/handler"
	"sigs.k8s.io/controller-runtime/pkg/source"

	"github.com/openshift/hypershift/thirdparty/clusterapi/util"

	hyperv1 "github.com/openshift/hypershift/api/v1alpha1"
	"github.com/openshift/hypershift/control-plane-operator/controllers/hostedcontrolplane/cloud/aws"
	"github.com/openshift/hypershift/control-plane-operator/controllers/hostedcontrolplane/common"
	"github.com/openshift/hypershift/control-plane-operator/controllers/hostedcontrolplane/etcd"
	"github.com/openshift/hypershift/control-plane-operator/controllers/hostedcontrolplane/ingress"
	"github.com/openshift/hypershift/control-plane-operator/controllers/hostedcontrolplane/kas"
	"github.com/openshift/hypershift/control-plane-operator/controllers/hostedcontrolplane/kcm"
	"github.com/openshift/hypershift/control-plane-operator/controllers/hostedcontrolplane/oapi"
	"github.com/openshift/hypershift/control-plane-operator/controllers/hostedcontrolplane/oauth"
	"github.com/openshift/hypershift/control-plane-operator/controllers/hostedcontrolplane/pki"
	"github.com/openshift/hypershift/control-plane-operator/controllers/hostedcontrolplane/render"
	"github.com/openshift/hypershift/control-plane-operator/controllers/hostedcontrolplane/scheduler"
	"github.com/openshift/hypershift/control-plane-operator/releaseinfo"
	etcdv1 "github.com/openshift/hypershift/thirdparty/etcd/v1beta2"
)

const (
	finalizer                  = "hypershift.openshift.io/finalizer"
	DefaultAdminKubeconfigName = "admin-kubeconfig"
	DefaultAdminKubeconfigKey  = "kubeconfig"
	oauthBrandingManifest      = "v4-0-config-system-branding.yaml"
	DefaultAPIServerIPAddress  = "172.20.0.1"
)

var (
	excludeManifests = sets.NewString(
		"openshift-apiserver-service.yaml",
		"v4-0-config-system-branding.yaml",
		"oauth-server-service.yaml",
		"kube-apiserver-service.yaml",
	)
)

type InfrastructureStatus struct {
	APIHost                 string
	APIPort                 int32
	OAuthHost               string
	OAuthPort               int32
	KonnectivityHost        string
	KonnectivityPort        int32
	OpenShiftAPIHost        string
	OauthAPIServerHost      string
	PackageServerAPIAddress string
}

func (s InfrastructureStatus) IsReady() bool {
	return len(s.APIHost) > 0 &&
		len(s.OAuthHost) > 0 &&
		len(s.KonnectivityHost) > 0 &&
		s.APIPort > 0 &&
		s.OAuthPort > 0 &&
		s.KonnectivityPort > 0
}

type HostedControlPlaneReconciler struct {
	client.Client

	Log             logr.Logger
	ReleaseProvider releaseinfo.Provider

	recorder record.EventRecorder
}

func (r *HostedControlPlaneReconciler) SetupWithManager(mgr ctrl.Manager) error {
	_, err := ctrl.NewControllerManagedBy(mgr).
		For(&hyperv1.HostedControlPlane{}).
		WithOptions(controller.Options{
			RateLimiter: workqueue.NewItemExponentialFailureRateLimiter(1*time.Second, 10*time.Second),
		}).
		Watches(&source.Kind{Type: &etcdv1.EtcdCluster{}}, &handler.EnqueueRequestForOwner{OwnerType: &hyperv1.HostedControlPlane{}}).
		Watches(&source.Kind{Type: &corev1.Service{}}, &handler.EnqueueRequestForOwner{OwnerType: &hyperv1.HostedControlPlane{}}).
		Watches(&source.Kind{Type: &appsv1.Deployment{}}, &handler.EnqueueRequestForOwner{OwnerType: &hyperv1.HostedControlPlane{}}).
		Build(r)
	if err != nil {
		return fmt.Errorf("failed setting up with a controller manager %w", err)
	}

	r.recorder = mgr.GetEventRecorderFor("hosted-control-plane-controller")

	return nil
}

func (r *HostedControlPlaneReconciler) Reconcile(ctx context.Context, req ctrl.Request) (ctrl.Result, error) {
	r.Log = ctrl.LoggerFrom(ctx)
	r.Log.Info("Reconciling")

	// Fetch the hostedControlPlane instance
	hostedControlPlane := &hyperv1.HostedControlPlane{}
	err := r.Client.Get(ctx, req.NamespacedName, hostedControlPlane)
	if err != nil {
		if apierrors.IsNotFound(err) {
			return ctrl.Result{}, nil
		}
		return ctrl.Result{}, err
	}

	// Return early if deleted
	if !hostedControlPlane.DeletionTimestamp.IsZero() {
		if err := r.delete(ctx, hostedControlPlane); err != nil {
			r.Log.Error(err, "failed to delete cluster")
			return ctrl.Result{}, err
		}
		if controllerutil.ContainsFinalizer(hostedControlPlane, finalizer) {
			controllerutil.RemoveFinalizer(hostedControlPlane, finalizer)
			if err := r.Update(ctx, hostedControlPlane); err != nil {
				return ctrl.Result{}, fmt.Errorf("failed to remove finalizer from cluster: %w", err)
			}
		}
		return ctrl.Result{}, nil
	}

	// Ensure the hostedControlPlane has a finalizer for cleanup
	if !controllerutil.ContainsFinalizer(hostedControlPlane, finalizer) {
		controllerutil.AddFinalizer(hostedControlPlane, finalizer)
		if err := r.Update(ctx, hostedControlPlane); err != nil {
			return ctrl.Result{}, fmt.Errorf("failed to add finalizer to hostedControlPlane: %w", err)
		}
	}

	// Reconcile etcd cluster status
	{
		newCondition := metav1.Condition{
			Type:   string(hyperv1.EtcdAvailable),
			Status: metav1.ConditionUnknown,
			Reason: "EtcdStatusUnknown",
		}
		switch hostedControlPlane.Spec.Etcd.ManagementType {
		case hyperv1.Managed:
			r.Log.Info("Reconciling etcd cluster status for managed strategy")
			etcdCluster := manifests.EtcdCluster(hostedControlPlane.Namespace)
			if err := r.Get(ctx, types.NamespacedName{Namespace: etcdCluster.Namespace, Name: etcdCluster.Name}, etcdCluster); err != nil {
				if apierrors.IsNotFound(err) {
					newCondition = metav1.Condition{
						Type:   string(hyperv1.EtcdAvailable),
						Status: metav1.ConditionFalse,
						Reason: "EtcdClusterNotFound",
					}
				} else {
					return ctrl.Result{}, fmt.Errorf("failed to fetch etcd cluster %s/%s: %w", etcdCluster.Namespace, etcdCluster.Name, err)
				}
			} else {
				r.Log.Info("Computing proper etcd cluster status based on current state of etcd cluster")
				cond, err := etcd.ComputeEtcdClusterStatus(ctx, r.Client, etcdCluster)
				if err != nil {
					return ctrl.Result{}, fmt.Errorf("failed to compute etcd cluster status: %w", err)
				}
				newCondition = cond
			}
		case hyperv1.Unmanaged:
			r.Log.Info("Assuming Etcd cluster is running in unmanaged etcd strategy")
			newCondition = metav1.Condition{
				Type:    string(hyperv1.EtcdAvailable),
				Status:  metav1.ConditionTrue,
				Reason:  etcd.EtcdReasonRunning,
				Message: "Etcd cluster is assumed to be running in unmanaged state",
			}
		}
		newCondition.ObservedGeneration = hostedControlPlane.Generation
		meta.SetStatusCondition(&hostedControlPlane.Status.Conditions, newCondition)
	}

	// Reconcile Kube APIServer status
	{
		newCondition := metav1.Condition{
			Type:   string(hyperv1.KubeAPIServerAvailable),
			Status: metav1.ConditionUnknown,
			Reason: "StatusUnknown",
		}
		deployment := manifests.KASDeployment(hostedControlPlane.Namespace)
		if err := r.Get(ctx, client.ObjectKeyFromObject(deployment), deployment); err != nil {
			if apierrors.IsNotFound(err) {
				newCondition = metav1.Condition{
					Type:   string(hyperv1.KubeAPIServerAvailable),
					Status: metav1.ConditionFalse,
					Reason: "DeploymentNotFound",
				}
			} else {
				return ctrl.Result{}, fmt.Errorf("failed to fetch Kube APIServer deployment %s/%s: %w", deployment.Namespace, deployment.Name, err)
			}
		} else {
			// Assume the deployment is unavailable until proven otherwise.
			newCondition = metav1.Condition{
				Type:   string(hyperv1.KubeAPIServerAvailable),
				Status: metav1.ConditionFalse,
				Reason: "DeploymentStatusUnknown",
			}
			for _, cond := range deployment.Status.Conditions {
				if cond.Type == appsv1.DeploymentAvailable && cond.Status == corev1.ConditionTrue {
					newCondition = metav1.Condition{
						Type:   string(hyperv1.KubeAPIServerAvailable),
						Status: metav1.ConditionTrue,
						Reason: "AsExpected",
					}
					break
				}
			}
		}
		newCondition.ObservedGeneration = hostedControlPlane.Generation
		meta.SetStatusCondition(&hostedControlPlane.Status.Conditions, newCondition)
	}

	// Reconcile hostedcontrolplane availability and Ready flag
	{
		newCondition := metav1.Condition{
			Type:   string(hyperv1.HostedControlPlaneAvailable),
			Status: metav1.ConditionUnknown,
			Reason: "StatusUnknown",
		}
		if meta.IsStatusConditionPresentAndEqual(hostedControlPlane.Status.Conditions, string(hyperv1.KubeAPIServerAvailable), metav1.ConditionTrue) &&
			meta.IsStatusConditionPresentAndEqual(hostedControlPlane.Status.Conditions, string(hyperv1.EtcdAvailable), metav1.ConditionTrue) {
			hostedControlPlane.Status.Ready = true
			newCondition = metav1.Condition{
				Type:   string(hyperv1.HostedControlPlaneAvailable),
				Status: metav1.ConditionTrue,
				Reason: "AsExpected",
			}
		} else {
			hostedControlPlane.Status.Ready = false
			newCondition = metav1.Condition{
				Type:    string(hyperv1.HostedControlPlaneAvailable),
				Status:  metav1.ConditionFalse,
				Reason:  "ComponentsUnavailable",
				Message: "Not all dependent components are available yet",
			}
		}
		newCondition.ObservedGeneration = hostedControlPlane.Generation
		meta.SetStatusCondition(&hostedControlPlane.Status.Conditions, newCondition)
	}

	{
		r.Log.Info("Reconciling infrastructure status")
		newCondition := metav1.Condition{
			Type:   string(hyperv1.InfrastructureReady),
			Status: metav1.ConditionUnknown,
			Reason: "StatusUnknown",
		}
		infraStatus, err := r.reconcileInfrastructureStatus(ctx, hostedControlPlane)
		if err != nil {
			newCondition = metav1.Condition{
				Type:    string(hyperv1.InfrastructureReady),
				Status:  metav1.ConditionUnknown,
				Reason:  "InfraStatusFailure",
				Message: err.Error(),
			}
			r.Log.Error(err, "failed to determine infrastructure status")
		} else {
			if infraStatus.IsReady() {
				hostedControlPlane.Status.ControlPlaneEndpoint = hyperv1.APIEndpoint{
					Host: infraStatus.APIHost,
					Port: infraStatus.APIPort,
				}
				newCondition = metav1.Condition{
					Type:   string(hyperv1.InfrastructureReady),
					Status: metav1.ConditionTrue,
					Reason: "AsExpected",
				}
			} else {
				newCondition = metav1.Condition{
					Type:    string(hyperv1.InfrastructureReady),
					Status:  metav1.ConditionFalse,
					Reason:  "WaitingOnInfrastructureReady",
					Message: "Cluster infrastructure is still provisioning",
				}
				r.Log.Info("Infrastructure is not yet ready")
			}
		}
		newCondition.ObservedGeneration = hostedControlPlane.Generation
		meta.SetStatusCondition(&hostedControlPlane.Status.Conditions, newCondition)
	}

	if hostedControlPlane.Status.Version == "" {
		lookupCtx, lookupCancel := context.WithTimeout(ctx, 2*time.Minute)
		defer lookupCancel()
		releaseImage, err := r.ReleaseProvider.Lookup(lookupCtx, hostedControlPlane.Spec.ReleaseImage)
		if err != nil {
			r.Log.Error(err, "failed to look up release image metadata")
		} else {
			hostedControlPlane.Status.Version = releaseImage.Version()
		}
	}

	if hostedControlPlane.Spec.KubeConfig != nil {
		hostedControlPlane.Status.KubeConfig = hostedControlPlane.Spec.KubeConfig
	} else {
		hostedControlPlane.Status.KubeConfig = &hyperv1.KubeconfigSecretRef{
			Name: DefaultAdminKubeconfigName,
			Key:  DefaultAdminKubeconfigKey,
		}
	}
	hostedControlPlane.Status.Initialized = true

	// At this point the latest image is considered to be rolled out. If we're transitioning
	// from one image to another, record that on status and note the time.
	// TODO: This is an extremely weak check and doesn't take into account the actual
	// state of any of the managed components. It's basically a placeholder to prove
	// the orchestration of upgrades works at all.
	if hostedControlPlane.Status.ReleaseImage != hostedControlPlane.Spec.ReleaseImage {
		hostedControlPlane.Status.ReleaseImage = hostedControlPlane.Spec.ReleaseImage
		now := metav1.NewTime(time.Now())
		hostedControlPlane.Status.LastReleaseImageTransitionTime = &now
	}

	// Always update status based on the current state of the world.
	if err := r.Client.Status().Update(ctx, hostedControlPlane); err != nil {
		return ctrl.Result{}, fmt.Errorf("failed to update status: %w", err)
	}

	// Perform the hosted control plane reconciliation
	if err := r.update(ctx, hostedControlPlane); err != nil {
		return ctrl.Result{}, fmt.Errorf("failed to update control plane: %w", err)
	}

	r.Log.Info("Successfully reconciled")
	return ctrl.Result{}, nil
}

func (r *HostedControlPlaneReconciler) update(ctx context.Context, hostedControlPlane *hyperv1.HostedControlPlane) error {
	// If the cluster is marked paused, don't do any reconciliation work at all.
	if cluster, err := util.GetOwnerCluster(ctx, r.Client, hostedControlPlane.ObjectMeta); err != nil {
		return fmt.Errorf("failed to get owner cluster: %w", err)
	} else {
		if cluster == nil {
			r.Log.Info("Cluster Controller has not yet set OwnerRef")
			return nil
		}
		if util.IsPaused(cluster, hostedControlPlane) {
			r.Log.Info("HostedControlPlane or linked Cluster is marked as paused. Won't reconcile")
			return nil
		}
	}

	r.Log.Info("Looking up release image metadata", "image", hostedControlPlane.Spec.ReleaseImage)
	lookupCtx, lookupCancel := context.WithTimeout(ctx, 2*time.Minute)
	defer lookupCancel()
	releaseImage, err := r.ReleaseProvider.Lookup(lookupCtx, hostedControlPlane.Spec.ReleaseImage)
	if err != nil {
		return fmt.Errorf("failed to look up release image metadata: %w", err)
	}
	componentVersions, err := releaseImage.ComponentVersions()
	if err != nil {
		return fmt.Errorf("invalid component versions found in release info: %w", err)
	}
	r.Log.Info("Found release info for image", "releaseImage", hostedControlPlane.Spec.ReleaseImage, "info", releaseImage, "componentImages", len(releaseImage.ComponentImages()), "componentVersions", componentVersions)

	// During an upgrade, if there's an old bootstrapper pod referring to the old
	// image, delete the pod to make way for the new one to be rendered. This is
	// a hack to avoid the refactoring of moving this pod into the hosted cluster
	// config operator.
	if hostedControlPlane.Spec.ReleaseImage != hostedControlPlane.Status.ReleaseImage {
		var bootstrapPod corev1.Pod
		err := r.Client.Get(ctx, types.NamespacedName{Namespace: hostedControlPlane.Namespace, Name: "manifests-bootstrapper"}, &bootstrapPod)
		if err != nil {
			if !apierrors.IsNotFound(err) {
				return fmt.Errorf("failed to get manifests bootstrapper pod: %w", err)
			}
		} else {
			currentImage := bootstrapPod.Spec.Containers[0].Image
			latestImage, latestImageFound := releaseImage.ComponentImages()["cli"]
			if latestImageFound && currentImage != latestImage {
				err := r.Client.Delete(ctx, &bootstrapPod)
				if err != nil {
					return fmt.Errorf("failed to delete manifests bootstrapper pod: %w", err)
				}
				r.Log.Info("deleted manifests bootstrapper pod as part of an image rollout", "pod", bootstrapPod.Name, "from", currentImage, "to", latestImage)
			}
		}
	}

	r.Log.Info("Reconciling infrastructure services")
	if err := r.reconcileInfrastructure(ctx, hostedControlPlane); err != nil {
		return fmt.Errorf("failed to ensure infrastructure: %w", err)
	}
	// Block here until infra status reports readiness
	// TODO(dmace): This seems a bit heavy handed vs. making more granular bits no-op if
	// they don't have the specific required inputs
	infraStatus, err := r.reconcileInfrastructureStatus(ctx, hostedControlPlane)
	if err != nil {
		return fmt.Errorf("failed to look up infra status: %w", err)
	}
	if !infraStatus.IsReady() {
		r.Log.Info("Waiting for infrastructure to be ready before proceeding")
		return nil
	}

	// Reconcile PKI
<<<<<<< HEAD
	if hostedControlPlane.Spec.Etcd.ManagementType == hyperv1.Managed {
=======
	if _, exists := hostedControlPlane.Annotations[hyperv1.DisablePKIReconciliationAnnotation]; !exists {
>>>>>>> af10c210
		r.Log.Info("Reconciling PKI")
		if err := r.reconcilePKI(ctx, hostedControlPlane, infraStatus); err != nil {
			return fmt.Errorf("failed to reconcile PKI: %w", err)
		}
	}

	// Reconcile Cloud Provider Config
	r.Log.Info("Reconciling cloud provider config")
	if err := r.reconcileCloudProviderConfig(ctx, hostedControlPlane); err != nil {
		return fmt.Errorf("failed to reconcile cloud provider config: %w", err)
	}

	// Reconcile OIDC Route
	for _, service := range hostedControlPlane.Spec.Services {
		if service.Service != hyperv1.OIDC {
			continue
		}
		switch service.Type {
		case hyperv1.Route:
			r.Log.Info("Reconciling OIDC Route servicetype resources")
			if err := r.reconcileOIDCRouteResources(ctx, hostedControlPlane); err != nil {
				return fmt.Errorf("failed to reconcile OIDC route: %w", err)
			}
		case hyperv1.None:
			r.Log.Info("OIDC Route is disabled")
		}
	}

	// Reconcile etcd
	r.Log.Info("Reconciling Etcd")

	switch hostedControlPlane.Spec.Etcd.ManagementType {
	case hyperv1.Managed:
		if err := r.reconcileManagedEtcd(ctx, hostedControlPlane, releaseImage); err != nil {
			return fmt.Errorf("failed to reconcile etcd: %w", err)
		}
	case hyperv1.Unmanaged:
		if err := r.reconcileUnmanagedEtcd(ctx, hostedControlPlane); err != nil {
			return fmt.Errorf("failed to reconcile etcd: %w", err)
		}
	default:
		return fmt.Errorf("unrecognized etcd management type: %s", hostedControlPlane.Spec.Etcd.ManagementType)
	}

	// Reconcile Konnectivity
	r.Log.Info("Reconciling Konnectivity")
	if err := r.reconcileKonnectivity(ctx, hostedControlPlane, releaseImage, infraStatus); err != nil {
		return fmt.Errorf("failed to reconcile konnectivity: %w", err)
	}

	// Reconcile kube apiserver
	r.Log.Info("Reconciling Kube API Server")
	if err := r.reconcileKubeAPIServer(ctx, hostedControlPlane, releaseImage, infraStatus.OAuthHost, infraStatus.OAuthPort); err != nil {
		return fmt.Errorf("failed to reconcile kube apiserver: %w", err)
	}

	// Reconcile kube controller manager
	r.Log.Info("Reconciling Kube Controller Manager")
	if err := r.reconcileKubeControllerManager(ctx, hostedControlPlane, releaseImage); err != nil {
		return fmt.Errorf("failed to reconcile kube controller manager: %w", err)
	}

	// Reconcile kube scheduler
	r.Log.Info("Reconciling Kube Scheduler")
	if err := r.reconcileKubeScheduler(ctx, hostedControlPlane, releaseImage); err != nil {
		return fmt.Errorf("failed to reconcile kube controller manager: %w", err)
	}

	// Reconcile openshift apiserver
	r.Log.Info("Reconciling OpenShift API Server")
	if err := r.reconcileOpenShiftAPIServer(ctx, hostedControlPlane, releaseImage, infraStatus.OpenShiftAPIHost); err != nil {
		return fmt.Errorf("failed to reconcile openshift apiserver: %w", err)
	}

	// Reconcile openshift oauth apiserver
	r.Log.Info("Reconciling OpenShift OAuth API Server")
	if err := r.reconcileOpenShiftOAuthAPIServer(ctx, hostedControlPlane, releaseImage, infraStatus.OauthAPIServerHost); err != nil {
		return fmt.Errorf("failed to reconcile openshift oauth apiserver: %w", err)
	}

	r.Log.Info("Reconciling default ingress controller")
	if err = r.reconcileDefaultIngressController(ctx, hostedControlPlane); err != nil {
		return fmt.Errorf("failed to reconcile default ingress controller: %w", err)
	}

	// Reconcile oauth server
	r.Log.Info("Reconciling OAuth Server")
	if err = r.reconcileOAuthServer(ctx, hostedControlPlane, releaseImage, infraStatus.OAuthHost, infraStatus.OAuthPort); err != nil {
		return fmt.Errorf("failed to reconcile openshift oauth apiserver: %w", err)
	}

	// Install the control plane into the infrastructure
	r.Log.Info("Reconciling hosted control plane")
	if err := r.ensureControlPlane(ctx, hostedControlPlane, infraStatus, releaseImage); err != nil {
		return fmt.Errorf("failed to ensure control plane: %w", err)
	}
	return nil
}

func (r *HostedControlPlaneReconciler) delete(ctx context.Context, hcp *hyperv1.HostedControlPlane) error {
	releaseImage, err := r.ReleaseProvider.Lookup(ctx, hcp.Spec.ReleaseImage)
	if err != nil {
		return fmt.Errorf("failed to look up release info: %w", err)
	}
	manifests, err := r.generateControlPlaneManifests(ctx, hcp, InfrastructureStatus{}, releaseImage)
	if err != nil {
		return nil
	}
	if err := deleteManifests(ctx, r, r.Log, hcp.GetNamespace(), manifests); err != nil {
		return err
	}
	return nil
}

func servicePublishingStrategyByType(hcp *hyperv1.HostedControlPlane, svcType hyperv1.ServiceType) *hyperv1.ServicePublishingStrategy {
	for _, mapping := range hcp.Spec.Services {
		if mapping.Service == svcType {
			return &mapping.ServicePublishingStrategy
		}
	}
	return nil
}

func (r *HostedControlPlaneReconciler) reconcileAPIServerService(ctx context.Context, hcp *hyperv1.HostedControlPlane) error {
	serviceStrategy := servicePublishingStrategyByType(hcp, hyperv1.APIServer)
	if serviceStrategy == nil {
		return fmt.Errorf("APIServer service strategy not specified")
	}
	p := kas.NewKubeAPIServerServiceParams(hcp)
	if _, ok := hcp.Annotations[hyperv1.SecurePortOverrideAnnotation]; ok {
		portNumber, err := strconv.ParseInt(hcp.Annotations[hyperv1.SecurePortOverrideAnnotation], 10, 32)
		if err == nil {
			p.APIServerPort = int(portNumber)
		}
	}
	apiServerService := manifests.KubeAPIServerService(hcp.Namespace)
	if _, err := controllerutil.CreateOrUpdate(ctx, r.Client, apiServerService, func() error {
		return kas.ReconcileService(apiServerService, serviceStrategy, p.OwnerReference, p.APIServerPort)
	}); err != nil {
		return fmt.Errorf("failed to reconcile API server service: %w", err)
	}
	return nil
}

func (r *HostedControlPlaneReconciler) reconcileKonnectivityServerService(ctx context.Context, hcp *hyperv1.HostedControlPlane) error {
	p := konnectivity.NewKonnectivityServiceParams(hcp)
	serviceStrategy := servicePublishingStrategyByType(hcp, hyperv1.Konnectivity)
	if serviceStrategy == nil {
		return fmt.Errorf("Konnectivity service strategy not specified")
	}
	konnectivityServerService := manifests.KonnectivityServerService(hcp.Namespace)
	if _, err := controllerutil.CreateOrUpdate(ctx, r.Client, konnectivityServerService, func() error {
		return konnectivity.ReconcileServerService(konnectivityServerService, p.OwnerRef, serviceStrategy)
	}); err != nil {
		return fmt.Errorf("failed to reconcile Konnectivity service: %w", err)
	}
	return nil
}

func (r *HostedControlPlaneReconciler) reconcileOAuthServerService(ctx context.Context, hcp *hyperv1.HostedControlPlane) error {
	serviceStrategy := servicePublishingStrategyByType(hcp, hyperv1.OAuthServer)
	if serviceStrategy == nil {
		return fmt.Errorf("OAuthServer service strategy not specified")
	}
	p := oauth.NewOAuthServiceParams(hcp)
	oauthServerService := manifests.OauthServerService(hcp.Namespace)
	if _, err := controllerutil.CreateOrUpdate(ctx, r.Client, oauthServerService, func() error {
		return oauth.ReconcileService(oauthServerService, p.OwnerRef, serviceStrategy)
	}); err != nil {
		return fmt.Errorf("failed to reconcile OAuth service: %w", err)
	}
	if serviceStrategy.Type != hyperv1.Route {
		return nil
	}
	oauthRoute := manifests.OauthServerRoute(hcp.Namespace)
	if _, err := controllerutil.CreateOrUpdate(ctx, r.Client, oauthRoute, func() error {
		return oauth.ReconcileRoute(oauthRoute, p.OwnerRef)
	}); err != nil {
		return fmt.Errorf("failed to reconcile OAuth route: %w", err)
	}
	return nil
}

func (r *HostedControlPlaneReconciler) reconcileOpenshiftAPIServerService(ctx context.Context, hcp *hyperv1.HostedControlPlane) error {
	svc := manifests.OpenshiftAPIServerService(hcp.Namespace)
	p := oapi.NewOpenShiftAPIServerServiceParams(hcp)
	if _, err := controllerutil.CreateOrUpdate(ctx, r.Client, svc, func() error {
		return oapi.ReconcileOpenShiftAPIService(svc, p.OwnerRef)
	}); err != nil {
		return fmt.Errorf("failed to reconcile OpenShift API server service: %w", err)
	}
	return nil
}

func (r *HostedControlPlaneReconciler) reconcileOAuthAPIServerService(ctx context.Context, hcp *hyperv1.HostedControlPlane) error {
	svc := manifests.OauthAPIServerService(hcp.Namespace)
	p := oapi.NewOpenShiftAPIServerServiceParams(hcp)
	if _, err := controllerutil.CreateOrUpdate(ctx, r.Client, svc, func() error {
		return oapi.ReconcileOAuthAPIService(svc, p.OwnerRef)
	}); err != nil {
		return fmt.Errorf("failed to reconcile OAuth API server service: %w", err)
	}
	return nil
}

func (r *HostedControlPlaneReconciler) reconcileOLMPackageServerService(ctx context.Context, hcp *hyperv1.HostedControlPlane) error {
	svc := manifests.OLMPackageServerService(hcp.Namespace)
	p := oapi.NewOpenShiftAPIServerServiceParams(hcp)
	_, err := controllerutil.CreateOrUpdate(ctx, r.Client, svc, func() error {
		return oapi.ReconcileOLMPackageServerService(svc, p.OwnerRef)
	})
	if err != nil {
		return err
	}
	return nil
}

func (r *HostedControlPlaneReconciler) reconcileInfrastructure(ctx context.Context, hcp *hyperv1.HostedControlPlane) error {
	if hcp.Spec.Services == nil {
		return fmt.Errorf("service publishing strategy undefined")
	}
	if err := r.reconcileAPIServerService(ctx, hcp); err != nil {
		return fmt.Errorf("failed to reconcile API server service: %w", err)
	}
	if err := r.reconcileKonnectivityServerService(ctx, hcp); err != nil {
		return fmt.Errorf("failed to reconcile Konnectivity servier service: %w", err)
	}
	if err := r.reconcileOAuthServerService(ctx, hcp); err != nil {
		return fmt.Errorf("failed to reconcile OAuth server service: %w", err)
	}
	if err := r.reconcileOpenshiftAPIServerService(ctx, hcp); err != nil {
		return fmt.Errorf("failed to reconcile OpenShift api service: %w", err)
	}
	if err := r.reconcileOAuthAPIServerService(ctx, hcp); err != nil {
		return fmt.Errorf("failed to reconcile OpenShift OAuth api service: %w", err)
	}
	if err := r.reconcileOLMPackageServerService(ctx, hcp); err != nil {
		return fmt.Errorf("failed to reconcile OLM PackageServer service: %w", err)
	}

	return nil
}

func (r *HostedControlPlaneReconciler) reconcileInfrastructureStatus(ctx context.Context, hcp *hyperv1.HostedControlPlane) (InfrastructureStatus, error) {
	var infraStatus InfrastructureStatus
	var err error
	if infraStatus.APIHost, infraStatus.APIPort, err = r.reconcileAPIServerServiceStatus(ctx, hcp); err != nil {
		return infraStatus, err
	}
	if infraStatus.KonnectivityHost, infraStatus.KonnectivityPort, err = r.reconcileKonnectivityServiceStatus(ctx, hcp); err != nil {
		return infraStatus, err
	}
	if infraStatus.OAuthHost, infraStatus.OAuthPort, err = r.reconcileOAuthServiceStatus(ctx, hcp); err != nil {
		return infraStatus, err
	}
	if infraStatus.OpenShiftAPIHost, err = r.reconcileOpenShiftAPIServerServiceStatus(ctx, hcp); err != nil {
		return infraStatus, err
	}
	if infraStatus.OauthAPIServerHost, err = r.reconcileOAuthAPIServerServiceStatus(ctx, hcp); err != nil {
		return infraStatus, err
	}
	if infraStatus.PackageServerAPIAddress, err = r.reconcileOLMPackageServerServiceStatus(ctx, hcp); err != nil {
		return infraStatus, err
	}

	return infraStatus, nil
}

func (r *HostedControlPlaneReconciler) reconcileAPIServerServiceStatus(ctx context.Context, hcp *hyperv1.HostedControlPlane) (host string, port int32, err error) {
	serviceStrategy := servicePublishingStrategyByType(hcp, hyperv1.APIServer)
	if serviceStrategy == nil {
		err = fmt.Errorf("APIServer service strategy not specified")
		return
	}
	svc := manifests.KubeAPIServerService(hcp.Namespace)
	if err = r.Get(ctx, client.ObjectKeyFromObject(svc), svc); err != nil {
		if apierrors.IsNotFound(err) {
			err = nil
			return
		}
		err = fmt.Errorf("failed to get kube apiserver service: %w", err)
		return
	}
	p := kas.NewKubeAPIServerServiceParams(hcp)
	return kas.ReconcileServiceStatus(svc, serviceStrategy, p.APIServerPort)
}

func (r *HostedControlPlaneReconciler) reconcileKonnectivityServiceStatus(ctx context.Context, hcp *hyperv1.HostedControlPlane) (host string, port int32, err error) {
	serviceStrategy := servicePublishingStrategyByType(hcp, hyperv1.Konnectivity)
	if serviceStrategy == nil {
		err = fmt.Errorf("Konnectivity service strategy not specified")
		return
	}
	svc := manifests.KonnectivityServerService(hcp.Namespace)
	if err = r.Get(ctx, client.ObjectKeyFromObject(svc), svc); err != nil {
		if apierrors.IsNotFound(err) {
			err = nil
			return
		}
		err = fmt.Errorf("failed to get konnectivity service: %w", err)
		return
	}
	return konnectivity.ReconcileServerServiceStatus(svc, serviceStrategy)
}

func (r *HostedControlPlaneReconciler) reconcileOAuthServiceStatus(ctx context.Context, hcp *hyperv1.HostedControlPlane) (host string, port int32, err error) {
	serviceStrategy := servicePublishingStrategyByType(hcp, hyperv1.OAuthServer)
	if serviceStrategy == nil {
		err = fmt.Errorf("OAuth strategy not specified")
		return
	}
	var route *routev1.Route
	svc := manifests.OauthServerService(hcp.Namespace)
	if err = r.Get(ctx, client.ObjectKeyFromObject(svc), svc); err != nil {
		if apierrors.IsNotFound(err) {
			err = nil
			return
		}
		err = fmt.Errorf("failed to get oauth service: %w", err)
		return
	}
	if serviceStrategy.Type == hyperv1.Route {
		route = manifests.OauthServerRoute(hcp.Namespace)
		if err = r.Get(ctx, client.ObjectKeyFromObject(route), route); err != nil {
			if apierrors.IsNotFound(err) {
				err = nil
				return
			}
			err = fmt.Errorf("failed to get oauth route: %w", err)
			return
		}
	}
	return oauth.ReconcileServiceStatus(svc, route, serviceStrategy)
}

func (r *HostedControlPlaneReconciler) reconcileOpenShiftAPIServerServiceStatus(ctx context.Context, hcp *hyperv1.HostedControlPlane) (string, error) {
	svc := manifests.OpenshiftAPIServerService(hcp.Namespace)
	return r.reconcileClusterIPServiceStatus(ctx, svc)
}

func (r *HostedControlPlaneReconciler) reconcileOAuthAPIServerServiceStatus(ctx context.Context, hcp *hyperv1.HostedControlPlane) (string, error) {
	svc := manifests.OauthAPIServerService(hcp.Namespace)
	return r.reconcileClusterIPServiceStatus(ctx, svc)
}

func (r *HostedControlPlaneReconciler) reconcileOLMPackageServerServiceStatus(ctx context.Context, hcp *hyperv1.HostedControlPlane) (string, error) {
	svc := manifests.OLMPackageServerService(hcp.Namespace)
	return r.reconcileClusterIPServiceStatus(ctx, svc)
}

func (r *HostedControlPlaneReconciler) reconcileClusterIPServiceStatus(ctx context.Context, svc *corev1.Service) (string, error) {
	if err := r.Get(ctx, client.ObjectKeyFromObject(svc), svc); err != nil {
		if apierrors.IsNotFound(err) {
			return "", nil
		}
		return "", fmt.Errorf("failed to get cluster ip service %s/%s: %w", svc.Namespace, svc.Name, err)
	}
	return svc.Spec.ClusterIP, nil
}

func (r *HostedControlPlaneReconciler) ensureControlPlane(ctx context.Context, hcp *hyperv1.HostedControlPlane, infraStatus InfrastructureStatus, releaseImage *releaseinfo.ReleaseImage) error {
	r.Log.Info("ensuring control plane for cluster", "cluster", hcp.Name)

	targetNamespace := hcp.GetNamespace()

	// Create the configmap with the pull secret for the guest cluster
	pullSecret := common.PullSecret(targetNamespace)
	if err := r.Client.Get(ctx, client.ObjectKeyFromObject(pullSecret), pullSecret); err != nil {
		return fmt.Errorf("failed to get pull secret %s: %w", pullSecret.Name, err)
	}
	pullSecretData, hasPullSecretData := pullSecret.Data[".dockerconfigjson"]
	if !hasPullSecretData {
		return fmt.Errorf("pull secret %s is missing the .dockerconfigjson key", pullSecret.Data)
	}
	targetPullSecret, err := generateTargetPullSecret(r.Scheme(), pullSecretData, targetNamespace)
	if err != nil {
		return fmt.Errorf("failed to create pull secret manifest for target cluster: %w", err)
	}
	if err := r.Create(ctx, targetPullSecret); err != nil && !apierrors.IsAlreadyExists(err) {
		return fmt.Errorf("failed to generate targetPullSecret: %v", err)
	}

	if hcp.Spec.Platform.AWS != nil {
		for _, role := range hcp.Spec.Platform.AWS.Roles {
			targetCredentialsSecret, err := generateTargetCredentialsSecret(r.Scheme(), role, targetNamespace)
			if err != nil {
				return fmt.Errorf("failed to create credentials secret manifest for target cluster: %w", err)
			}
			if err := r.Create(ctx, targetCredentialsSecret); err != nil && !apierrors.IsAlreadyExists(err) {
				return fmt.Errorf("failed to generate roleSecret: %v", err)
			}
		}
	}

	manifests, err := r.generateControlPlaneManifests(ctx, hcp, infraStatus, releaseImage)
	if err != nil {
		return err
	}

	if err := applyManifests(ctx, r, r.Log, targetNamespace, manifests); err != nil {
		return err
	}
	r.Log.Info("successfully applied all manifests")

	kubeadminPassword, err := generateKubeadminPassword()
	if err != nil {
		return fmt.Errorf("failed to generate kubeadmin password: %w", err)
	}

	kubeadminPasswordTargetSecret, err := generateKubeadminPasswordTargetSecret(r.Scheme(), kubeadminPassword, targetNamespace)
	if err != nil {
		return fmt.Errorf("failed to create kubeadmin secret manifest for target cluster: %w", err)
	}
	kubeadminPasswordTargetSecret.OwnerReferences = ensureHCPOwnerRef(hcp, kubeadminPasswordTargetSecret.OwnerReferences)
	if err := r.Create(ctx, kubeadminPasswordTargetSecret); err != nil && !apierrors.IsAlreadyExists(err) {
		return fmt.Errorf("failed to generate kubeadminPasswordTargetSecret: %w", err)
	}

	kubeadminPasswordSecret := generateKubeadminPasswordSecret(targetNamespace, kubeadminPassword)
	kubeadminPasswordSecret.OwnerReferences = ensureHCPOwnerRef(hcp, kubeadminPasswordSecret.OwnerReferences)
	if err := r.Create(ctx, kubeadminPasswordSecret); err != nil && !apierrors.IsAlreadyExists(err) {
		return fmt.Errorf("failed to generate kubeadminPasswordSecret: %w", err)
	}

	baseDomain, err := clusterBaseDomain(r.Client, ctx, hcp)
	if err != nil {
		return fmt.Errorf("couldn't determine cluster base domain  name: %w", err)
	}
	r.Log.Info(fmt.Sprintf("Cluster API URL: %s", fmt.Sprintf("https://%s:%d", infraStatus.APIHost, infraStatus.APIPort)))
	r.Log.Info(fmt.Sprintf("Kubeconfig is available in secret admin-kubeconfig in the %s namespace", hcp.GetNamespace()))
	r.Log.Info(fmt.Sprintf("Console URL:  %s", fmt.Sprintf("https://console-openshift-console.%s", fmt.Sprintf("apps.%s", baseDomain))))
	r.Log.Info(fmt.Sprintf("kubeadmin password is available in secret %q in the %s namespace", "kubeadmin-password", targetNamespace))

	return nil
}

func (r *HostedControlPlaneReconciler) reconcilePKI(ctx context.Context, hcp *hyperv1.HostedControlPlane, infraStatus InfrastructureStatus) error {
	p := pki.NewPKIParams(hcp, infraStatus.APIHost, infraStatus.OAuthHost, infraStatus.KonnectivityHost)

	// Root CA
	rootCASecret := manifests.RootCASecret(hcp.Namespace)
	if _, err := controllerutil.CreateOrUpdate(ctx, r, rootCASecret, func() error {
		return p.ReconcileRootCA(rootCASecret)
	}); err != nil {
		return fmt.Errorf("failed to reconcile root CA: %w", err)
	}
	// Signer CA
	signerCASecret := manifests.ClusterSignerCASecret(hcp.Namespace)
	if _, err := controllerutil.CreateOrUpdate(ctx, r, signerCASecret, func() error {
		return p.ReconcileClusterSignerCA(signerCASecret)
	}); err != nil {
		return fmt.Errorf("failed to reconcile signer CA: %w", err)
	}
	// Combined CA
	combinedCA := manifests.CombinedCAConfigMap(hcp.Namespace)
	if _, err := controllerutil.CreateOrUpdate(ctx, r, combinedCA, func() error {
		return p.ReconcileCombinedCA(combinedCA, rootCASecret, signerCASecret)
	}); err != nil {
		return fmt.Errorf("failed to reconcile combined CA: %w", err)
	}

	// Etcd client secret
	etcdClientSecret := manifests.EtcdClientSecret(hcp.Namespace)
	if _, err := controllerutil.CreateOrUpdate(ctx, r, etcdClientSecret, func() error {
		return p.ReconcileEtcdClientSecret(etcdClientSecret, rootCASecret)
	}); err != nil {
		return fmt.Errorf("failed to reconcile etcd client secret: %w", err)
	}

	// Etcd server secret
	etcdServerSecret := manifests.EtcdServerSecret(hcp.Namespace)
	if _, err := controllerutil.CreateOrUpdate(ctx, r, etcdServerSecret, func() error {
		return p.ReconcileEtcdServerSecret(etcdServerSecret, rootCASecret)
	}); err != nil {
		return fmt.Errorf("failed to reconcile etcd server secret: %w", err)
	}

	// Etcd peer secret
	etcdPeerSecret := manifests.EtcdPeerSecret(hcp.Namespace)
	if _, err := controllerutil.CreateOrUpdate(ctx, r, etcdPeerSecret, func() error {
		return p.ReconcileEtcdPeerSecret(etcdPeerSecret, rootCASecret)
	}); err != nil {
		return fmt.Errorf("failed to reconcile etcd peer secret: %w", err)
	}

	// KAS server secret
	kasServerSecret := manifests.KASServerCertSecret(hcp.Namespace)
	if _, err := controllerutil.CreateOrUpdate(ctx, r, kasServerSecret, func() error {
		return p.ReconcileKASServerCertSecret(kasServerSecret, rootCASecret)
	}); err != nil {
		return fmt.Errorf("failed to reconcile kas server secret: %w", err)
	}

	// KAS kubelet client secret
	kasKubeletClientSecret := manifests.KASKubeletClientCertSecret(hcp.Namespace)
	if _, err := controllerutil.CreateOrUpdate(ctx, r, kasKubeletClientSecret, func() error {
		return p.ReconcileKASKubeletClientCertSecret(kasKubeletClientSecret, rootCASecret)
	}); err != nil {
		return fmt.Errorf("failed to reconcile kas kubelet client secret: %w", err)
	}

	// KAS aggregator cert secret
	kasAggregatorCertSecret := manifests.KASAggregatorCertSecret(hcp.Namespace)
	if _, err := controllerutil.CreateOrUpdate(ctx, r, kasAggregatorCertSecret, func() error {
		return p.ReconcileKASAggregatorCertSecret(kasAggregatorCertSecret, rootCASecret)
	}); err != nil {
		return fmt.Errorf("failed to reconcile kas aggregator secret: %w", err)
	}

	// KAS admin client cert secret
	kasAdminClientCertSecret := manifests.KASAdminClientCertSecret(hcp.Namespace)
	if _, err := controllerutil.CreateOrUpdate(ctx, r, kasAdminClientCertSecret, func() error {
		return p.ReconcileKASAdminClientCertSecret(kasAdminClientCertSecret, rootCASecret)
	}); err != nil {
		return fmt.Errorf("failed to reconcile kas admin client secret: %w", err)
	}

	// KAS bootstrap client cert secret
	kasBootstrapClientCertSecret := manifests.KASMachineBootstrapClientCertSecret(hcp.Namespace)
	if _, err := controllerutil.CreateOrUpdate(ctx, r, kasBootstrapClientCertSecret, func() error {
		return p.ReconcileKASMachineBootstrapClientCertSecret(kasBootstrapClientCertSecret, signerCASecret)
	}); err != nil {
		return fmt.Errorf("failed to reconcile kas bootstrap client secret: %w", err)
	}

	// Service account signing key secret
	serviceAccountSigningKeySecret := manifests.ServiceAccountSigningKeySecret(hcp.Namespace)
	var signingKeySecret *corev1.Secret
	if len(hcp.Spec.SigningKey.Name) > 0 {
		signingKeySecret = &corev1.Secret{}
		if err := r.Client.Get(ctx, client.ObjectKey{Namespace: hcp.GetNamespace(), Name: hcp.Spec.SigningKey.Name}, signingKeySecret); err != nil {
			return fmt.Errorf("failed to get signing key %s: %w", hcp.Spec.SigningKey.Name, err)
		}
	}
	if _, err := controllerutil.CreateOrUpdate(ctx, r, serviceAccountSigningKeySecret, func() error {
		return p.ReconcileServiceAccountSigningKeySecret(serviceAccountSigningKeySecret, signingKeySecret)
	}); err != nil {
		return fmt.Errorf("failed to reconcile api server service account key secret: %w", err)
	}

	// OpenShift APIServer
	openshiftAPIServerCertSecret := manifests.OpenShiftAPIServerCertSecret(hcp.Namespace)
	if _, err := controllerutil.CreateOrUpdate(ctx, r, openshiftAPIServerCertSecret, func() error {
		return p.ReconcileOpenShiftAPIServerCertSecret(openshiftAPIServerCertSecret, rootCASecret)
	}); err != nil {
		return fmt.Errorf("failed to reconcile kas admin client secret: %w", err)
	}

	// OpenShift OAuth APIServer
	openshiftOAuthAPIServerCertSecret := manifests.OpenShiftOAuthAPIServerCertSecret(hcp.Namespace)
	if _, err := controllerutil.CreateOrUpdate(ctx, r, openshiftOAuthAPIServerCertSecret, func() error {
		return p.ReconcileOpenShiftOAuthAPIServerCertSecret(openshiftOAuthAPIServerCertSecret, rootCASecret)
	}); err != nil {
		return fmt.Errorf("failed to reconcile openshift oauth apiserver cert: %w", err)
	}

	// OpenShift ControllerManager Cert
	openshiftControllerManagerCertSecret := manifests.OpenShiftControllerManagerCertSecret(hcp.Namespace)
	if _, err := controllerutil.CreateOrUpdate(ctx, r, openshiftControllerManagerCertSecret, func() error {
		return p.ReconcileOpenShiftControllerManagerCertSecret(openshiftControllerManagerCertSecret, rootCASecret)
	}); err != nil {
		return fmt.Errorf("failed to reconcile openshift controller manager cert: %w", err)
	}

	// Konnectivity Server Cert
	konnectivityServerSecret := manifests.KonnectivityServerSecret(hcp.Namespace)
	if _, err := controllerutil.CreateOrUpdate(ctx, r, konnectivityServerSecret, func() error {
		return p.ReconcileKonnectivityServerSecret(konnectivityServerSecret, rootCASecret)
	}); err != nil {
		return fmt.Errorf("failed to reconcile konnectivity server cert: %w", err)
	}

	// Konnectivity Cluster Cert
	konnectivityClusterSecret := manifests.KonnectivityClusterSecret(hcp.Namespace)
	if _, err := controllerutil.CreateOrUpdate(ctx, r, konnectivityClusterSecret, func() error {
		return p.ReconcileKonnectivityClusterSecret(konnectivityClusterSecret, rootCASecret)
	}); err != nil {
		return fmt.Errorf("failed to reconcile konnectivity cluster cert: %w", err)
	}

	// Konnectivity Client Cert
	konnectivityClientSecret := manifests.KonnectivityClientSecret(hcp.Namespace)
	if _, err := controllerutil.CreateOrUpdate(ctx, r, konnectivityClientSecret, func() error {
		return p.ReconcileKonnectivityClientSecret(konnectivityClientSecret, rootCASecret)
	}); err != nil {
		return fmt.Errorf("failed to reconcile konnectivity client cert: %w", err)
	}

	// Konnectivity Agent Cert
	konnectivityAgentSecret := manifests.KonnectivityAgentSecret(hcp.Namespace)
	if _, err := controllerutil.CreateOrUpdate(ctx, r, konnectivityAgentSecret, func() error {
		return p.ReconcileKonnectivityAgentSecret(konnectivityAgentSecret, rootCASecret)
	}); err != nil {
		return fmt.Errorf("failed to reconcile konnectivity agent cert: %w", err)
	}

	// Konnectivity Worker Agent Cert
	konnectivityWorkerAgentSecret := manifests.KonnectivityWorkerAgentSecret(hcp.Namespace)
	if _, err := controllerutil.CreateOrUpdate(ctx, r, konnectivityWorkerAgentSecret, func() error {
		return p.ReconcileKonnectivityWorkerAgentSecret(konnectivityWorkerAgentSecret, rootCASecret)
	}); err != nil {
		return fmt.Errorf("failed to reconcile konnectivity worker agent cert: %w", err)
	}

	// Ingress Cert
	ingressCert := manifests.IngressCert(hcp.Namespace)
	if _, err := controllerutil.CreateOrUpdate(ctx, r, ingressCert, func() error {
		return p.ReconcileIngressCert(ingressCert, rootCASecret)
	}); err != nil {
		return fmt.Errorf("failed to reconcile ingress cert secret: %w", err)
	}

	// MCS Cert
	machineConfigServerCert := manifests.MachineConfigServerCert(hcp.Namespace)
	if _, err := controllerutil.CreateOrUpdate(ctx, r, machineConfigServerCert, func() error {
		return p.ReconcileMachineConfigServerCert(machineConfigServerCert, rootCASecret)
	}); err != nil {
		return fmt.Errorf("failed to reconcile machine config server cert secret: %w", err)
	}

	// OLM PackageServer Cert
	packageServerCertSecret := manifests.OLMPackageServerCertSecret(hcp.Namespace)
	if _, err := controllerutil.CreateOrUpdate(ctx, r, packageServerCertSecret, func() error {
		return p.ReconcileOLMPackageServerCertSecret(packageServerCertSecret, rootCASecret)
	}); err != nil {
		return fmt.Errorf("failed to reconcile packageserver cert: %w", err)
	}

	return nil
}

func (r *HostedControlPlaneReconciler) reconcileCloudProviderConfig(ctx context.Context, hcp *hyperv1.HostedControlPlane) error {
	switch hcp.Spec.Platform.Type {
	case hyperv1.AWSPlatform:
		p := aws.NewAWSParams(hcp)
		awsProviderConfig := manifests.AWSProviderConfig(hcp.Namespace)
		if _, err := controllerutil.CreateOrUpdate(ctx, r, awsProviderConfig, func() error {
			return p.ReconcileCloudConfig(awsProviderConfig)
		}); err != nil {
			return fmt.Errorf("failed to reconcile aws provider config: %w", err)
		}
	}
	return nil
}

func (r *HostedControlPlaneReconciler) reconcileManagedEtcd(ctx context.Context, hcp *hyperv1.HostedControlPlane, releaseImage *releaseinfo.ReleaseImage) error {
	p := etcd.NewEtcdParams(hcp, releaseImage.ComponentImages())

	// Etcd Operator ServiceAccount
	operatorServiceAccount := manifests.EtcdOperatorServiceAccount(hcp.Namespace)
	if _, err := controllerutil.CreateOrUpdate(ctx, r, operatorServiceAccount, func() error {
		return etcd.ReconcileOperatorServiceAccount(operatorServiceAccount, p.OwnerRef)
	}); err != nil {
		return fmt.Errorf("failed to reconcile etcd operator service account: %w", err)
	}

	// Etcd operator role
	operatorRole := manifests.EtcdOperatorRole(hcp.Namespace)
	if _, err := controllerutil.CreateOrUpdate(ctx, r, operatorRole, func() error {
		operatorRole.OwnerReferences = ensureHCPOwnerRef(hcp, operatorRole.OwnerReferences)
		return etcd.ReconcileOperatorRole(operatorRole, p.OwnerRef)
	}); err != nil {
		return fmt.Errorf("failed to reconcile etcd operator role: %w", err)
	}

	// Etcd operator rolebinding
	operatorRoleBinding := manifests.EtcdOperatorRoleBinding(hcp.Namespace)
	if _, err := controllerutil.CreateOrUpdate(ctx, r, operatorRoleBinding, func() error {
		operatorRoleBinding.OwnerReferences = ensureHCPOwnerRef(hcp, operatorRoleBinding.OwnerReferences)
		return etcd.ReconcileOperatorRoleBinding(operatorRoleBinding, p.OwnerRef)
	}); err != nil {
		return fmt.Errorf("failed to reconcile etcd operator role binding: %w", err)
	}

	// Etcd operator deployment
	operatorDeployment := manifests.EtcdOperatorDeployment(hcp.Namespace)
	if _, err := controllerutil.CreateOrUpdate(ctx, r, operatorDeployment, func() error {
		operatorDeployment.OwnerReferences = ensureHCPOwnerRef(hcp, operatorDeployment.OwnerReferences)
		return etcd.ReconcileOperatorDeployment(operatorDeployment, p.OwnerRef, p.OperatorDeploymentConfig, p.EtcdOperatorImage)
	}); err != nil {
		return fmt.Errorf("failed to reconcile etcd operator deployment: %w", err)
	}

	// Etcd cluster
	etcdCluster := manifests.EtcdCluster(hcp.Namespace)

	// The EtcdCluster can currently enter a permanently failed state, so when
	// that's detected, delete the EtcdCluster and start over.
	// TODO(dmace): Fix this in the etcd operator and delete this code
	shouldDeleteFailedEtcd := false
	for _, cond := range hcp.Status.Conditions {
		if cond.Type == string(hyperv1.EtcdAvailable) && cond.Status == metav1.ConditionFalse && cond.Reason == etcd.EtcdReasonFailed {
			shouldDeleteFailedEtcd = true
			break
		}
	}
	if shouldDeleteFailedEtcd {
		if err := r.Delete(ctx, etcdCluster); err != nil {
			if !apierrors.IsNotFound(err) {
				return fmt.Errorf("failed to delete etcd cluster: %w", err)
			}
		}
	}

	if _, err := controllerutil.CreateOrUpdate(ctx, r, etcdCluster, func() error {
		etcdCluster.OwnerReferences = ensureHCPOwnerRef(hcp, etcdCluster.OwnerReferences)
		return etcd.ReconcileCluster(etcdCluster, p.OwnerRef, p.EtcdDeploymentConfig, p.ClusterVersion, p.PVCClaim)
	}); err != nil {
		return fmt.Errorf("failed to reconcile etcd cluster: %w", err)
	}
	return nil
}

func (r *HostedControlPlaneReconciler) reconcileUnmanagedEtcd(ctx context.Context, hcp *hyperv1.HostedControlPlane) error {
	//reconcile client secret over
	if hcp.Spec.Etcd.Unmanaged == nil || len(hcp.Spec.Etcd.Unmanaged.TLS.ClientSecret.Name) == 0 || len(hcp.Spec.Etcd.Unmanaged.Endpoint) == 0 {
		return fmt.Errorf("etcd metadata not specified for unmanaged deployment")
	}
	r.Log.Info("Retrieving tls secret", "name", hcp.Spec.Etcd.Unmanaged.TLS.ClientSecret.Name)
	var src corev1.Secret
	if err := r.Client.Get(ctx, client.ObjectKey{Namespace: hcp.GetNamespace(), Name: hcp.Spec.Etcd.Unmanaged.TLS.ClientSecret.Name}, &src); err != nil {
		return fmt.Errorf("failed to get etcd client cert %s: %w", hcp.Spec.Etcd.Unmanaged.TLS.ClientSecret.Name, err)
	}
	if _, ok := src.Data["etcd-client.crt"]; !ok {
		return fmt.Errorf("etcd secret %s does not have client cert", hcp.Spec.Etcd.Unmanaged.TLS.ClientSecret.Name)
	}
	if _, ok := src.Data["etcd-client.key"]; !ok {
		return fmt.Errorf("etcd secret %s does not have client key", hcp.Spec.Etcd.Unmanaged.TLS.ClientSecret.Name)
	}
	if _, ok := src.Data["etcd-client-ca.crt"]; !ok {
		return fmt.Errorf("etcd secret %s does not have client ca", hcp.Spec.Etcd.Unmanaged.TLS.ClientSecret.Name)
	}
	kubeComponentEtcdClientSecret := manifests.EtcdClientSecret(hcp.GetNamespace())
	r.Log.Info("Reconciling openshift control plane etcd client tls secret", "name", kubeComponentEtcdClientSecret.Name)
	_, err := controllerutil.CreateOrUpdate(ctx, r.Client, kubeComponentEtcdClientSecret, func() error {
		if kubeComponentEtcdClientSecret.Data == nil {
			kubeComponentEtcdClientSecret.Data = map[string][]byte{}
		}
		kubeComponentEtcdClientSecret.Data = src.Data
		kubeComponentEtcdClientSecret.Type = corev1.SecretTypeOpaque
		return nil
	})
	return err
}

func (r *HostedControlPlaneReconciler) reconcileKonnectivity(ctx context.Context, hcp *hyperv1.HostedControlPlane, releaseImage *releaseinfo.ReleaseImage, infraStatus InfrastructureStatus) error {
	r.Log.Info("Reconciling Konnectivity")
	p := konnectivity.NewKonnectivityParams(hcp, releaseImage.ComponentImages(), infraStatus.KonnectivityHost, infraStatus.KonnectivityPort)
	serverDeployment := manifests.KonnectivityServerDeployment(hcp.Namespace)
	if _, err := controllerutil.CreateOrUpdate(ctx, r, serverDeployment, func() error {
		return konnectivity.ReconcileServerDeployment(serverDeployment, p.OwnerRef, p.ServerDeploymentConfig, p.KonnectivityServerImage)
	}); err != nil {
		return fmt.Errorf("failed to reconcile konnectivity server deployment: %w", err)
	}
	serverLocalService := manifests.KonnectivityServerLocalService(hcp.Namespace)
	if _, err := controllerutil.CreateOrUpdate(ctx, r, serverLocalService, func() error {
		return konnectivity.ReconcileServerLocalService(serverLocalService, p.OwnerRef)
	}); err != nil {
		return fmt.Errorf("failed to reconcile konnectivity server local service: %w", err)
	}
	agentDeployment := manifests.KonnectivityAgentDeployment(hcp.Namespace)
	ips := []string{
		infraStatus.OpenShiftAPIHost,
		infraStatus.OauthAPIServerHost,
		infraStatus.PackageServerAPIAddress,
	}
	if _, err := controllerutil.CreateOrUpdate(ctx, r, agentDeployment, func() error {
		return konnectivity.ReconcileAgentDeployment(agentDeployment, p.OwnerRef, p.AgentDeploymentConfig, p.KonnectivityAgentImage, ips)
	}); err != nil {
		return fmt.Errorf("failed to reconcile konnectivity agent deployment: %w", err)
	}
	agentDaemonSet := manifests.KonnectivityWorkerAgentDaemonSet(hcp.Namespace)
	if _, err := controllerutil.CreateOrUpdate(ctx, r, agentDaemonSet, func() error {
		return konnectivity.ReconcileWorkerAgentDaemonSet(agentDaemonSet, p.OwnerRef, p.AgentDeamonSetConfig, p.KonnectivityAgentImage, p.ExternalAddress, p.ExternalPort)
	}); err != nil {
		return fmt.Errorf("failed to reconcile konnectivity agent daemonset: %w", err)
	}
	return nil
}

func (r *HostedControlPlaneReconciler) reconcileKubeAPIServer(ctx context.Context, hcp *hyperv1.HostedControlPlane, releaseImage *releaseinfo.ReleaseImage, oauthAddress string, oauthPort int32) error {
	p := kas.NewKubeAPIServerParams(hcp, releaseImage.ComponentImages(), oauthAddress, oauthPort)

	rootCA := manifests.RootCASecret(hcp.Namespace)
	if err := r.Get(ctx, client.ObjectKeyFromObject(rootCA), rootCA); err != nil {
		return fmt.Errorf("failed to get root ca cert secret: %w", err)
	}

	clientCertSecret := manifests.KASAdminClientCertSecret(hcp.Namespace)
	if err := r.Get(ctx, client.ObjectKeyFromObject(clientCertSecret), clientCertSecret); err != nil {
		return fmt.Errorf("failed to get admin client cert secret: %w", err)
	}
	bootstrapClientCertSecret := manifests.KASMachineBootstrapClientCertSecret(hcp.Namespace)
	if err := r.Get(ctx, client.ObjectKeyFromObject(bootstrapClientCertSecret), bootstrapClientCertSecret); err != nil {
		return fmt.Errorf("failed to get bootstrap client cert secret: %w", err)
	}

	serviceKubeconfigSecret := manifests.KASServiceKubeconfigSecret(hcp.Namespace)
	if _, err := controllerutil.CreateOrUpdate(ctx, r, serviceKubeconfigSecret, func() error {
		return kas.ReconcileServiceKubeconfigSecret(serviceKubeconfigSecret, clientCertSecret, rootCA, p.OwnerRef, p.APIServerPort)
	}); err != nil {
		return fmt.Errorf("failed to reconcile service admin kubeconfig secret: %w", err)
	}

	// The client used by CAPI machine controller expects the kubeconfig to follow this naming and key convention
	// https://github.com/kubernetes-sigs/cluster-api/blob/5c85a0a01ee44ecf7c8a3c3fdc867a88af87d73c/util/secret/secret.go#L29-L33
	capiKubeconfigSecret := manifests.KASServiceCAPIKubeconfigSecret(hcp.Namespace, hcp.Spec.InfraID)
	if _, err := controllerutil.CreateOrUpdate(ctx, r, capiKubeconfigSecret, func() error {
		// TODO(alberto): This secret is currently using the cluster-admin kubeconfig for the guest cluster.
		// We should create a separate kubeconfig with a tight set of permissions for it to use.
		return kas.ReconcileServiceCAPIKubeconfigSecret(capiKubeconfigSecret, clientCertSecret, rootCA, p.OwnerRef, p.APIServerPort)
	}); err != nil {
		return fmt.Errorf("failed to reconcile CAPI service admin kubeconfig secret: %w", err)
	}

	localhostKubeconfigSecret := manifests.KASLocalhostKubeconfigSecret(hcp.Namespace)
	if _, err := controllerutil.CreateOrUpdate(ctx, r, localhostKubeconfigSecret, func() error {
		return kas.ReconcileLocalhostKubeconfigSecret(localhostKubeconfigSecret, clientCertSecret, rootCA, p.OwnerRef, p.APIServerPort)
	}); err != nil {
		return fmt.Errorf("failed to reconcile localhost kubeconfig secret: %w", err)
	}

	externalKubeconfigSecret := manifests.KASExternalKubeconfigSecret(hcp.Namespace, hcp.Spec.KubeConfig)
	if _, err := controllerutil.CreateOrUpdate(ctx, r, externalKubeconfigSecret, func() error {
		return kas.ReconcileExternalKubeconfigSecret(externalKubeconfigSecret, clientCertSecret, rootCA, p.OwnerRef, p.ExternalURL(), p.ExternalKubeconfigKey())
	}); err != nil {
		return fmt.Errorf("failed to reconcile external kubeconfig secret: %w", err)
	}

	bootstrapKubeconfigSecret := manifests.KASBootstrapKubeconfigSecret(hcp.Namespace)
	if _, err := controllerutil.CreateOrUpdate(ctx, r, bootstrapKubeconfigSecret, func() error {
		return kas.ReconcileBootstrapKubeconfigSecret(bootstrapKubeconfigSecret, bootstrapClientCertSecret, rootCA, p.OwnerRef, p.ExternalURL())
	}); err != nil {
		return fmt.Errorf("failed to reconcile bootstrap kubeconfig secret: %w", err)
	}

	kubeAPIServerAuditConfig := manifests.KASAuditConfig(hcp.Namespace)
	if _, err := controllerutil.CreateOrUpdate(ctx, r, kubeAPIServerAuditConfig, func() error {
		return kas.ReconcileAuditConfig(kubeAPIServerAuditConfig, p.OwnerRef, p.AuditPolicyProfile())
	}); err != nil {
		return fmt.Errorf("failed to reconcile api server audit config: %w", err)
	}

	kubeAPIServerConfig := manifests.KASConfig(hcp.Namespace)
	if _, err := controllerutil.CreateOrUpdate(ctx, r, kubeAPIServerConfig, func() error {
		return kas.ReconcileConfig(kubeAPIServerConfig,
			p.OwnerRef,
			p.ConfigParams())
	}); err != nil {
		return fmt.Errorf("failed to reconcile api server config: %w", err)
	}

	kubeAPIServerEgressSelectorConfig := manifests.KASEgressSelectorConfig(hcp.Namespace)
	if _, err := controllerutil.CreateOrUpdate(ctx, r, kubeAPIServerEgressSelectorConfig, func() error {
		return kas.ReconcileEgressSelectorConfig(kubeAPIServerEgressSelectorConfig, p.OwnerRef)
	}); err != nil {
		return fmt.Errorf("failed to reconcile api server egress selector config: %w", err)
	}

	oauthMetadata := manifests.KASOAuthMetadata(hcp.Namespace)
	if _, err := controllerutil.CreateOrUpdate(ctx, r, oauthMetadata, func() error {
		return kas.ReconcileOauthMetadata(oauthMetadata, p.OwnerRef, p.ExternalOAuthAddress, p.ExternalOAuthPort)
	}); err != nil {
		return fmt.Errorf("failed to reconcile oauth metadata: %w", err)
	}

	kubeAPIServerDeployment := manifests.KASDeployment(hcp.Namespace)
	if _, err := controllerutil.CreateOrUpdate(ctx, r, kubeAPIServerDeployment, func() error {
		return kas.ReconcileKubeAPIServerDeployment(kubeAPIServerDeployment,
			p.OwnerRef,
			p.DeploymentConfig,
			p.NamedCertificates(),
			p.CloudProviderConfig,
			p.Images,
			p.AuditWebhookRef,
			p.KMSKPInfo,
			p.KMSKPRegion,
		)
	}); err != nil {
		return fmt.Errorf("failed to reconcile api server deployment: %w", err)
	}
	return nil
}

func (r *HostedControlPlaneReconciler) reconcileKubeControllerManager(ctx context.Context, hcp *hyperv1.HostedControlPlane, releaseImage *releaseinfo.ReleaseImage) error {
	p := kcm.NewKubeControllerManagerParams(hcp, releaseImage.ComponentImages())

	combinedCA := manifests.CombinedCAConfigMap(hcp.Namespace)
	if err := r.Get(ctx, client.ObjectKeyFromObject(combinedCA), combinedCA); err != nil {
		return fmt.Errorf("failed to fetch combined ca configmap: %w", err)
	}
	serviceServingCA := manifests.KCMServiceServingCA(hcp.Namespace)
	if _, err := controllerutil.CreateOrUpdate(ctx, r, serviceServingCA, func() error {
		return kcm.ReconcileKCMServiceServingCA(serviceServingCA, combinedCA, p.OwnerRef)
	}); err != nil {
		return fmt.Errorf("failed to reconcile kcm serving ca: %w", err)
	}

	kcmConfig := manifests.KCMConfig(hcp.Namespace)
	if _, err := controllerutil.CreateOrUpdate(ctx, r, kcmConfig, func() error {
		return kcm.ReconcileConfig(kcmConfig, serviceServingCA, p.OwnerRef)
	}); err != nil {
		return fmt.Errorf("failed to reconcile kcm config: %w", err)
	}

	kcmDeployment := manifests.KCMDeployment(hcp.Namespace)
	if _, err := controllerutil.CreateOrUpdate(ctx, r, kcmDeployment, func() error {
		return kcm.ReconcileDeployment(kcmDeployment, serviceServingCA, p)
	}); err != nil {
		return fmt.Errorf("failed to reconcile kcm deployment: %w", err)
	}

	return nil
}

func (r *HostedControlPlaneReconciler) reconcileKubeScheduler(ctx context.Context, hcp *hyperv1.HostedControlPlane, releaseImage *releaseinfo.ReleaseImage) error {
	p := scheduler.NewKubeSchedulerParams(hcp, releaseImage.ComponentImages())

	schedulerConfig := manifests.SchedulerConfig(hcp.Namespace)
	if _, err := controllerutil.CreateOrUpdate(ctx, r, schedulerConfig, func() error {
		return scheduler.ReconcileConfig(schedulerConfig, p.OwnerRef)
	}); err != nil {
		return fmt.Errorf("failed to reconcile scheduler config: %w", err)
	}

	schedulerDeployment := manifests.SchedulerDeployment(hcp.Namespace)
	if _, err := controllerutil.CreateOrUpdate(ctx, r, schedulerDeployment, func() error {
		return scheduler.ReconcileDeployment(schedulerDeployment, p.OwnerRef, p.DeploymentConfig, p.HyperkubeImage, p.FeatureGates())
	}); err != nil {
		return fmt.Errorf("failed to reconcile scheduler deployment: %w", err)
	}
	return nil
}

func (r *HostedControlPlaneReconciler) reconcileOpenShiftAPIServer(ctx context.Context, hcp *hyperv1.HostedControlPlane, releaseImage *releaseinfo.ReleaseImage, serviceClusterIP string) error {
	p := oapi.NewOpenShiftAPIServerParams(hcp, releaseImage.ComponentImages())

	oapicfg := manifests.OpenShiftAPIServerConfig(hcp.Namespace)
	if _, err := controllerutil.CreateOrUpdate(ctx, r, oapicfg, func() error {
		return oapi.ReconcileConfig(oapicfg, p.OwnerRef, p.EtcdURL, p.IngressDomain(), p.MinTLSVersion(), p.CipherSuites())
	}); err != nil {
		return fmt.Errorf("failed to reconcile openshift apiserver config: %w", err)
	}

	auditCfg := manifests.OpenShiftAPIServerAuditConfig(hcp.Namespace)
	if _, err := controllerutil.CreateOrUpdate(ctx, r, auditCfg, func() error {
		return oapi.ReconcileAuditConfig(auditCfg, p.OwnerRef)
	}); err != nil {
		return fmt.Errorf("failed to reconcile openshift apiserver audit config: %w", err)
	}

	deployment := manifests.OpenShiftAPIServerDeployment(hcp.Namespace)
	if _, err := controllerutil.CreateOrUpdate(ctx, r, deployment, func() error {
		return oapi.ReconcileDeployment(deployment, p.OwnerRef, p.OpenShiftAPIServerDeploymentConfig, p.OpenShiftAPIServerImage)
	}); err != nil {
		return fmt.Errorf("failed to reconcile openshift apiserver deployment: %w", err)
	}

	workerEndpoints := manifests.OpenShiftAPIServerWorkerEndpoints(hcp.Namespace)
	if _, err := controllerutil.CreateOrUpdate(ctx, r, workerEndpoints, func() error {
		return oapi.ReconcileWorkerEndpoints(workerEndpoints, p.OwnerRef, manifests.OpenShiftAPIServerClusterEndpoints(), serviceClusterIP)
	}); err != nil {
		return fmt.Errorf("failed to reconcile openshift apiserver endpoints: %w", err)
	}

	workerService := manifests.OpenShiftAPIServerWorkerService(hcp.Namespace)
	if _, err := controllerutil.CreateOrUpdate(ctx, r, workerService, func() error {
		return oapi.ReconcileWorkerService(workerService, p.OwnerRef, manifests.OpenShiftAPIServerClusterService())
	}); err != nil {
		return fmt.Errorf("failed to reconcile openshift apiserver worker service: %w", err)
	}

	rootCA := manifests.RootCASecret(hcp.Namespace)
	if err := r.Get(ctx, client.ObjectKeyFromObject(rootCA), rootCA); err != nil {
		return fmt.Errorf("failed to get root ca cert secret: %w", err)
	}
	for _, apiSvcGroup := range manifests.OpenShiftAPIServerAPIServiceGroups() {
		workerAPISvc := manifests.OpenShiftAPIServerWorkerAPIService(apiSvcGroup, hcp.Namespace)
		if _, err := controllerutil.CreateOrUpdate(ctx, r, workerAPISvc, func() error {
			return oapi.ReconcileWorkerAPIService(workerAPISvc, p.OwnerRef, manifests.OpenShiftAPIServerClusterService(), rootCA, apiSvcGroup)
		}); err != nil {
			return fmt.Errorf("failed to reconcile openshift apiserver worker apiservice (%s): %w", apiSvcGroup, err)
		}
	}
	return nil
}

func (r *HostedControlPlaneReconciler) reconcileOpenShiftOAuthAPIServer(ctx context.Context, hcp *hyperv1.HostedControlPlane, releaseImage *releaseinfo.ReleaseImage, serviceClusterIP string) error {
	p := oapi.NewOpenShiftAPIServerParams(hcp, releaseImage.ComponentImages())

	auditCfg := manifests.OpenShiftOAuthAPIServerAuditConfig(hcp.Namespace)
	if _, err := controllerutil.CreateOrUpdate(ctx, r, auditCfg, func() error {
		return oapi.ReconcileAuditConfig(auditCfg, p.OwnerRef)
	}); err != nil {
		return fmt.Errorf("failed to reconcile openshift oauth apiserver audit config: %w", err)
	}

	deployment := manifests.OpenShiftOAuthAPIServerDeployment(hcp.Namespace)
	if _, err := controllerutil.CreateOrUpdate(ctx, r, deployment, func() error {
		return oapi.ReconcileOAuthAPIServerDeployment(deployment, p.OwnerRef, p.OAuthAPIServerDeploymentParams())
	}); err != nil {
		return fmt.Errorf("failed to reconcile openshift oauth apiserver deployment: %w", err)
	}

	workerEndpoints := manifests.OpenShiftOAuthAPIServerWorkerEndpoints(hcp.Namespace)
	if _, err := controllerutil.CreateOrUpdate(ctx, r, workerEndpoints, func() error {
		return oapi.ReconcileWorkerEndpoints(workerEndpoints, p.OwnerRef, manifests.OpenShiftOAuthAPIServerClusterEndpoints(), serviceClusterIP)
	}); err != nil {
		return fmt.Errorf("failed to reconcile openshift oauth apiserver endpoints: %w", err)
	}

	workerService := manifests.OpenShiftOAuthAPIServerWorkerService(hcp.Namespace)
	if _, err := controllerutil.CreateOrUpdate(ctx, r, workerService, func() error {
		return oapi.ReconcileWorkerService(workerService, p.OwnerRef, manifests.OpenShiftOAuthAPIServerClusterService())
	}); err != nil {
		return fmt.Errorf("failed to reconcile openshift oauth apiserver worker service: %w", err)
	}

	rootCA := manifests.RootCASecret(hcp.Namespace)
	if err := r.Get(ctx, client.ObjectKeyFromObject(rootCA), rootCA); err != nil {
		return fmt.Errorf("failed to get root ca cert secret: %w", err)
	}
	for _, apiSvcGroup := range manifests.OpenShiftOAuthAPIServerAPIServiceGroups() {
		workerAPISvc := manifests.OpenShiftAPIServerWorkerAPIService(apiSvcGroup, hcp.Namespace)
		if _, err := controllerutil.CreateOrUpdate(ctx, r, workerAPISvc, func() error {
			return oapi.ReconcileWorkerAPIService(workerAPISvc, p.OwnerRef, manifests.OpenShiftOAuthAPIServerClusterService(), rootCA, apiSvcGroup)
		}); err != nil {
			return fmt.Errorf("failed to reconcile openshift oauth apiserver worker apiservice (%s): %w", apiSvcGroup, err)
		}
	}
	return nil
}

func (r *HostedControlPlaneReconciler) reconcileDefaultIngressController(ctx context.Context, hcp *hyperv1.HostedControlPlane) error {
	ingressControllerManifest := manifests.IngressDefaultIngressControllerWorkerManifest(hcp.Namespace)
	if _, err := controllerutil.CreateOrUpdate(ctx, r, ingressControllerManifest, func() error {
		return ingress.ReconcileDefaultIngressControllerWorkerManifest(ingressControllerManifest, config.OwnerRefFrom(hcp), config.IngressSubdomain(hcp), hcp.Spec.Platform.Type)
	}); err != nil {
		return fmt.Errorf("failed to reconcile default ingress controller worker manifest: %w", err)
	}

	ingressServingCert := manifests.IngressCert(hcp.Namespace)
	if err := r.Get(ctx, client.ObjectKeyFromObject(ingressServingCert), ingressServingCert); err != nil {
		return fmt.Errorf("cannot get ingress serving cert: %w", err)
	}
	ingressControllerCertManifest := manifests.IngressDefaultIngressControllerCertWorkerManifest(hcp.Namespace)
	if _, err := controllerutil.CreateOrUpdate(ctx, r, ingressControllerCertManifest, func() error {
		return ingress.ReconcileDefaultIngressControllerCertWorkerManifest(ingressControllerCertManifest, config.OwnerRefFrom(hcp), ingressServingCert)
	}); err != nil {
		return fmt.Errorf("failed to reconcile default ingress controller cert worker manifest: %w", err)
	}
	return nil
}

func (r *HostedControlPlaneReconciler) reconcileOAuthServer(ctx context.Context, hcp *hyperv1.HostedControlPlane, releaseImage *releaseinfo.ReleaseImage, oauthHost string, oauthPort int32) error {
	p := oauth.NewOAuthServerParams(hcp, releaseImage.ComponentImages(), oauthHost, oauthPort)

	sessionSecret := manifests.OAuthServerServiceSessionSecret(hcp.Namespace)
	if _, err := controllerutil.CreateOrUpdate(ctx, r, sessionSecret, func() error {
		return oauth.ReconcileSessionSecret(sessionSecret, p.OwnerRef)
	}); err != nil {
		return fmt.Errorf("failed to reconcile oauth session secret: %w", err)
	}

	loginTemplate := manifests.OAuthServerDefaultLoginTemplateSecret(hcp.Namespace)
	if _, err := controllerutil.CreateOrUpdate(ctx, r, loginTemplate, func() error {
		return oauth.ReconcileLoginTemplateSecret(loginTemplate, p.OwnerRef)
	}); err != nil {
		return fmt.Errorf("failed to reconcile login template secret: %w", err)
	}

	providersTemplate := manifests.OAuthServerDefaultProviderSelectionTemplateSecret(hcp.Namespace)
	if _, err := controllerutil.CreateOrUpdate(ctx, r, providersTemplate, func() error {
		return oauth.ReconcileProviderSelectionTemplateSecret(providersTemplate, p.OwnerRef)
	}); err != nil {
		return fmt.Errorf("failed to reconcile provider selection template secret: %w", err)
	}

	errorTemplate := manifests.OAuthServerDefaultErrorTemplateSecret(hcp.Namespace)
	if _, err := controllerutil.CreateOrUpdate(ctx, r, errorTemplate, func() error {
		return oauth.ReconcileErrorTemplateSecret(errorTemplate, p.OwnerRef)
	}); err != nil {
		return fmt.Errorf("failed to reconcile error template secret: %w", err)
	}

	ingressServingCert := manifests.IngressCert(hcp.Namespace)
	if err := r.Get(ctx, client.ObjectKeyFromObject(ingressServingCert), ingressServingCert); err != nil {
		return fmt.Errorf("cannot get ingress serving cert: %w", err)
	}
	oauthConfig := manifests.OAuthServerConfig(hcp.Namespace)
	if _, err := controllerutil.CreateOrUpdate(ctx, r, oauthConfig, func() error {
		return oauth.ReconcileOAuthServerConfig(ctx, oauthConfig, p.OwnerRef, r.Client, p.ConfigParams(ingressServingCert))
	}); err != nil {
		return fmt.Errorf("failed to reconcile oauth server config: %w", err)
	}

	deployment := manifests.OAuthServerDeployment(hcp.Namespace)
	if _, err := controllerutil.CreateOrUpdate(ctx, r, deployment, func() error {
		return oauth.ReconcileDeployment(deployment, p.OwnerRef, p.OAuthServerImage, p.DeploymentConfig)
	}); err != nil {
		return fmt.Errorf("failed to reconcile oauth deployment: %w", err)
	}

	oauthBrowserClient := manifests.OAuthServerBrowserClientManifest(hcp.Namespace)
	if _, err := controllerutil.CreateOrUpdate(ctx, r, oauthBrowserClient, func() error {
		return oauth.ReconcileBrowserClientWorkerManifest(oauthBrowserClient, p.OwnerRef, p.ExternalHost, p.ExternalPort)
	}); err != nil {
		return fmt.Errorf("failed to reconcile oauth browser client manifest: %w", err)
	}

	oauthChallengingClient := manifests.OAuthServerChallengingClientManifest(hcp.Namespace)
	if _, err := controllerutil.CreateOrUpdate(ctx, r, oauthChallengingClient, func() error {
		return oauth.ReconcileChallengingClientWorkerManifest(oauthChallengingClient, p.OwnerRef, p.ExternalHost, p.ExternalPort)
	}); err != nil {
		return fmt.Errorf("failed to reconcile oauth challenging client manifest: %w", err)
	}

	return nil
}

func (r *HostedControlPlaneReconciler) generateControlPlaneManifests(ctx context.Context, hcp *hyperv1.HostedControlPlane, infraStatus InfrastructureStatus, releaseImage *releaseinfo.ReleaseImage) (map[string][]byte, error) {
	targetNamespace := hcp.GetNamespace()

	var sshKeyData []byte
	if len(hcp.Spec.SSHKey.Name) > 0 {
		var sshKeySecret corev1.Secret
		err := r.Client.Get(ctx, client.ObjectKey{Namespace: hcp.Namespace, Name: hcp.Spec.SSHKey.Name}, &sshKeySecret)
		if err != nil {
			return nil, fmt.Errorf("failed to get SSH key secret %s: %w", hcp.Spec.SSHKey.Name, err)
		}
		data, hasSSHKeyData := sshKeySecret.Data["id_rsa.pub"]
		if !hasSSHKeyData {
			return nil, fmt.Errorf("SSH key secret secret %s is missing the id_rsa.pub key", hcp.Spec.SSHKey.Name)
		}
		sshKeyData = data
	}

	baseDomain, err := clusterBaseDomain(r.Client, ctx, hcp)
	if err != nil {
		return nil, fmt.Errorf("couldn't determine cluster base domain  name: %w", err)
	}

	//TODO: Hack to get nameserver
	f, err := os.Open("/etc/resolv.conf")
	if err != nil {
		return nil, err
	}
	scanner := bufio.NewScanner(f)
	// https://golang.org/pkg/bufio/#Scanner.Scan
	nameServerIP := "172.30.0.10"
	for scanner.Scan() {
		lineText := scanner.Text()
		if strings.HasPrefix(lineText, "nameserver") && len(strings.Split(lineText, " ")) > 1 {
			nameServerIP = strings.Split(lineText, " ")[1]
			break
		}
	}
	f.Close()

	params := render.NewClusterParams()
	params.ManagementClusterDNSResolverIP = nameServerIP
	params.Namespace = targetNamespace
	params.ExternalAPIDNSName = infraStatus.APIHost
	params.ExternalAPIPort = uint(infraStatus.APIPort)
	params.ExternalAPIAddress = DefaultAPIServerIPAddress
	params.ExternalOauthDNSName = infraStatus.OAuthHost
	params.ExternalOauthPort = uint(infraStatus.OAuthPort)
	params.ServiceCIDR = hcp.Spec.ServiceCIDR
	params.PodCIDR = hcp.Spec.PodCIDR
	params.MachineCIDR = hcp.Spec.MachineCIDR
	params.ReleaseImage = hcp.Spec.ReleaseImage
	params.IngressSubdomain = fmt.Sprintf("apps.%s", baseDomain)
	params.OpenShiftAPIClusterIP = infraStatus.OpenShiftAPIHost
	params.OauthAPIClusterIP = infraStatus.OauthAPIServerHost
	params.PackageServerAPIClusterIP = infraStatus.PackageServerAPIAddress
	params.BaseDomain = baseDomain
	params.PublicZoneID = hcp.Spec.DNS.PublicZoneID
	params.PrivateZoneID = hcp.Spec.DNS.PrivateZoneID
	params.CloudProvider = cloudProvider(hcp)
	params.PlatformType = platformType(hcp)
	params.InfraID = hcp.Spec.InfraID

	switch hcp.Spec.Platform.Type {
	case hyperv1.AWSPlatform:
		params.AWSRegion = hcp.Spec.Platform.AWS.Region
	}

	params.InternalAPIPort = defaultAPIServerPort
	params.IssuerURL = hcp.Spec.IssuerURL
	params.NetworkType = "OpenShiftSDN"
	if hcp.Annotations != nil {
		if _, ok := hcp.Annotations[hyperv1.SecurePortOverrideAnnotation]; ok {
			portNumber, err := strconv.ParseUint(hcp.Annotations[hyperv1.SecurePortOverrideAnnotation], 10, 32)
			if err == nil {
				params.InternalAPIPort = uint(portNumber)
			}
		}
		if _, ok := hcp.Annotations[hyperv1.NetworkTypeOverrideAnnotation]; ok {
			params.NetworkType = hcp.Annotations[hyperv1.NetworkTypeOverrideAnnotation]
		}
		if _, ok := hcp.Annotations[hyperv1.IdentityProviderAnnotation]; ok {
			params.IdentityProviders = hcp.Annotations[hyperv1.IdentityProviderAnnotation]
		}
		if _, ok := hcp.Annotations[hyperv1.NamedCertAnnotation]; ok {
			var namedCertStruct []render.NamedCert
			err := json.Unmarshal([]byte(hcp.Annotations[hyperv1.NamedCertAnnotation]), &namedCertStruct)
			if err == nil {
				params.NamedCerts = namedCertStruct
			}
		}
	}
	params.ImageRegistryHTTPSecret = generateImageRegistrySecret()
	params.APIAvailabilityPolicy = render.SingleReplica
	params.ControllerAvailabilityPolicy = render.SingleReplica
	params.SSHKey = string(sshKeyData)

	combinedCA := manifests.CombinedCAConfigMap(hcp.Namespace)
	if err := r.Get(ctx, client.ObjectKeyFromObject(combinedCA), combinedCA); err != nil {
		return nil, fmt.Errorf("cannot get combined ca secret: %w", err)
	}
	caBytes, hasData := combinedCA.Data[pki.CASignerCertMapKey]
	if !hasData {
		return nil, fmt.Errorf("pki secret %q is missing a %s key", combinedCA.Name, pki.CASignerCertMapKey)
	}
	params.OpenshiftAPIServerCABundle = base64.StdEncoding.EncodeToString([]byte(caBytes))
	params.OauthAPIServerCABundle = params.OpenshiftAPIServerCABundle
	params.PackageServerCABundle = params.OpenshiftAPIServerCABundle

	var pullSecret corev1.Secret
	if err := r.Client.Get(ctx, client.ObjectKey{Namespace: hcp.GetNamespace(), Name: hcp.Spec.PullSecret.Name}, &pullSecret); err != nil {
		return nil, fmt.Errorf("failed to get pull secret %s: %w", hcp.Spec.PullSecret.Name, err)
	}
	pullSecretData, hasPullSecretData := pullSecret.Data[".dockerconfigjson"]
	if !hasPullSecretData {
		return nil, fmt.Errorf("pull secret %s is missing the .dockerconfigjson key", hcp.Spec.PullSecret.Name)
	}

	secrets := &corev1.SecretList{}
	if err = r.List(ctx, secrets, client.InNamespace(hcp.Namespace)); err != nil {
		return nil, fmt.Errorf("failed to list secrets in current namespace: %w", err)
	}

	configMaps := &corev1.ConfigMapList{}
	if err = r.List(ctx, configMaps, client.InNamespace(hcp.Namespace)); err != nil {
		return nil, fmt.Errorf("failed to list configmaps in current namespace: %w", err)
	}

	manifests, err := render.RenderClusterManifests(params, releaseImage, pullSecretData, secrets, configMaps)
	if err != nil {
		return nil, fmt.Errorf("failed to render hypershift manifests for cluster: %w", err)
	}
	return manifests, nil
}

func (r *HostedControlPlaneReconciler) reconcileKubeAPIServerServiceNodePortResources(ctx context.Context, hcp *hyperv1.HostedControlPlane, namespace string, nodePortMetadata hyperv1.NodePortPublishingStrategy) error {
	svc := manifests.KubeAPIServerService(namespace)
	var nodePort int32 = 0
	if nodePortMetadata.Port > 0 {
		nodePort = nodePortMetadata.Port
	}
	var kubeAPIServerServiceData corev1.Service
	r.Log.Info("Checking for existing service", "serviceName", svc.Name, "namespace", svc.Namespace)
	if err := r.Client.Get(ctx, client.ObjectKey{Namespace: svc.Namespace, Name: svc.Name}, &kubeAPIServerServiceData); err != nil && !apierrors.IsNotFound(err) {
		return err
	}
	if len(kubeAPIServerServiceData.Spec.Ports) > 0 && kubeAPIServerServiceData.Spec.Ports[0].NodePort > 0 {
		r.Log.Info("Preserving existing nodePort for service", "nodePort", kubeAPIServerServiceData.Spec.Ports[0].NodePort)
		nodePort = kubeAPIServerServiceData.Spec.Ports[0].NodePort
	}
	r.Log.Info("Updating KubeAPI service")
	_, err := controllerutil.CreateOrUpdate(ctx, r.Client, svc, func() error {
		svc.OwnerReferences = ensureHCPOwnerRef(hcp, svc.OwnerReferences)
		return reconcileKubeAPIServerServiceNodePort(svc, nodePort)
	})
	return err
}

func (r *HostedControlPlaneReconciler) updateStatusKubeAPIServerServiceNodePort(ctx context.Context, namespace string, servicePublishingStrategyMapping hyperv1.ServicePublishingStrategyMapping, status *InfrastructureStatus) error {
	r.Log.Info("Retrieving KubeAPI service to get nodePort value")
	svc := manifests.KubeAPIServerService(namespace)
	if err := r.Client.Get(ctx, client.ObjectKey{Namespace: svc.Namespace, Name: svc.Name}, svc); err != nil {
		return err
	}
	if !(svc.Spec.Ports[0].NodePort > 0) {
		return fmt.Errorf("nodePort not populated")
	}
	r.Log.Info("Fetched Kube API service nodePort", "nodePort", svc.Spec.Ports[0].NodePort)
	status.APIHost = servicePublishingStrategyMapping.NodePort.Address
	status.APIPort = svc.Spec.Ports[0].NodePort
	return nil
}

func reconcileKubeAPIServerServiceNodePort(svc *corev1.Service, nodePort int32) error {
	svc.Spec.Ports = KubeAPIServerServicePorts(defaultAPIServerPort)
	if nodePort > 0 {
		svc.Spec.Ports[0].NodePort = nodePort
	}
	svc.Spec.Selector = KubeAPIServerServiceSelector()
	svc.Spec.Type = corev1.ServiceTypeNodePort
	return nil
}

func (r *HostedControlPlaneReconciler) reconcileOIDCRouteResources(ctx context.Context, hcp *hyperv1.HostedControlPlane) error {
	route := manifests.OIDCRoute(hcp.GetNamespace())
	r.Log.Info("Updating OIDC route")
	_, err := controllerutil.CreateOrUpdate(ctx, r.Client, route, func() error {
		rootCASecret := manifests.RootCASecret(hcp.Namespace)
		if err := r.Get(ctx, client.ObjectKeyFromObject(rootCASecret), rootCASecret); err != nil {
			return err
		}
		u, err := url.Parse(hcp.Spec.IssuerURL)
		if err != nil {
			return fmt.Errorf("Unable to parse issuer URL: %s", hcp.Spec.IssuerURL)
		}
		route.OwnerReferences = ensureHCPOwnerRef(hcp, route.OwnerReferences)
		route.Spec = routev1.RouteSpec{
			To: routev1.RouteTargetReference{
				Kind: "Service",
				Name: manifests.KubeAPIServerServiceName,
			},
			Host: u.Host,
			TLS: &routev1.TLSConfig{
				// Reencrypt is used here because we need to probe for the
				// CA thumbprint before the KAS on the HCP is running
				Termination:                   routev1.TLSTerminationReencrypt,
				InsecureEdgeTerminationPolicy: routev1.InsecureEdgeTerminationPolicyNone,
				DestinationCACertificate:      string(rootCASecret.Data["ca.crt"]),
			},
		}
		return nil
	})
	return err
}

func deleteManifests(ctx context.Context, c client.Client, log logr.Logger, namespace string, manifests map[string][]byte) error {
	// Use server side apply for manifestss
	applyErrors := []error{}
	for manifestName, manifestBytes := range manifests {
		if excludeManifests.Has(manifestName) {
			continue
		}
		obj := &unstructured.Unstructured{}
		if err := yaml.NewYAMLOrJSONDecoder(bytes.NewReader(manifestBytes), 100).Decode(obj); err != nil {
			applyErrors = append(applyErrors, fmt.Errorf("failed to decode manifest %s: %w", manifestName, err))
		}
		obj.SetNamespace(namespace)
		err := c.Delete(ctx, obj)
		if err != nil && !apierrors.IsNotFound(err) && !meta.IsNoMatchError(err) {
			applyErrors = append(applyErrors, fmt.Errorf("failed to delete manifest %s: %w", manifestName, err))
		} else {
			log.Info("deleted manifest", "manifest", manifestName)
		}
	}
	if errs := errors.NewAggregate(applyErrors); errs != nil {
		return fmt.Errorf("failed to delete some manifests: %w", errs)
	}
	return nil
}

func clusterBaseDomain(c client.Client, ctx context.Context, hcp *hyperv1.HostedControlPlane) (string, error) {
	return fmt.Sprintf("%s.%s", hcp.Name, hcp.Spec.DNS.BaseDomain), nil
}

func ensureHCPOwnerRef(hcp *hyperv1.HostedControlPlane, ownerReferences []metav1.OwnerReference) []metav1.OwnerReference {
	return util.EnsureOwnerRef(ownerReferences, metav1.OwnerReference{
		APIVersion: hyperv1.GroupVersion.String(),
		Kind:       "HostedControlPlane",
		Name:       hcp.GetName(),
		UID:        hcp.UID,
	})
}

func generateTargetPullSecret(scheme *runtime.Scheme, data []byte, namespace string) (*corev1.ConfigMap, error) {
	secret := &corev1.Secret{}
	secret.Name = "pull-secret"
	secret.Namespace = "openshift-config"
	secret.Data = map[string][]byte{".dockerconfigjson": data}
	secret.Type = corev1.SecretTypeDockerConfigJson
	secretBytes, err := runtime.Encode(serializer.NewCodecFactory(scheme).LegacyCodec(corev1.SchemeGroupVersion), secret)
	if err != nil {
		return nil, err
	}
	configMap := &corev1.ConfigMap{}
	configMap.Namespace = namespace
	configMap.Name = "user-manifest-pullsecret"
	configMap.Data = map[string]string{"data": string(secretBytes)}
	return configMap, nil
}

const awsCredentialsTemplate = `[default]
role_arn = %s
web_identity_token_file = /var/run/secrets/openshift/serviceaccount/token
`

func generateTargetCredentialsSecret(scheme *runtime.Scheme, creds hyperv1.AWSRoleCredentials, namespace string) (*corev1.ConfigMap, error) {
	secret := &corev1.Secret{}
	secret.Name = creds.Name
	secret.Namespace = creds.Namespace
	credentials := fmt.Sprintf(awsCredentialsTemplate, creds.ARN)
	secret.Data = map[string][]byte{"credentials": []byte(credentials)}
	secret.Type = corev1.SecretTypeOpaque
	secretBytes, err := runtime.Encode(serializer.NewCodecFactory(scheme).LegacyCodec(corev1.SchemeGroupVersion), secret)
	if err != nil {
		return nil, err
	}
	configMap := &corev1.ConfigMap{}
	configMap.Namespace = namespace
	configMap.Name = fmt.Sprintf("user-manifest-%s-%s", creds.Namespace, creds.Name)
	configMap.Data = map[string]string{"data": string(secretBytes)}
	return configMap, nil
}

func applyManifests(ctx context.Context, c client.Client, log logr.Logger, namespace string, manifests map[string][]byte) error {
	// Use server side apply for manifestss
	applyErrors := []error{}
	for manifestName, manifestBytes := range manifests {
		if excludeManifests.Has(manifestName) {
			continue
		}
		obj := &unstructured.Unstructured{}
		if err := yaml.NewYAMLOrJSONDecoder(bytes.NewReader(manifestBytes), 100).Decode(obj); err != nil {
			applyErrors = append(applyErrors, fmt.Errorf("failed to decode manifest %s: %w", manifestName, err))
		}
		obj.SetNamespace(namespace)
		err := c.Patch(ctx, obj, client.RawPatch(types.ApplyPatchType, manifestBytes), client.ForceOwnership, client.FieldOwner("control-plane-operator"))
		if err != nil {
			applyErrors = append(applyErrors, fmt.Errorf("failed to apply manifest %s: %w", manifestName, err))
		} else {
			log.Info("applied manifest", "manifest", manifestName)
		}
	}
	if errs := errors.NewAggregate(applyErrors); errs != nil {
		return fmt.Errorf("failed to apply some manifests: %w", errs)
	}
	return nil
}

func generateKubeadminPassword() (string, error) {
	const (
		lowerLetters = "abcdefghijkmnopqrstuvwxyz"
		upperLetters = "ABCDEFGHIJKLMNPQRSTUVWXYZ"
		digits       = "23456789"
		all          = lowerLetters + upperLetters + digits
		length       = 23
	)
	var password string
	for i := 0; i < length; i++ {
		n, err := crand.Int(crand.Reader, big.NewInt(int64(len(all))))
		if err != nil {
			return "", err
		}
		newchar := string(all[n.Int64()])
		if password == "" {
			password = newchar
		}
		if i < length-1 {
			n, err = crand.Int(crand.Reader, big.NewInt(int64(len(password)+1)))
			if err != nil {
				return "", err
			}
			j := n.Int64()
			password = password[0:j] + newchar + password[j:]
		}
	}
	pw := []rune(password)
	for _, replace := range []int{5, 11, 17} {
		pw[replace] = '-'
	}
	return string(pw), nil
}

func generateKubeadminPasswordTargetSecret(scheme *runtime.Scheme, password string, namespace string) (*corev1.ConfigMap, error) {
	secret := &corev1.Secret{}
	secret.APIVersion = "v1"
	secret.Kind = "Secret"
	secret.Name = "kubeadmin"
	secret.Namespace = "kube-system"
	passwordHash, err := bcrypt.GenerateFromPassword([]byte(password), bcrypt.DefaultCost)
	if err != nil {
		return nil, err
	}
	secret.Data = map[string][]byte{"kubeadmin": passwordHash}

	secretBytes, err := runtime.Encode(serializer.NewCodecFactory(scheme).LegacyCodec(corev1.SchemeGroupVersion), secret)
	if err != nil {
		return nil, err
	}
	configMap := &corev1.ConfigMap{}
	configMap.Namespace = namespace
	configMap.Name = "user-manifest-kubeadmin-password"
	configMap.Data = map[string]string{"data": string(secretBytes)}
	return configMap, nil
}

func generateKubeadminPasswordSecret(namespace, password string) *corev1.Secret {
	secret := &corev1.Secret{}
	secret.Namespace = namespace
	secret.Name = "kubeadmin-password"
	secret.Data = map[string][]byte{"password": []byte(password)}
	return secret
}

func generateKubeconfigSecret(namespace string, ref *hyperv1.KubeconfigSecretRef, kubeconfigBytes []byte) (*corev1.Secret, error) {
	var name, key string
	if ref != nil {
		name = ref.Name
		key = ref.Key
	} else {
		name = DefaultAdminKubeconfigName
		key = DefaultAdminKubeconfigKey
	}
	secret := &corev1.Secret{}
	secret.Namespace = namespace
	secret.Name = name
	secret.Data = map[string][]byte{key: kubeconfigBytes}
	return secret, nil
}

func generateImageRegistrySecret() string {
	num := make([]byte, 64)
	rand.Read(num)
	return hex.EncodeToString(num)
}

func platformType(hcp *hyperv1.HostedControlPlane) string {
	switch {
	case hcp.Spec.Platform.AWS != nil:
		return "AWS"
	case hcp.Spec.Platform.Type == hyperv1.IBMCloudPlatform:
		return "IBMCloud"
	default:
		return "None"
	}
}

func cloudProvider(hcp *hyperv1.HostedControlPlane) string {
	switch {
	case hcp.Spec.Platform.AWS != nil:
		return "aws"
	case hcp.Spec.Platform.Type == hyperv1.IBMCloudPlatform:
		return "external"
	default:
		return ""
	}
}<|MERGE_RESOLUTION|>--- conflicted
+++ resolved
@@ -432,11 +432,7 @@
 	}
 
 	// Reconcile PKI
-<<<<<<< HEAD
-	if hostedControlPlane.Spec.Etcd.ManagementType == hyperv1.Managed {
-=======
 	if _, exists := hostedControlPlane.Annotations[hyperv1.DisablePKIReconciliationAnnotation]; !exists {
->>>>>>> af10c210
 		r.Log.Info("Reconciling PKI")
 		if err := r.reconcilePKI(ctx, hostedControlPlane, infraStatus); err != nil {
 			return fmt.Errorf("failed to reconcile PKI: %w", err)
