package hostedcontrolplane

import (
	"bytes"
	"context"
	crand "crypto/rand"
	"encoding/base64"
	"encoding/hex"
	"fmt"
	"math/big"
	"math/rand"
	"reflect"
	"strconv"
	"strings"
	"time"

	"github.com/blang/semver"
	"github.com/go-logr/logr"
	configv1 "github.com/openshift/api/config/v1"
	operatorv1 "github.com/openshift/api/operator/v1"
	routev1 "github.com/openshift/api/route/v1"
	securityv1 "github.com/openshift/api/security/v1"

	"golang.org/x/crypto/bcrypt"
	corev1 "k8s.io/api/core/v1"
	apierrors "k8s.io/apimachinery/pkg/api/errors"
	"k8s.io/apimachinery/pkg/api/meta"
	metav1 "k8s.io/apimachinery/pkg/apis/meta/v1"
	"k8s.io/apimachinery/pkg/apis/meta/v1/unstructured"
	"k8s.io/apimachinery/pkg/runtime"
	"k8s.io/apimachinery/pkg/runtime/serializer"
	"k8s.io/apimachinery/pkg/types"
	"k8s.io/apimachinery/pkg/util/errors"
	"k8s.io/apimachinery/pkg/util/intstr"
	"k8s.io/apimachinery/pkg/util/sets"
	"k8s.io/apimachinery/pkg/util/yaml"
	"k8s.io/client-go/tools/record"
	"k8s.io/client-go/util/workqueue"
	ctrl "sigs.k8s.io/controller-runtime"
	"sigs.k8s.io/controller-runtime/pkg/client"
	"sigs.k8s.io/controller-runtime/pkg/controller"
	"sigs.k8s.io/controller-runtime/pkg/controller/controllerutil"

	"github.com/openshift/hypershift/thirdparty/clusterapi/util"

	hyperv1 "github.com/openshift/hypershift/api/v1alpha1"
	"github.com/openshift/hypershift/control-plane-operator/controllers/hostedcontrolplane/render"
	"github.com/openshift/hypershift/control-plane-operator/controllers/hostedcontrolplane/render/pki"
	"github.com/openshift/hypershift/control-plane-operator/releaseinfo"
)

const (
	finalizer                 = "hypershift.openshift.io/finalizer"
	APIServerPort             = 6443
	kubeAPIServerServiceName  = "kube-apiserver"
	vpnServiceName            = "openvpn-server"
	oauthServiceName          = "oauth-openshift"
	pullSecretName            = "pull-secret"
	vpnServiceAccountName     = "vpn"
	ingressOperatorNamespace  = "openshift-ingress-operator"
	hypershiftRouteLabel      = "hypershift.openshift.io/cluster"
	oauthBrandingManifest     = "v4-0-config-system-branding.yaml"
	DefaultAPIServerIPAddress = "172.20.0.1"
	externalOauthPort         = 443
)

var (
	excludeManifests = sets.NewString(
		"openshift-apiserver-service.yaml",
		"v4-0-config-system-branding.yaml",
		"oauth-server-service.yaml",
		"kube-apiserver-service.yaml",
	)

	version46 = semver.MustParse("4.6.0")
)

type InfrastructureStatus struct {
	APIAddress              string
	APIPort                 string
	OAuthAddress            string
	VPNAddress              string
	VPNPort                 string
	OpenShiftAPIAddress     string
	OauthAPIServerAddress   string
	IgnitionProviderAddress string
}

func (s InfrastructureStatus) IsReady() bool {
	return len(s.APIAddress) > 0 &&
		len(s.OAuthAddress) > 0 &&
		len(s.VPNAddress) > 0 &&
		len(s.IgnitionProviderAddress) > 0
}

type HostedControlPlaneReconciler struct {
	client.Client

	Log             logr.Logger
	ReleaseProvider releaseinfo.Provider

	recorder record.EventRecorder
}

func (r *HostedControlPlaneReconciler) SetupWithManager(mgr ctrl.Manager) error {
	_, err := ctrl.NewControllerManagedBy(mgr).
		For(&hyperv1.HostedControlPlane{}).
		WithOptions(controller.Options{
			RateLimiter: workqueue.NewItemExponentialFailureRateLimiter(1*time.Second, 10*time.Second),
		}).
		Build(r)
	if err != nil {
		return fmt.Errorf("failed setting up with a controller manager %w", err)
	}

	r.recorder = mgr.GetEventRecorderFor("hosted-control-plane-controller")

	return nil
}

func getConditionByType(conditions []hyperv1.HostedControlPlaneCondition, conditionType hyperv1.ConditionType) *hyperv1.HostedControlPlaneCondition {
	for k, v := range conditions {
		if v.Type == conditionType {
			return &conditions[k]
		}
	}
	return nil
}

func setConditionByType(conditions *[]hyperv1.HostedControlPlaneCondition, conditionType hyperv1.ConditionType, status hyperv1.ConditionStatus, reason, message string) {
	existingCondition := getConditionByType(*conditions, conditionType)
	if existingCondition == nil {
		newCondition := hyperv1.HostedControlPlaneCondition{
			Type:    conditionType,
			Status:  status,
			Reason:  reason,
			Message: message,
		}
		*conditions = append(*conditions, newCondition)
	} else {
		existingCondition.Status = status
		existingCondition.Reason = reason
		existingCondition.Message = message
	}
}

func (r *HostedControlPlaneReconciler) setAvailableCondition(ctx context.Context, hostedControlPlane *hyperv1.HostedControlPlane, oldStatus *hyperv1.HostedControlPlaneStatus,
	status hyperv1.ConditionStatus, reason, message string, result ctrl.Result, err error) (ctrl.Result, error) {
	conditions := &hostedControlPlane.Status.Conditions

	setConditionByType(conditions, hyperv1.Available, status, reason, message)

	// Sync status.ready with Available condition
	condition := getConditionByType(*conditions, hyperv1.Available)
	if condition != nil && condition.Status == hyperv1.ConditionTrue {
		hostedControlPlane.Status.Ready = true
	} else {
		hostedControlPlane.Status.Ready = false
	}

	if reflect.DeepEqual(oldStatus, hostedControlPlane.Status) {
		// No change to status, nothing to sync
		return result, err
	}

	// Check for changed conditions to update LastTransitionTime
	for k, condition := range *conditions {
		oldCondition := getConditionByType(oldStatus.Conditions, condition.Type)
		if oldCondition == nil || *oldCondition != condition {
			(*conditions)[k].LastTransitionTime = metav1.Now()
		}
	}

	if updateErr := r.Status().Update(ctx, hostedControlPlane); updateErr != nil {
		r.Log.Error(err, "failed to update status")
		result.Requeue = true
	}

	return result, err
}

func (r *HostedControlPlaneReconciler) Reconcile(ctx context.Context, req ctrl.Request) (ctrl.Result, error) {
	r.Log = ctrl.LoggerFrom(ctx)
	r.Log.Info("Reconciling")

	// Fetch the hostedControlPlane instance
	hostedControlPlane := &hyperv1.HostedControlPlane{}
	err := r.Client.Get(ctx, req.NamespacedName, hostedControlPlane)
	if err != nil {
		if apierrors.IsNotFound(err) {
			return ctrl.Result{}, nil
		}
		return ctrl.Result{}, err
	}

	// Return early if deleted
	if !hostedControlPlane.DeletionTimestamp.IsZero() {
		if err := r.delete(ctx, hostedControlPlane); err != nil {
			r.Log.Error(err, "failed to delete cluster")
			return ctrl.Result{}, err
		}
		if controllerutil.ContainsFinalizer(hostedControlPlane, finalizer) {
			controllerutil.RemoveFinalizer(hostedControlPlane, finalizer)
			if err := r.Update(ctx, hostedControlPlane); err != nil {
				return ctrl.Result{}, fmt.Errorf("failed to remove finalizer from cluster: %w", err)
			}
		}
		return ctrl.Result{}, nil
	}

	oldStatus := hostedControlPlane.Status.DeepCopy()

	// Fetch the Cluster.
	cluster, err := util.GetOwnerCluster(ctx, r.Client, hostedControlPlane.ObjectMeta)
	if err != nil {
		return ctrl.Result{}, err
	}

	if cluster == nil {
		r.Log.Info("Cluster Controller has not yet set OwnerRef")
		return ctrl.Result{}, nil
	}

	if util.IsPaused(cluster, hostedControlPlane) {
		r.Log.Info("HostedControlPlane or linked Cluster is marked as paused. Won't reconcile")
		return ctrl.Result{}, nil
	}

	// Ensure the hostedControlPlane has a finalizer for cleanup
	if !controllerutil.ContainsFinalizer(hostedControlPlane, finalizer) {
		controllerutil.AddFinalizer(hostedControlPlane, finalizer)
		if err := r.Update(ctx, hostedControlPlane); err != nil {
			return ctrl.Result{}, fmt.Errorf("failed to add finalizer to hostedControlPlane: %w", err)
		}
	}

	r.Log = r.Log.WithValues("cluster", cluster.Name)

	var result ctrl.Result
	// TODO (alberto):
	// May be eventually just run a deployment with a CVO running a hostedControlPlane profile
	// passing the hostedControlPlane.spec.version through?

	r.Log.Info("Creating API services")
	infraStatus, err := r.ensureInfrastructure(ctx, hostedControlPlane)
	if err != nil {
		r.Log.Error(err, "failed to ensure infrastructure")
		return r.setAvailableCondition(ctx, hostedControlPlane, oldStatus, hyperv1.ConditionFalse, "InfrastructureEnsureFailed", err.Error(), result, fmt.Errorf("failed to ensure infrastructure: %w", err))
	}

	// Wait for things like LB services to become available
	if !infraStatus.IsReady() {
		result.RequeueAfter = 5 * time.Second
		r.Log.Info("Cluster infrastructure is still provisioning, will try again later")
		return r.setAvailableCondition(ctx, hostedControlPlane, oldStatus, hyperv1.ConditionFalse, "WaitingOnInfrastructureReady", "Cluster infrastructure is still provisioning", result, nil)
	}
	switch hostedControlPlane.Spec.ServiceType {
	case "NodePort":
		externalAPIPort, err := strconv.ParseInt(infraStatus.APIPort, 10, 32)
		if err != nil {
			return ctrl.Result{}, fmt.Errorf("failed to parse APIPort: %w", err)
		}
		hostedControlPlane.Status.ControlPlaneEndpoint = hyperv1.APIEndpoint{
			Host: infraStatus.APIAddress,
			Port: int32(externalAPIPort),
		}
	default:
		hostedControlPlane.Status.ControlPlaneEndpoint = hyperv1.APIEndpoint{
			Host: infraStatus.APIAddress,
			Port: APIServerPort,
		}
	}
	releaseImage, err := r.ReleaseProvider.Lookup(ctx, hostedControlPlane.Spec.ReleaseImage)
	if err != nil {
		return r.setAvailableCondition(ctx, hostedControlPlane, oldStatus, hyperv1.ConditionFalse, "ReleaseInfoLookupFailed", err.Error(), ctrl.Result{}, fmt.Errorf("failed to look up release info: %w", err))
	}
	componentVersions, err := releaseImage.ComponentVersions()
	if err != nil {
		return r.setAvailableCondition(ctx, hostedControlPlane, oldStatus, hyperv1.ConditionFalse, "InvalidComponentVersion", err.Error(), ctrl.Result{}, fmt.Errorf("invalid component versions found in release info: %w", err))
	}
	r.Log.Info("found release info for image", "releaseImage", hostedControlPlane.Spec.ReleaseImage, "info", releaseImage, "componentImages", releaseImage.ComponentImages(), "componentVersions", componentVersions)

	if hostedControlPlane.Status.Version == "" {
		hostedControlPlane.Status.Version = releaseImage.Version()
	}

	// During an upgrade, if there's an old bootstrapper pod referring to the old
	// image, delete the pod to make way for the new one to be rendered. This is
	// a hack to avoid the refactoring of moving this pod into the hosted cluster
	// config operator.
	if hostedControlPlane.Spec.ReleaseImage != hostedControlPlane.Status.ReleaseImage {
		var bootstrapPod corev1.Pod
		err := r.Client.Get(ctx, types.NamespacedName{Namespace: hostedControlPlane.Namespace, Name: "manifests-bootstrapper"}, &bootstrapPod)
		if err != nil {
			if !apierrors.IsNotFound(err) {
				return ctrl.Result{}, fmt.Errorf("failed to get manifests bootstrapper pod: %w", err)
			}
		} else {
			if bootstrapPod.Spec.Containers[0].Image != hostedControlPlane.Spec.ReleaseImage {
				err := r.Client.Delete(ctx, &bootstrapPod)
				if err != nil {
					return ctrl.Result{}, fmt.Errorf("failed to delete manifests bootstrapper pod: %w", err)
				}
				r.Log.Info("deleted manifests bootstrapper pod as part of an image rollout", "pod", bootstrapPod.Name)
			}
		}
	}

	// Install the control plane into the infrastructure
	r.Log.Info("Creating hosted control plane")
	err = r.ensureControlPlane(ctx, hostedControlPlane, infraStatus, releaseImage)
	if err != nil {
		r.Log.Error(err, "failed to ensure control plane")
		return r.setAvailableCondition(ctx, hostedControlPlane, oldStatus, hyperv1.ConditionFalse, "ControlPlaneEnsureFailed", err.Error(), result, fmt.Errorf("failed to ensure control plane: %w", err))
	}

	hostedControlPlane.Status.KubeConfig = &corev1.LocalObjectReference{
		Name: fmt.Sprintf("%v-kubeconfig", hostedControlPlane.Name),
	}

	hostedControlPlane.Status.ReleaseImage = hostedControlPlane.Spec.ReleaseImage

	r.Log.Info("Successfully reconciled")
	return r.setAvailableCondition(ctx, hostedControlPlane, oldStatus, hyperv1.ConditionTrue, "AsExpected", "HostedControlPlane is ready", ctrl.Result{}, nil)
}

func (r *HostedControlPlaneReconciler) delete(ctx context.Context, hcp *hyperv1.HostedControlPlane) error {
	releaseImage, err := r.ReleaseProvider.Lookup(ctx, hcp.Spec.ReleaseImage)
	if err != nil {
		return fmt.Errorf("failed to look up release info: %w", err)
	}
	manifests, err := r.generateControlPlaneManifests(ctx, hcp, InfrastructureStatus{}, releaseImage)
	if err != nil {
		return nil
	}
	if err := deleteManifests(ctx, r, r.Log, hcp.GetName(), manifests); err != nil {
		return err
	}
	return nil
}

func (r *HostedControlPlaneReconciler) ensureInfrastructure(ctx context.Context, hcp *hyperv1.HostedControlPlane) (InfrastructureStatus, error) {
	status := InfrastructureStatus{}

	targetNamespace := hcp.GetName()
	// Ensure that we can run privileged pods
	if err := ensureVPNSCC(r, hcp, targetNamespace); err != nil {
		return status, fmt.Errorf("failed to ensure privileged SCC for the new namespace: %w", err)
	}

	baseDomain, err := clusterBaseDomain(r.Client, ctx, hcp.Name)
	if err != nil {
		return status, fmt.Errorf("couldn't determine cluster base domain  name: %w", err)
	}

	// Create Kube APIServer service
	r.Log.Info("Creating Kube API service")
	apiService, err := createKubeAPIServerService(r, hcp, targetNamespace)
	if err != nil {
		return status, fmt.Errorf("failed to create Kube API service: %w", err)
	}
	r.Log.Info("Created Kube API service")

	r.Log.Info("Creating VPN service")
	vpnService, err := createVPNServerService(r, hcp, targetNamespace)
	if err != nil {
		return status, fmt.Errorf("failed to create vpn server service: %w", err)
	}
	r.Log.Info("Created VPN service")

	r.Log.Info("Creating Openshift API service")
	openshiftAPIService, err := createOpenshiftService(r, hcp, targetNamespace)
	if err != nil {
		return status, fmt.Errorf("failed to create openshift server service: %w", err)
	}
	r.Log.Info("Created Openshift API service")

	r.Log.Info("Creating Openshift OAuth API service")
	oauthAPIService, err := createOauthAPIService(r, hcp, targetNamespace)
	if err != nil {
		return status, fmt.Errorf("failed to create openshift oauth api service: %w", err)
	}
	r.Log.Info("Created Openshift Oauth API service")

	r.Log.Info("Creating OAuth service")
	_, err = createOauthService(r, hcp, targetNamespace)
	if err != nil {
		return status, fmt.Errorf("error creating service for oauth: %w", err)
	}

	r.Log.Info("Creating router shard")
	if err := createIngressController(r, hcp, targetNamespace, baseDomain); err != nil {
		return status, fmt.Errorf("cannot create router shard: %w", err)
	}

	r.Log.Info("Creating ignition provider route")
	ignitionRoute := createIgnitionServerRoute(targetNamespace)
	ignitionRoute.OwnerReferences = ensureHCPOwnerRef(hcp, ignitionRoute.OwnerReferences)
	if err := r.Create(ctx, ignitionRoute); err != nil && !apierrors.IsAlreadyExists(err) {
		return status, fmt.Errorf("failed to create ignition route: %w", err)
	}

	r.Log.Info("Creating oauth server route")
	oauthRoute := createOauthServerRoute(targetNamespace)
	oauthRoute.OwnerReferences = ensureHCPOwnerRef(hcp, oauthRoute.OwnerReferences)
	if err := r.Create(ctx, oauthRoute); err != nil && !apierrors.IsAlreadyExists(err) {
		return status, fmt.Errorf("failed to create oauth server route: %w", err)
	}

	apiAddress, err := getLoadBalancerServiceAddress(r, ctx, client.ObjectKeyFromObject(apiService))
	if err != nil {
		return status, fmt.Errorf("failed to get service: %w", err)
	}

	oauthAddress, err := getRouteAddress(r, ctx, client.ObjectKeyFromObject(oauthRoute))
	if err != nil {
		return status, fmt.Errorf("failed get get route address: %w", err)
	}
	status.OAuthAddress = oauthAddress

	vpnAddress, err := getLoadBalancerServiceAddress(r, ctx, client.ObjectKeyFromObject(vpnService))
	if err != nil {
		return status, fmt.Errorf("failed to get service: %w", err)
	}

	ignitionAddress, err := getRouteAddress(r, ctx, client.ObjectKeyFromObject(ignitionRoute))
	if err != nil {
		return status, fmt.Errorf("failed get get route address: %w", err)
	}
	status.IgnitionProviderAddress = ignitionAddress

	switch hcp.Spec.ServiceType {
	case "NodePort":
		status.APIAddress = hcp.Spec.ServiceAddress
		status.APIPort = apiAddress
		status.VPNAddress = hcp.Spec.ServiceAddress
		status.VPNPort = vpnAddress
	default:
		status.APIAddress = apiAddress
		status.APIPort = fmt.Sprint(APIServerPort)
		status.VPNAddress = vpnAddress
		status.VPNPort = "1194"
	}
	status.OpenShiftAPIAddress = openshiftAPIService.Spec.ClusterIP
	status.OauthAPIServerAddress = oauthAPIService.Spec.ClusterIP

	return status, nil
}

func (r *HostedControlPlaneReconciler) ensureControlPlane(ctx context.Context, hcp *hyperv1.HostedControlPlane, infraStatus InfrastructureStatus, releaseImage *releaseinfo.ReleaseImage) error {
	r.Log.Info("ensuring control plane for cluster", "cluster", hcp.Name)

	targetNamespace := hcp.GetName()
	version, err := semver.Parse(releaseImage.Version())
	if err != nil {
		return fmt.Errorf("cannot parse release version (%s): %v", releaseImage.Version(), err)
	}

	// Create the configmap with the pull secret for the guest cluster
	var pullSecret corev1.Secret
	if err := r.Client.Get(ctx, client.ObjectKey{Namespace: targetNamespace, Name: pullSecretName}, &pullSecret); err != nil {
		return fmt.Errorf("failed to get pull secret %s: %w", pullSecretName, err)
	}
	pullSecretData, hasPullSecretData := pullSecret.Data[".dockerconfigjson"]
	if !hasPullSecretData {
		return fmt.Errorf("pull secret %s is missing the .dockerconfigjson key", pullSecretName)
	}
	targetPullSecret, err := generateTargetPullSecret(r.Scheme(), pullSecretData, targetNamespace)
	if err != nil {
		return fmt.Errorf("failed to create pull secret manifest for target cluster: %w", err)
	}
	if err := r.Create(ctx, targetPullSecret); err != nil && !apierrors.IsAlreadyExists(err) {
		return fmt.Errorf("failed to generate targetPullSecret: %v", err)
	}

	manifests, err := r.generateControlPlaneManifests(ctx, hcp, infraStatus, releaseImage)
	if err != nil {
		return err
	}

	// Create oauth branding manifest because it cannot be applied
	manifestBytes := manifests[oauthBrandingManifest]
	manifestObj := &unstructured.Unstructured{}
	if err := yaml.NewYAMLOrJSONDecoder(strings.NewReader(string(manifestBytes)), 100).Decode(manifestObj); err != nil {
		return fmt.Errorf("failed to decode manifest %s: %w", oauthBrandingManifest, err)
	}
	manifestObj.SetNamespace(targetNamespace)
	if err = r.Create(context.TODO(), manifestObj); err != nil {
		if !apierrors.IsAlreadyExists(err) {
			return fmt.Errorf("failed to apply manifest %s: %w", oauthBrandingManifest, err)
		}
	}

	if err := applyManifests(ctx, r, r.Log, targetNamespace, manifests); err != nil {
		return err
	}
	r.Log.Info("successfully applied all manifests")

	userDataSecret := generateUserDataSecret(hcp.GetName(), hcp.GetNamespace(), infraStatus.IgnitionProviderAddress, version)
	if err := r.Create(ctx, userDataSecret); err != nil && !apierrors.IsAlreadyExists(err) {
		return fmt.Errorf("failed to generate user data secret: %w", err)
	}
	userDataSecret.OwnerReferences = ensureHCPOwnerRef(hcp, userDataSecret.OwnerReferences)

	kubeadminPassword, err := generateKubeadminPassword()
	if err != nil {
		return fmt.Errorf("failed to generate kubeadmin password: %w", err)
	}

	kubeadminPasswordTargetSecret, err := generateKubeadminPasswordTargetSecret(r.Scheme(), kubeadminPassword, targetNamespace)
	if err != nil {
		return fmt.Errorf("failed to create kubeadmin secret manifest for target cluster: %w", err)
	}
	kubeadminPasswordTargetSecret.OwnerReferences = ensureHCPOwnerRef(hcp, kubeadminPasswordTargetSecret.OwnerReferences)
	if err := r.Create(ctx, kubeadminPasswordTargetSecret); err != nil && !apierrors.IsAlreadyExists(err) {
		return fmt.Errorf("failed to generate kubeadminPasswordTargetSecret: %w", err)
	}

	kubeadminPasswordSecret := generateKubeadminPasswordSecret(targetNamespace, kubeadminPassword)
	kubeadminPasswordSecret.OwnerReferences = ensureHCPOwnerRef(hcp, kubeadminPasswordSecret.OwnerReferences)
	if err := r.Create(ctx, kubeadminPasswordSecret); err != nil && !apierrors.IsAlreadyExists(err) {
		return fmt.Errorf("failed to generate kubeadminPasswordSecret: %w", err)
	}

	pkiSecret := &corev1.Secret{
		ObjectMeta: metav1.ObjectMeta{
			Namespace: targetNamespace,
			Name:      "pki",
		},
		Data: map[string][]byte{},
	}
	if err := r.Get(ctx, client.ObjectKeyFromObject(pkiSecret), pkiSecret); err != nil {
		return fmt.Errorf("failed to get pki secret: %w", err)
	}

	kubeconfigSecret, err := generateKubeconfigSecret(hcp.GetName(), hcp.GetNamespace(), pkiSecret.Data["admin.kubeconfig"])
	if err != nil {
		return fmt.Errorf("failed to create kubeconfig secret manifest for management cluster: %w", err)
	}
	kubeconfigSecret.OwnerReferences = ensureHCPOwnerRef(hcp, kubeconfigSecret.OwnerReferences)
	if err := r.Create(ctx, kubeconfigSecret); err != nil && !apierrors.IsAlreadyExists(err) {
		return fmt.Errorf("failed to generate kubeconfigSecret: %w", err)
	}

	baseDomain, err := clusterBaseDomain(r.Client, ctx, hcp.Name)
	if err != nil {
		return fmt.Errorf("couldn't determine cluster base domain  name: %w", err)
	}
	r.Log.Info(fmt.Sprintf("Cluster API URL: %s", fmt.Sprintf("https://%s:%d", infraStatus.APIAddress, APIServerPort)))
	r.Log.Info(fmt.Sprintf("Kubeconfig is available in secret admin-kubeconfig in the %s namespace", hcp.GetNamespace()))
	r.Log.Info(fmt.Sprintf("Console URL:  %s", fmt.Sprintf("https://console-openshift-console.%s", fmt.Sprintf("apps.%s", baseDomain))))
	r.Log.Info(fmt.Sprintf("kubeadmin password is available in secret %q in the %s namespace", "kubeadmin-password", targetNamespace))

	return nil
}

func (r *HostedControlPlaneReconciler) generateControlPlaneManifests(ctx context.Context, hcp *hyperv1.HostedControlPlane, infraStatus InfrastructureStatus, releaseImage *releaseinfo.ReleaseImage) (map[string][]byte, error) {
	targetNamespace := hcp.GetName()

	var sshKeySecret corev1.Secret
	err := r.Client.Get(ctx, client.ObjectKey{Namespace: hcp.Namespace, Name: hcp.Spec.SSHKey.Name}, &sshKeySecret)
	if err != nil {
		return nil, fmt.Errorf("failed to get SSH key secret %s: %w", hcp.Spec.SSHKey.Name, err)
	}
	sshKeyData, hasSSHKeyData := sshKeySecret.Data["id_rsa.pub"]
	if !hasSSHKeyData {
		return nil, fmt.Errorf("SSH key secret secret %s is missing the id_rsa.pub key", hcp.Spec.SSHKey.Name)
	}
	baseDomain, err := clusterBaseDomain(r.Client, ctx, hcp.Name)
	if err != nil {
		return nil, fmt.Errorf("couldn't determine cluster base domain  name: %w", err)
	}
	var cloudCreds corev1.Secret
	err = r.Client.Get(ctx, client.ObjectKey{Namespace: hcp.Namespace, Name: hcp.Spec.ProviderCreds.Name}, &cloudCreds)
	if err != nil {
		return nil, fmt.Errorf("failed to get provider credentials secret %s: %w", hcp.Spec.ProviderCreds.Name, err)
	}

	params := render.NewClusterParams()
	params.Namespace = targetNamespace
	params.ExternalAPIDNSName = infraStatus.APIAddress
<<<<<<< HEAD
	params.ExternalAPIAddress = DefaultAPIServerIPAddress
	externalAPIPort, err := strconv.ParseUint(infraStatus.APIPort, 10, 32)
	if err != nil {
		return nil, fmt.Errorf("failed to parse API Port: %w", err)
	}
	params.ExternalAPIPort = uint(externalAPIPort)
	externalOpenVPNPort, err := strconv.ParseUint(infraStatus.VPNPort, 10, 32)
	if err != nil {
		return nil, fmt.Errorf("failed to parse VPN Port: %w", err)
	}
	params.ExternalOpenVPNPort = uint(externalOpenVPNPort)
=======
	params.ExternalAPIPort = APIServerPort
	params.ExternalAPIAddress = hcp.Spec.ApiserverAdvertisedAddress
>>>>>>> c55cf880
	params.ExternalOpenVPNAddress = infraStatus.VPNAddress
	params.ExternalOauthDNSName = infraStatus.OAuthAddress
	params.ExternalOauthPort = externalOauthPort
	params.ServiceCIDR = hcp.Spec.ServiceCIDR
	params.PodCIDR = hcp.Spec.PodCIDR
	params.MachineCIDR = hcp.Spec.MachineCIDR
	params.ReleaseImage = hcp.Spec.ReleaseImage
	params.IngressSubdomain = fmt.Sprintf("apps.%s", baseDomain)
	params.OpenShiftAPIClusterIP = infraStatus.OpenShiftAPIAddress
	params.OauthAPIClusterIP = infraStatus.OauthAPIServerAddress
	params.BaseDomain = baseDomain
	params.MachineConfigServerAddress = infraStatus.IgnitionProviderAddress
	params.CloudProvider = cloudProvider(hcp)
	params.PlatformType = platformType(hcp)
	params.InfraID = hcp.Spec.InfraID
	if hcp.Spec.Platform.AWS != nil {
		params.AWSRegion = hcp.Spec.Platform.AWS.Region
		params.AWSVPCID = hcp.Spec.Platform.AWS.VPC
		if hcp.Spec.Platform.AWS.NodePoolDefaults != nil {
			params.AWSZone = hcp.Spec.Platform.AWS.NodePoolDefaults.Zone
			if hcp.Spec.Platform.AWS.NodePoolDefaults.Subnet.ID != nil {
				params.AWSSubnetID = *hcp.Spec.Platform.AWS.NodePoolDefaults.Subnet.ID
			}
		}
	}
	params.CloudCredentials = string(cloudCreds.Data["credentials"])
	params.ProviderCredsSecretName = hcp.Spec.ProviderCreds.Name
	params.InternalAPIPort = hcp.Spec.ApiserverSecurePort
	params.EtcdClientName = "etcd-client"
	params.NetworkType = "OpenShiftSDN"
	params.ImageRegistryHTTPSecret = generateImageRegistrySecret()
	params.APIAvailabilityPolicy = render.SingleReplica
	params.ControllerAvailabilityPolicy = render.SingleReplica
	params.SSHKey = string(sshKeyData)

	// Generate PKI data just once and store it in a secret. PKI generation isn't
	// deterministic and shouldn't be performed with every reconcile, otherwise
	// we're effectively doing an uncontrolled cert rotation each generation.
	pkiSecret := &corev1.Secret{
		ObjectMeta: metav1.ObjectMeta{
			Namespace: targetNamespace,
			Name:      "pki",
		},
		Data: map[string][]byte{},
	}
	needsPkiSecret := false
	if err := r.Get(ctx, client.ObjectKeyFromObject(pkiSecret), pkiSecret); err != nil {
		if apierrors.IsNotFound(err) {
			needsPkiSecret = true
		} else {
			return nil, fmt.Errorf("failed to get pki secret: %w", err)
		}
	} else {
		r.Log.Info("using existing pki secret")
	}
	if needsPkiSecret {
		pkiParams := &render.PKIParams{
			ExternalAPIAddress:         infraStatus.APIAddress,
<<<<<<< HEAD
			NodeInternalAPIServerIP:    DefaultAPIServerIPAddress,
			ExternalAPIPort:            params.ExternalAPIPort,
			InternalAPIPort:            APIServerPort,
=======
			NodeInternalAPIServerIP:    hcp.Spec.ApiserverAdvertisedAddress,
			ExternalAPIPort:            params.ExternalAPIPort,
			InternalAPIPort:            hcp.Spec.ApiserverSecurePort,
>>>>>>> c55cf880
			ServiceCIDR:                hcp.Spec.ServiceCIDR,
			ExternalOauthAddress:       infraStatus.OAuthAddress,
			IngressSubdomain:           "apps." + baseDomain,
			MachineConfigServerAddress: infraStatus.IgnitionProviderAddress,
			ExternalOpenVPNAddress:     infraStatus.VPNAddress,
			Namespace:                  targetNamespace,
		}
		r.Log.Info("generating PKI secret data")
		data, err := pki.GeneratePKI(pkiParams)
		if err != nil {
			return nil, fmt.Errorf("failed to generate PKI data: %w", err)
		}
		pkiSecret.Data = data
		if err := r.Create(ctx, pkiSecret); err != nil {
			return nil, fmt.Errorf("failed to create pki secret: %w", err)
		}
		r.Log.Info("created pki secret")
	}

	caBytes, hasData := pkiSecret.Data["combined-ca.crt"]
	if !hasData {
		return nil, fmt.Errorf("pki secret %q is missing combined-ca.crt key", pkiSecret.Name)
	}
	params.OpenshiftAPIServerCABundle = base64.StdEncoding.EncodeToString(caBytes)
	params.OauthAPIServerCABundle = params.OpenshiftAPIServerCABundle

	var pullSecret corev1.Secret
	if err := r.Client.Get(ctx, client.ObjectKey{Namespace: hcp.GetNamespace(), Name: hcp.Spec.PullSecret.Name}, &pullSecret); err != nil {
		return nil, fmt.Errorf("failed to get pull secret %s: %w", hcp.Spec.PullSecret.Name, err)
	}
	pullSecretData, hasPullSecretData := pullSecret.Data[".dockerconfigjson"]
	if !hasPullSecretData {
		return nil, fmt.Errorf("pull secret %s is missing the .dockerconfigjson key", hcp.Spec.PullSecret.Name)
	}
	manifests, err := render.RenderClusterManifests(params, releaseImage, pullSecretData, pkiSecret.Data)
	if err != nil {
		return nil, fmt.Errorf("failed to render hypershift manifests for cluster: %w", err)
	}

	kubeAPIServerParams := &render.KubeAPIServerParams{
		PodCIDR:                 params.PodCIDR,
		ServiceCIDR:             params.ServiceCIDR,
		ExternalAPIAddress:      params.ExternalAPIAddress,
		APIServerAuditEnabled:   params.APIServerAuditEnabled,
		CloudProvider:           params.CloudProvider,
		EtcdClientName:          params.EtcdClientName,
		DefaultFeatureGates:     params.DefaultFeatureGates,
		ExtraFeatureGates:       params.ExtraFeatureGates,
		IngressSubdomain:        params.IngressSubdomain,
		InternalAPIPort:         params.InternalAPIPort,
		NamedCerts:              params.NamedCerts,
		PKI:                     pkiSecret.Data,
		APIAvailabilityPolicy:   render.KubeAPIServerParamsAvailabilityPolicy(params.APIAvailabilityPolicy),
		ClusterID:               params.ClusterID,
		Images:                  releaseImage.ComponentImages(),
		ApiserverLivenessPath:   params.ApiserverLivenessPath,
		APINodePort:             params.APINodePort,
		ExternalOauthPort:       params.ExternalOauthPort,
		ExternalOauthDNSName:    params.ExternalOauthDNSName,
		ProviderCredsSecretName: hcp.Spec.ProviderCreds.Name,
		InfraID:                 hcp.Spec.InfraID,
	}
	if hcp.Spec.Platform.AWS != nil {
		kubeAPIServerParams.AWSRegion = hcp.Spec.Platform.AWS.Region
		kubeAPIServerParams.AWSVPCID = hcp.Spec.Platform.AWS.VPC
		if hcp.Spec.Platform.AWS.NodePoolDefaults != nil {
			kubeAPIServerParams.AWSZone = hcp.Spec.Platform.AWS.NodePoolDefaults.Zone
			if hcp.Spec.Platform.AWS.NodePoolDefaults.Subnet.ID != nil {
				kubeAPIServerParams.AWSSubnetID = *hcp.Spec.Platform.AWS.NodePoolDefaults.Subnet.ID
			}
		}
	}
	kubeAPIServerContext := render.NewKubeAPIServerManifestContext(kubeAPIServerParams)
	kubeAPIServerManifests, err := kubeAPIServerContext.Render()
	if err != nil {
		return nil, fmt.Errorf("failed to render kube apiserver manifests: %w", err)
	}
	for k := range kubeAPIServerManifests {
		manifests[k] = kubeAPIServerManifests[k]
	}

	return manifests, nil
}

func createKubeAPIServerService(client client.Client, hcp *hyperv1.HostedControlPlane, namespace string) (*corev1.Service, error) {
	svc := &corev1.Service{}
	svc.Namespace = namespace
	svc.Name = kubeAPIServerServiceName
	svc.Spec.Selector = map[string]string{"app": "kube-apiserver"}
	switch hcp.Spec.ServiceType {
	case "NodePort":
		svc.Spec.Type = corev1.ServiceTypeNodePort
	default:
		svc.Spec.Type = corev1.ServiceTypeLoadBalancer
	}
	svc.Spec.Ports = []corev1.ServicePort{
		{
			Port:       int32(hcp.Spec.ApiserverSecurePort),
			Protocol:   corev1.ProtocolTCP,
			TargetPort: intstr.FromInt(int(hcp.Spec.ApiserverSecurePort)),
		},
	}
	svc.OwnerReferences = ensureHCPOwnerRef(hcp, svc.OwnerReferences)
	if err := client.Create(context.TODO(), svc); err != nil {
		if !apierrors.IsAlreadyExists(err) {
			return nil, fmt.Errorf("failed to create api server service: %w", err)
		}
	}
	return svc, nil
}

func createVPNServerService(client client.Client, hcp *hyperv1.HostedControlPlane, namespace string) (*corev1.Service, error) {
	svc := &corev1.Service{}
	svc.Namespace = namespace
	svc.Name = vpnServiceName
	svc.Spec.Selector = map[string]string{"app": "openvpn-server"}
	switch hcp.Spec.ServiceType {
	case "NodePort":
		svc.Spec.Type = corev1.ServiceTypeNodePort
	default:
		svc.Spec.Type = corev1.ServiceTypeLoadBalancer
	}
	svc.Spec.Ports = []corev1.ServicePort{
		{
			Port:       1194,
			Protocol:   corev1.ProtocolTCP,
			TargetPort: intstr.FromInt(1194),
		},
	}
	svc.OwnerReferences = ensureHCPOwnerRef(hcp, svc.OwnerReferences)
	if err := client.Create(context.TODO(), svc); err != nil {
		if !apierrors.IsAlreadyExists(err) {
			return nil, fmt.Errorf("failed to create vpn server service: %w", err)
		}
	}
	return svc, nil
}

func createOpenshiftService(c client.Client, hcp *hyperv1.HostedControlPlane, namespace string) (*corev1.Service, error) {
	svc := &corev1.Service{}
	svc.Namespace = namespace
	svc.Name = "openshift-apiserver"
	svc.Spec.Selector = map[string]string{"app": "openshift-apiserver"}
	svc.Spec.Type = corev1.ServiceTypeClusterIP
	svc.Spec.Ports = []corev1.ServicePort{
		{
			Name:       "https",
			Port:       443,
			Protocol:   corev1.ProtocolTCP,
			TargetPort: intstr.FromInt(8443),
		},
	}
	svc.OwnerReferences = ensureHCPOwnerRef(hcp, svc.OwnerReferences)
	if err := c.Create(context.TODO(), svc); err != nil {
		if apierrors.IsAlreadyExists(err) {
			return svc, c.Get(context.TODO(), client.ObjectKeyFromObject(svc), svc)
		} else {
			return nil, fmt.Errorf("failed to create openshift service: %w", err)
		}
	}
	return svc, nil
}

func createOauthAPIService(c client.Client, hcp *hyperv1.HostedControlPlane, namespace string) (*corev1.Service, error) {
	svc := &corev1.Service{}
	svc.Namespace = namespace
	svc.Name = "openshift-oauth-apiserver"
	svc.Spec.Selector = map[string]string{"app": "openshift-oauth-apiserver"}
	svc.Spec.Type = corev1.ServiceTypeClusterIP
	svc.Spec.Ports = []corev1.ServicePort{
		{
			Name:       "https",
			Port:       443,
			Protocol:   corev1.ProtocolTCP,
			TargetPort: intstr.FromInt(8443),
		},
	}
	svc.OwnerReferences = ensureHCPOwnerRef(hcp, svc.OwnerReferences)
	if err := c.Create(context.TODO(), svc); err != nil {
		if apierrors.IsAlreadyExists(err) {
			return svc, c.Get(context.TODO(), client.ObjectKeyFromObject(svc), svc)
		} else {
			return nil, fmt.Errorf("failed to create openshift service: %w", err)
		}
	}
	return svc, nil
}

func createOauthService(client client.Client, hcp *hyperv1.HostedControlPlane, namespace string) (*corev1.Service, error) {
	svc := &corev1.Service{}
	svc.Namespace = namespace
	svc.Name = oauthServiceName
	svc.Spec.Selector = map[string]string{"app": "oauth-openshift"}
	svc.Spec.Type = corev1.ServiceTypeClusterIP
	svc.Spec.Ports = []corev1.ServicePort{
		{
			Name:       "https",
			Port:       443,
			Protocol:   corev1.ProtocolTCP,
			TargetPort: intstr.FromInt(6443),
		},
	}
	svc.OwnerReferences = ensureHCPOwnerRef(hcp, svc.OwnerReferences)
	err := client.Create(context.TODO(), svc)
	if err != nil && !apierrors.IsAlreadyExists(err) {
		return nil, fmt.Errorf("failed to create oauth service: %w", err)
	}
	return svc, nil
}

func ensureVPNSCC(c client.Client, hcp *hyperv1.HostedControlPlane, namespace string) error {
	scc := &securityv1.SecurityContextConstraints{}
	if err := c.Get(context.TODO(), client.ObjectKey{Name: "privileged"}, scc); err != nil {
		return fmt.Errorf("failed to get privileged scc: %w", err)
	}
	userSet := sets.NewString(scc.Users...)
	svcAccount := fmt.Sprintf("system:serviceaccount:%s:%s", namespace, vpnServiceAccountName)
	if userSet.Has(svcAccount) {
		return nil
	}
	userSet.Insert(svcAccount)
	scc.Users = userSet.List()
	scc.OwnerReferences = ensureHCPOwnerRef(hcp, scc.OwnerReferences)
	if err := c.Update(context.TODO(), scc); err != nil {
		return fmt.Errorf("failed to update privileged scc: %w", err)
	}
	return nil
}

func createIngressController(c client.Client, hcp *hyperv1.HostedControlPlane, name string, parentDomain string) error {
	// First ensure that the default ingress controller doesn't use routes generated for hypershift clusters
	err := ensureDefaultIngressControllerSelector(c)
	if err != nil {
		return err
	}
	ic := &operatorv1.IngressController{
		ObjectMeta: metav1.ObjectMeta{
			Name:      name,
			Namespace: ingressOperatorNamespace,
		},
		Spec: operatorv1.IngressControllerSpec{
			Domain: fmt.Sprintf("apps.%s", parentDomain),
			RouteSelector: &metav1.LabelSelector{
				MatchLabels: map[string]string{
					hypershiftRouteLabel: name,
				},
			},
		},
	}
	if err := c.Create(context.TODO(), ic); err != nil && !apierrors.IsAlreadyExists(err) {
		return fmt.Errorf("failed to create ingress controller for %s: %w", name, err)
	}
	return nil
}

func ensureDefaultIngressControllerSelector(c client.Client) error {
	defaultIC := &operatorv1.IngressController{}
	if err := c.Get(context.TODO(), client.ObjectKey{Namespace: ingressOperatorNamespace, Name: "default"}, defaultIC); err != nil {
		return fmt.Errorf("failed to fetch default ingress controller: %w", err)
	}
	routeSelector := defaultIC.Spec.RouteSelector
	if routeSelector == nil {
		routeSelector = &metav1.LabelSelector{}
	}
	found := false
	for _, exp := range routeSelector.MatchExpressions {
		if exp.Key == hypershiftRouteLabel && exp.Operator == metav1.LabelSelectorOpDoesNotExist {
			found = true
			break
		}
	}
	if !found {
		routeSelector.MatchExpressions = append(routeSelector.MatchExpressions, metav1.LabelSelectorRequirement{
			Key:      hypershiftRouteLabel,
			Operator: metav1.LabelSelectorOpDoesNotExist,
		})
		defaultIC.Spec.RouteSelector = routeSelector
		if err := c.Update(context.TODO(), defaultIC); err != nil {
			return fmt.Errorf("failed to update default ingress controller: %w", err)
		}
	}
	return nil
}

func createIgnitionServerRoute(namespace string) *routev1.Route {
	return &routev1.Route{
		ObjectMeta: metav1.ObjectMeta{
			Namespace: namespace,
			Name:      "ignition-provider",
		},
		Spec: routev1.RouteSpec{
			To: routev1.RouteTargetReference{
				Kind: "Service",
				Name: "machine-config-server",
			},
		},
	}
}

func createOauthServerRoute(namespace string) *routev1.Route {
	return &routev1.Route{
		ObjectMeta: metav1.ObjectMeta{
			Namespace: namespace,
			Name:      "oauth",
		},
		Spec: routev1.RouteSpec{
			To: routev1.RouteTargetReference{
				Kind: "Service",
				Name: "oauth-openshift",
			},
			TLS: &routev1.TLSConfig{
				Termination:                   routev1.TLSTerminationPassthrough,
				InsecureEdgeTerminationPolicy: routev1.InsecureEdgeTerminationPolicyRedirect,
			},
		},
	}
}

func getLoadBalancerServiceAddress(c client.Client, ctx context.Context, key client.ObjectKey) (string, error) {
	svc := &corev1.Service{}
	if err := c.Get(ctx, key, svc); err != nil {
		return "", fmt.Errorf("failed to get service: %w", err)
	}
	var addr string
	if len(svc.Status.LoadBalancer.Ingress) > 0 {
		switch {
		case svc.Status.LoadBalancer.Ingress[0].Hostname != "":
			addr = svc.Status.LoadBalancer.Ingress[0].Hostname
		case svc.Status.LoadBalancer.Ingress[0].IP != "":
			addr = svc.Status.LoadBalancer.Ingress[0].IP
		}
	} else if svc.Spec.Ports[0].NodePort > 0 {
		addr = fmt.Sprint(svc.Spec.Ports[0].NodePort)
	}
	return addr, nil
}

func getRouteAddress(c client.Client, ctx context.Context, key client.ObjectKey) (string, error) {
	route := &routev1.Route{}
	if err := c.Get(ctx, key, route); err != nil {
		return "", fmt.Errorf("failed to get route: %w", err)
	}
	var addr string
	if len(route.Spec.Host) > 0 {
		addr = route.Spec.Host
	}
	return addr, nil
}

func deleteManifests(ctx context.Context, c client.Client, log logr.Logger, namespace string, manifests map[string][]byte) error {
	// Use server side apply for manifestss
	applyErrors := []error{}
	for manifestName, manifestBytes := range manifests {
		if excludeManifests.Has(manifestName) {
			continue
		}
		obj := &unstructured.Unstructured{}
		if err := yaml.NewYAMLOrJSONDecoder(bytes.NewReader(manifestBytes), 100).Decode(obj); err != nil {
			applyErrors = append(applyErrors, fmt.Errorf("failed to decode manifest %s: %w", manifestName, err))
		}
		obj.SetNamespace(namespace)
		err := c.Delete(ctx, obj)
		if err != nil && !apierrors.IsNotFound(err) && !meta.IsNoMatchError(err) {
			applyErrors = append(applyErrors, fmt.Errorf("failed to delete manifest %s: %w", manifestName, err))
		} else {
			log.Info("deleted manifest", "manifest", manifestName)
		}
	}
	if errs := errors.NewAggregate(applyErrors); errs != nil {
		return fmt.Errorf("failed to delete some manifests: %w", errs)
	}
	return nil
}

func clusterBaseDomain(c client.Client, ctx context.Context, clusterName string) (string, error) {
	var dnsConfig configv1.DNS
	err := c.Get(ctx, client.ObjectKey{Name: "cluster"}, &dnsConfig)
	if err != nil {
		return "", fmt.Errorf("failed to get cluster dns config: %w", err)
	}
	return fmt.Sprintf("%s.%s", clusterName, dnsConfig.Spec.BaseDomain), nil
}

func ensureHCPOwnerRef(hcp *hyperv1.HostedControlPlane, ownerReferences []metav1.OwnerReference) []metav1.OwnerReference {
	return util.EnsureOwnerRef(ownerReferences, metav1.OwnerReference{
		APIVersion: hyperv1.GroupVersion.String(),
		Kind:       "HostedControlPlane",
		Name:       hcp.GetName(),
		UID:        hcp.UID,
	})
}

func generateTargetPullSecret(scheme *runtime.Scheme, data []byte, namespace string) (*corev1.ConfigMap, error) {
	secret := &corev1.Secret{}
	secret.Name = "pull-secret"
	secret.Namespace = "openshift-config"
	secret.Data = map[string][]byte{".dockerconfigjson": data}
	secret.Type = corev1.SecretTypeDockerConfigJson
	secretBytes, err := runtime.Encode(serializer.NewCodecFactory(scheme).LegacyCodec(corev1.SchemeGroupVersion), secret)
	if err != nil {
		return nil, err
	}
	configMap := &corev1.ConfigMap{}
	configMap.Namespace = namespace
	configMap.Name = "user-manifest-pullsecret"
	configMap.Data = map[string]string{"data": string(secretBytes)}
	return configMap, nil
}

func applyManifests(ctx context.Context, c client.Client, log logr.Logger, namespace string, manifests map[string][]byte) error {
	// Use server side apply for manifestss
	applyErrors := []error{}
	for manifestName, manifestBytes := range manifests {
		if excludeManifests.Has(manifestName) {
			continue
		}
		obj := &unstructured.Unstructured{}
		if err := yaml.NewYAMLOrJSONDecoder(bytes.NewReader(manifestBytes), 100).Decode(obj); err != nil {
			applyErrors = append(applyErrors, fmt.Errorf("failed to decode manifest %s: %w", manifestName, err))
		}
		obj.SetNamespace(namespace)
		err := c.Patch(ctx, obj, client.RawPatch(types.ApplyPatchType, manifestBytes), client.ForceOwnership, client.FieldOwner("control-plane-operator"))
		if err != nil {
			applyErrors = append(applyErrors, fmt.Errorf("failed to apply manifest %s: %w", manifestName, err))
		} else {
			log.Info("applied manifest", "manifest", manifestName)
		}
	}
	if errs := errors.NewAggregate(applyErrors); errs != nil {
		return fmt.Errorf("failed to apply some manifests: %w", errs)
	}
	return nil
}

func generateUserDataSecret(name, namespace string, ignitionProviderAddr string, version semver.Version) *corev1.Secret {
	secret := &corev1.Secret{}
	secret.Name = fmt.Sprintf("%s-user-data", name)
	secret.Namespace = namespace

	disableTemplatingValue := []byte(base64.StdEncoding.EncodeToString([]byte("true")))
	var userDataValue []byte

	// Clear any version modifiers for this comparison
	version.Pre = nil
	version.Build = nil
	if version.GTE(version46) {
		userDataValue = []byte(fmt.Sprintf(`{"ignition":{"config":{"merge":[{"source":"http://%s/config/master","verification":{}}]},"security":{},"timeouts":{},"version":"3.1.0"},"networkd":{},"passwd":{},"storage":{},"systemd":{}}`, ignitionProviderAddr))
	} else {
		userDataValue = []byte(fmt.Sprintf(`{"ignition":{"config":{"append":[{"source":"http://%s/config/master","verification":{}}]},"security":{},"timeouts":{},"version":"2.2.0"},"networkd":{},"passwd":{},"storage":{},"systemd":{}}`, ignitionProviderAddr))
	}

	secret.Data = map[string][]byte{
		"disableTemplating": disableTemplatingValue,
		"value":             userDataValue,
	}
	return secret
}

func generateKubeadminPassword() (string, error) {
	const (
		lowerLetters = "abcdefghijkmnopqrstuvwxyz"
		upperLetters = "ABCDEFGHIJKLMNPQRSTUVWXYZ"
		digits       = "23456789"
		all          = lowerLetters + upperLetters + digits
		length       = 23
	)
	var password string
	for i := 0; i < length; i++ {
		n, err := crand.Int(crand.Reader, big.NewInt(int64(len(all))))
		if err != nil {
			return "", err
		}
		newchar := string(all[n.Int64()])
		if password == "" {
			password = newchar
		}
		if i < length-1 {
			n, err = crand.Int(crand.Reader, big.NewInt(int64(len(password)+1)))
			if err != nil {
				return "", err
			}
			j := n.Int64()
			password = password[0:j] + newchar + password[j:]
		}
	}
	pw := []rune(password)
	for _, replace := range []int{5, 11, 17} {
		pw[replace] = '-'
	}
	return string(pw), nil
}

func generateKubeadminPasswordTargetSecret(scheme *runtime.Scheme, password string, namespace string) (*corev1.ConfigMap, error) {
	secret := &corev1.Secret{}
	secret.APIVersion = "v1"
	secret.Kind = "Secret"
	secret.Name = "kubeadmin"
	secret.Namespace = "kube-system"
	passwordHash, err := bcrypt.GenerateFromPassword([]byte(password), bcrypt.DefaultCost)
	if err != nil {
		return nil, err
	}
	secret.Data = map[string][]byte{"kubeadmin": passwordHash}

	secretBytes, err := runtime.Encode(serializer.NewCodecFactory(scheme).LegacyCodec(corev1.SchemeGroupVersion), secret)
	if err != nil {
		return nil, err
	}
	configMap := &corev1.ConfigMap{}
	configMap.Namespace = namespace
	configMap.Name = "user-manifest-kubeadmin-password"
	configMap.Data = map[string]string{"data": string(secretBytes)}
	return configMap, nil
}

func generateKubeadminPasswordSecret(namespace, password string) *corev1.Secret {
	secret := &corev1.Secret{}
	secret.Namespace = namespace
	secret.Name = "kubeadmin-password"
	secret.Data = map[string][]byte{"password": []byte(password)}
	return secret
}

func generateKubeconfigSecret(name, namespace string, kubeconfigBytes []byte) (*corev1.Secret, error) {
	secret := &corev1.Secret{}
	secret.Namespace = namespace
	secret.Name = fmt.Sprintf("%v-kubeconfig", name)
	secret.Data = map[string][]byte{"value": kubeconfigBytes}
	return secret, nil
}

func generateImageRegistrySecret() string {
	num := make([]byte, 64)
	rand.Read(num)
	return hex.EncodeToString(num)
}

func platformType(hcp *hyperv1.HostedControlPlane) string {
	switch {
	case hcp.Spec.Platform.AWS != nil:
		return "AWS"
	default:
		return "None"
	}
}

func cloudProvider(hcp *hyperv1.HostedControlPlane) string {
	switch {
	case hcp.Spec.Platform.AWS != nil:
		return "aws"
	default:
		return ""
	}
}<|MERGE_RESOLUTION|>--- conflicted
+++ resolved
@@ -579,8 +579,7 @@
 	params := render.NewClusterParams()
 	params.Namespace = targetNamespace
 	params.ExternalAPIDNSName = infraStatus.APIAddress
-<<<<<<< HEAD
-	params.ExternalAPIAddress = DefaultAPIServerIPAddress
+	params.ExternalAPIAddress = hcp.Spec.ApiserverAdvertisedAddress
 	externalAPIPort, err := strconv.ParseUint(infraStatus.APIPort, 10, 32)
 	if err != nil {
 		return nil, fmt.Errorf("failed to parse API Port: %w", err)
@@ -591,10 +590,7 @@
 		return nil, fmt.Errorf("failed to parse VPN Port: %w", err)
 	}
 	params.ExternalOpenVPNPort = uint(externalOpenVPNPort)
-=======
-	params.ExternalAPIPort = APIServerPort
-	params.ExternalAPIAddress = hcp.Spec.ApiserverAdvertisedAddress
->>>>>>> c55cf880
+
 	params.ExternalOpenVPNAddress = infraStatus.VPNAddress
 	params.ExternalOauthDNSName = infraStatus.OAuthAddress
 	params.ExternalOauthPort = externalOauthPort
@@ -653,15 +649,9 @@
 	if needsPkiSecret {
 		pkiParams := &render.PKIParams{
 			ExternalAPIAddress:         infraStatus.APIAddress,
-<<<<<<< HEAD
-			NodeInternalAPIServerIP:    DefaultAPIServerIPAddress,
-			ExternalAPIPort:            params.ExternalAPIPort,
-			InternalAPIPort:            APIServerPort,
-=======
 			NodeInternalAPIServerIP:    hcp.Spec.ApiserverAdvertisedAddress,
 			ExternalAPIPort:            params.ExternalAPIPort,
 			InternalAPIPort:            hcp.Spec.ApiserverSecurePort,
->>>>>>> c55cf880
 			ServiceCIDR:                hcp.Spec.ServiceCIDR,
 			ExternalOauthAddress:       infraStatus.OAuthAddress,
 			IngressSubdomain:           "apps." + baseDomain,
