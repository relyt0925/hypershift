package hostedcontrolplane

import (
	"bytes"
	"context"
	crand "crypto/rand"
	"encoding/base64"
	"encoding/hex"
	"fmt"
	"math/big"
	"math/rand"
	"net/url"
	"reflect"
	"strings"
	"time"

	"github.com/blang/semver"
	"github.com/go-logr/logr"
	configv1 "github.com/openshift/api/config/v1"
	operatorv1 "github.com/openshift/api/operator/v1"
	routev1 "github.com/openshift/api/route/v1"
	securityv1 "github.com/openshift/api/security/v1"

	"golang.org/x/crypto/bcrypt"
	corev1 "k8s.io/api/core/v1"
	apierrors "k8s.io/apimachinery/pkg/api/errors"
	"k8s.io/apimachinery/pkg/api/meta"
	metav1 "k8s.io/apimachinery/pkg/apis/meta/v1"
	"k8s.io/apimachinery/pkg/apis/meta/v1/unstructured"
	"k8s.io/apimachinery/pkg/runtime"
	"k8s.io/apimachinery/pkg/runtime/serializer"
	"k8s.io/apimachinery/pkg/types"
	"k8s.io/apimachinery/pkg/util/errors"
	"k8s.io/apimachinery/pkg/util/intstr"
	"k8s.io/apimachinery/pkg/util/sets"
	"k8s.io/apimachinery/pkg/util/yaml"
	"k8s.io/client-go/tools/record"
	"k8s.io/client-go/util/workqueue"
	ctrl "sigs.k8s.io/controller-runtime"
	"sigs.k8s.io/controller-runtime/pkg/client"
	"sigs.k8s.io/controller-runtime/pkg/controller"
	"sigs.k8s.io/controller-runtime/pkg/controller/controllerutil"

	"github.com/openshift/hypershift/thirdparty/clusterapi/util"

	hyperv1 "github.com/openshift/hypershift/api/v1alpha1"
	"github.com/openshift/hypershift/control-plane-operator/controllers/hostedcontrolplane/render"
	"github.com/openshift/hypershift/control-plane-operator/controllers/hostedcontrolplane/render/pki"
	"github.com/openshift/hypershift/control-plane-operator/releaseinfo"
)

const (
<<<<<<< HEAD
	finalizer                                = "hypershift.openshift.io/finalizer"
	APIServerPort                            = 6443
	adminKubeconfigName                      = "admin-kubeconfig"
	kubeAPIServerServiceName                 = "kube-apiserver"
	vpnServiceName                           = "openvpn-server"
	oauthServiceName                         = "oauth-openshift"
	pullSecretName                           = "pull-secret"
	vpnServiceAccountName                    = "vpn"
	ingressOperatorNamespace                 = "openshift-ingress-operator"
	hypershiftRouteLabel                     = "hypershift.openshift.io/cluster"
	oauthBrandingManifest                    = "v4-0-config-system-branding.yaml"
	DefaultAPIServerIPAddress                = "172.20.0.1"
	externalOauthPort                        = 443
	haproxyConfigSecretName                  = "machine-config-server-haproxy-config"
	hostedClusterConfigOperatorConfigMapName = "hosted-cluster-config-operator"
=======
	finalizer                  = "hypershift.openshift.io/finalizer"
	APIServerPort              = 6443
	DefaultAdminKubeconfigName = "admin-kubeconfig"
	DefaultAdminKubeconfigKey  = "kubeconfig"
	kubeAPIServerServiceName   = "kube-apiserver"
	vpnServiceName             = "openvpn-server"
	oauthServiceName           = "oauth-openshift"
	pullSecretName             = "pull-secret"
	vpnServiceAccountName      = "vpn"
	ingressOperatorNamespace   = "openshift-ingress-operator"
	hypershiftRouteLabel       = "hypershift.openshift.io/cluster"
	oauthBrandingManifest      = "v4-0-config-system-branding.yaml"
	DefaultAPIServerIPAddress  = "172.20.0.1"
	externalOauthPort          = 443
>>>>>>> 32ce1daf
)

var (
	excludeManifests = sets.NewString(
		"openshift-apiserver-service.yaml",
		"v4-0-config-system-branding.yaml",
		"oauth-server-service.yaml",
		"kube-apiserver-service.yaml",
	)

	version46 = semver.MustParse("4.6.0")
)

type InfrastructureStatus struct {
	APIAddress              string
	OAuthAddress            string
	VPNAddress              string
	OpenShiftAPIAddress     string
	OauthAPIServerAddress   string
	IgnitionProviderAddress string
}

func (s InfrastructureStatus) IsReady() bool {
	return len(s.APIAddress) > 0 &&
		len(s.OAuthAddress) > 0 &&
		len(s.VPNAddress) > 0 &&
		len(s.IgnitionProviderAddress) > 0
}

type HostedControlPlaneReconciler struct {
	client.Client

	Log             logr.Logger
	ReleaseProvider releaseinfo.Provider

	recorder record.EventRecorder
}

func (r *HostedControlPlaneReconciler) SetupWithManager(mgr ctrl.Manager) error {
	_, err := ctrl.NewControllerManagedBy(mgr).
		For(&hyperv1.HostedControlPlane{}).
		WithOptions(controller.Options{
			RateLimiter: workqueue.NewItemExponentialFailureRateLimiter(1*time.Second, 10*time.Second),
		}).
		Build(r)
	if err != nil {
		return fmt.Errorf("failed setting up with a controller manager %w", err)
	}

	r.recorder = mgr.GetEventRecorderFor("hosted-control-plane-controller")

	return nil
}

func getConditionByType(conditions []hyperv1.HostedControlPlaneCondition, conditionType hyperv1.ConditionType) *hyperv1.HostedControlPlaneCondition {
	for k, v := range conditions {
		if v.Type == conditionType {
			return &conditions[k]
		}
	}
	return nil
}

func setConditionByType(conditions *[]hyperv1.HostedControlPlaneCondition, conditionType hyperv1.ConditionType, status hyperv1.ConditionStatus, reason, message string) {
	existingCondition := getConditionByType(*conditions, conditionType)
	if existingCondition == nil {
		newCondition := hyperv1.HostedControlPlaneCondition{
			Type:    conditionType,
			Status:  status,
			Reason:  reason,
			Message: message,
		}
		*conditions = append(*conditions, newCondition)
	} else {
		existingCondition.Status = status
		existingCondition.Reason = reason
		existingCondition.Message = message
	}
}

func (r *HostedControlPlaneReconciler) setAvailableCondition(ctx context.Context, hostedControlPlane *hyperv1.HostedControlPlane, oldStatus *hyperv1.HostedControlPlaneStatus,
	status hyperv1.ConditionStatus, reason, message string, result ctrl.Result, err error) (ctrl.Result, error) {
	conditions := &hostedControlPlane.Status.Conditions

	setConditionByType(conditions, hyperv1.Available, status, reason, message)

	// Sync status.ready with Available condition
	condition := getConditionByType(*conditions, hyperv1.Available)
	if condition != nil && condition.Status == hyperv1.ConditionTrue {
		hostedControlPlane.Status.Ready = true
	} else {
		hostedControlPlane.Status.Ready = false
	}

	if reflect.DeepEqual(oldStatus, hostedControlPlane.Status) {
		// No change to status, nothing to sync
		return result, err
	}

	// Check for changed conditions to update LastTransitionTime
	for k, condition := range *conditions {
		oldCondition := getConditionByType(oldStatus.Conditions, condition.Type)
		if oldCondition == nil || *oldCondition != condition {
			(*conditions)[k].LastTransitionTime = metav1.Now()
		}
	}

	if updateErr := r.Status().Update(ctx, hostedControlPlane); updateErr != nil {
		r.Log.Error(updateErr, "failed to update status")
		result.Requeue = true
	}

	return result, err
}

func (r *HostedControlPlaneReconciler) Reconcile(ctx context.Context, req ctrl.Request) (ctrl.Result, error) {
	r.Log = ctrl.LoggerFrom(ctx)
	r.Log.Info("Reconciling")

	// Fetch the hostedControlPlane instance
	hostedControlPlane := &hyperv1.HostedControlPlane{}
	err := r.Client.Get(ctx, req.NamespacedName, hostedControlPlane)
	if err != nil {
		if apierrors.IsNotFound(err) {
			return ctrl.Result{}, nil
		}
		return ctrl.Result{}, err
	}

	// Return early if deleted
	if !hostedControlPlane.DeletionTimestamp.IsZero() {
		if err := r.delete(ctx, hostedControlPlane); err != nil {
			r.Log.Error(err, "failed to delete cluster")
			return ctrl.Result{}, err
		}
		if controllerutil.ContainsFinalizer(hostedControlPlane, finalizer) {
			controllerutil.RemoveFinalizer(hostedControlPlane, finalizer)
			if err := r.Update(ctx, hostedControlPlane); err != nil {
				return ctrl.Result{}, fmt.Errorf("failed to remove finalizer from cluster: %w", err)
			}
		}
		return ctrl.Result{}, nil
	}

	oldStatus := hostedControlPlane.Status.DeepCopy()

	// Fetch the Cluster.
	cluster, err := util.GetOwnerCluster(ctx, r.Client, hostedControlPlane.ObjectMeta)
	if err != nil {
		return ctrl.Result{}, err
	}

	if cluster == nil {
		r.Log.Info("Cluster Controller has not yet set OwnerRef")
		return ctrl.Result{}, nil
	}

	if util.IsPaused(cluster, hostedControlPlane) {
		r.Log.Info("HostedControlPlane or linked Cluster is marked as paused. Won't reconcile")
		return ctrl.Result{}, nil
	}

	// Ensure the hostedControlPlane has a finalizer for cleanup
	if !controllerutil.ContainsFinalizer(hostedControlPlane, finalizer) {
		controllerutil.AddFinalizer(hostedControlPlane, finalizer)
		if err := r.Update(ctx, hostedControlPlane); err != nil {
			return ctrl.Result{}, fmt.Errorf("failed to add finalizer to hostedControlPlane: %w", err)
		}
	}

	r.Log = r.Log.WithValues("cluster", cluster.Name)

	var result ctrl.Result
	// TODO (alberto):
	// May be eventually just run a deployment with a CVO running a hostedControlPlane profile
	// passing the hostedControlPlane.spec.version through?

	r.Log.Info("Creating API services")
	infraStatus, err := r.ensureInfrastructure(ctx, hostedControlPlane)
	if err != nil {
		r.Log.Error(err, "failed to ensure infrastructure")
		return r.setAvailableCondition(ctx, hostedControlPlane, oldStatus, hyperv1.ConditionFalse, "InfrastructureEnsureFailed", err.Error(), result, fmt.Errorf("failed to ensure infrastructure: %w", err))
	}

	// Wait for things like LB services to become available
	if !infraStatus.IsReady() {
		result.RequeueAfter = 5 * time.Second
		r.Log.Info("Cluster infrastructure is still provisioning, will try again later")
		return r.setAvailableCondition(ctx, hostedControlPlane, oldStatus, hyperv1.ConditionFalse, "WaitingOnInfrastructureReady", "Cluster infrastructure is still provisioning", result, nil)
	}
	hostedControlPlane.Status.ControlPlaneEndpoint = hyperv1.APIEndpoint{
		Host: infraStatus.APIAddress,
		Port: APIServerPort,
	}

	releaseImage, err := r.ReleaseProvider.Lookup(ctx, hostedControlPlane.Spec.ReleaseImage)
	if err != nil {
		return r.setAvailableCondition(ctx, hostedControlPlane, oldStatus, hyperv1.ConditionFalse, "ReleaseInfoLookupFailed", err.Error(), ctrl.Result{}, fmt.Errorf("failed to look up release info: %w", err))
	}
	componentVersions, err := releaseImage.ComponentVersions()
	if err != nil {
		return r.setAvailableCondition(ctx, hostedControlPlane, oldStatus, hyperv1.ConditionFalse, "InvalidComponentVersion", err.Error(), ctrl.Result{}, fmt.Errorf("invalid component versions found in release info: %w", err))
	}
	r.Log.Info("found release info for image", "releaseImage", hostedControlPlane.Spec.ReleaseImage, "info", releaseImage, "componentImages", releaseImage.ComponentImages(), "componentVersions", componentVersions)

	if hostedControlPlane.Status.Version == "" {
		hostedControlPlane.Status.Version = releaseImage.Version()
	}

	// During an upgrade, if there's an old bootstrapper pod referring to the old
	// image, delete the pod to make way for the new one to be rendered. This is
	// a hack to avoid the refactoring of moving this pod into the hosted cluster
	// config operator.
	if hostedControlPlane.Spec.ReleaseImage != hostedControlPlane.Status.ReleaseImage {
		var bootstrapPod corev1.Pod
		err := r.Client.Get(ctx, types.NamespacedName{Namespace: hostedControlPlane.Namespace, Name: "manifests-bootstrapper"}, &bootstrapPod)
		if err != nil {
			if !apierrors.IsNotFound(err) {
				return ctrl.Result{}, fmt.Errorf("failed to get manifests bootstrapper pod: %w", err)
			}
		} else {
			currentImage := bootstrapPod.Spec.Containers[0].Image
			latestImage, latestImageFound := releaseImage.ComponentImages()["cli"]
			if latestImageFound && currentImage != latestImage {
				err := r.Client.Delete(ctx, &bootstrapPod)
				if err != nil {
					return ctrl.Result{}, fmt.Errorf("failed to delete manifests bootstrapper pod: %w", err)
				}
				r.Log.Info("deleted manifests bootstrapper pod as part of an image rollout", "pod", bootstrapPod.Name, "from", currentImage, "to", latestImage)
			}
		}
	}

	// Install the control plane into the infrastructure
	r.Log.Info("Creating hosted control plane")
	err = r.ensureControlPlane(ctx, hostedControlPlane, infraStatus, releaseImage)
	if err != nil {
		r.Log.Error(err, "failed to ensure control plane")
		return r.setAvailableCondition(ctx, hostedControlPlane, oldStatus, hyperv1.ConditionFalse, "ControlPlaneEnsureFailed", err.Error(), result, fmt.Errorf("failed to ensure control plane: %w", err))
	}

	if hostedControlPlane.Spec.KubeConfig != nil {
		hostedControlPlane.Status.KubeConfig = hostedControlPlane.Spec.KubeConfig
	} else {
		hostedControlPlane.Status.KubeConfig = &hyperv1.KubeconfigSecretRef{
			Name: DefaultAdminKubeconfigName,
			Key:  DefaultAdminKubeconfigKey,
		}
	}

	// At this point the latest image is considered to be rolled out. If we're transitioning
	// from one image to another, record that on status and note the time.
	// TODO: This is an extremely weak check and doesn't take into account the actual
	// state of any of the managed components. It's basically a placeholder to prove
	// the orchestration of upgrades works at all.
	if hostedControlPlane.Status.ReleaseImage != hostedControlPlane.Spec.ReleaseImage {
		hostedControlPlane.Status.ReleaseImage = hostedControlPlane.Spec.ReleaseImage
		hostedControlPlane.Status.LastReleaseImageTransitionTime = metav1.NewTime(time.Now())
	}

	r.Log.Info("Successfully reconciled")
	return r.setAvailableCondition(ctx, hostedControlPlane, oldStatus, hyperv1.ConditionTrue, "AsExpected", "HostedControlPlane is ready", ctrl.Result{}, nil)
}

func (r *HostedControlPlaneReconciler) delete(ctx context.Context, hcp *hyperv1.HostedControlPlane) error {
	releaseImage, err := r.ReleaseProvider.Lookup(ctx, hcp.Spec.ReleaseImage)
	if err != nil {
		return fmt.Errorf("failed to look up release info: %w", err)
	}
	manifests, err := r.generateControlPlaneManifests(ctx, hcp, InfrastructureStatus{}, releaseImage)
	if err != nil {
		return nil
	}
	if err := deleteManifests(ctx, r, r.Log, hcp.GetName(), manifests); err != nil {
		return err
	}
	return nil
}

func (r *HostedControlPlaneReconciler) ensureInfrastructure(ctx context.Context, hcp *hyperv1.HostedControlPlane) (InfrastructureStatus, error) {
	status := InfrastructureStatus{}

	targetNamespace := hcp.GetNamespace()
	// Ensure that we can run privileged pods
	if err := ensureVPNSCC(r, hcp, targetNamespace); err != nil {
		return status, fmt.Errorf("failed to ensure privileged SCC for the new namespace: %w", err)
	}

	baseDomain, err := clusterBaseDomain(r.Client, ctx, hcp.Name)
	if err != nil {
		return status, fmt.Errorf("couldn't determine cluster base domain  name: %w", err)
	}

	// Create Kube APIServer service
	r.Log.Info("Creating Kube API service")
	apiService, err := createKubeAPIServerService(r, hcp, targetNamespace)
	if err != nil {
		return status, fmt.Errorf("failed to create Kube API service: %w", err)
	}
	r.Log.Info("Created Kube API service")

	r.Log.Info("Creating VPN service")
	vpnService, err := createVPNServerService(r, hcp, targetNamespace)
	if err != nil {
		return status, fmt.Errorf("failed to create vpn server service: %w", err)
	}
	r.Log.Info("Created VPN service")

	r.Log.Info("Creating Openshift API service")
	openshiftAPIService, err := createOpenshiftService(r, hcp, targetNamespace)
	if err != nil {
		return status, fmt.Errorf("failed to create openshift server service: %w", err)
	}
	r.Log.Info("Created Openshift API service")

	r.Log.Info("Creating Openshift OAuth API service")
	oauthAPIService, err := createOauthAPIService(r, hcp, targetNamespace)
	if err != nil {
		return status, fmt.Errorf("failed to create openshift oauth api service: %w", err)
	}
	r.Log.Info("Created Openshift Oauth API service")

	r.Log.Info("Creating OAuth service")
	_, err = createOauthService(r, hcp, targetNamespace)
	if err != nil {
		return status, fmt.Errorf("error creating service for oauth: %w", err)
	}

	r.Log.Info("Creating router shard")
	if err := createIngressController(r, hcp, targetNamespace, baseDomain); err != nil {
		return status, fmt.Errorf("cannot create router shard: %w", err)
	}

	r.Log.Info("Creating ignition provider route")
	ignitionRoute := createIgnitionServerRoute(targetNamespace)
	ignitionRoute.OwnerReferences = ensureHCPOwnerRef(hcp, ignitionRoute.OwnerReferences)
	if err := r.Create(ctx, ignitionRoute); err != nil && !apierrors.IsAlreadyExists(err) {
		return status, fmt.Errorf("failed to create ignition route: %w", err)
	}

	r.Log.Info("Creating oauth server route")
	oauthRoute := createOauthServerRoute(targetNamespace)
	oauthRoute.OwnerReferences = ensureHCPOwnerRef(hcp, oauthRoute.OwnerReferences)
	if err := r.Create(ctx, oauthRoute); err != nil && !apierrors.IsAlreadyExists(err) {
		return status, fmt.Errorf("failed to create oauth server route: %w", err)
	}

	apiAddress, err := getLoadBalancerServiceAddress(r, ctx, client.ObjectKeyFromObject(apiService))
	if err != nil {
		return status, fmt.Errorf("failed to get service: %w", err)
	}
	status.APIAddress = apiAddress

	oauthAddress, err := getRouteAddress(r, ctx, client.ObjectKeyFromObject(oauthRoute))
	if err != nil {
		return status, fmt.Errorf("failed get get route address: %w", err)
	}
	status.OAuthAddress = oauthAddress

	vpnAddress, err := getLoadBalancerServiceAddress(r, ctx, client.ObjectKeyFromObject(vpnService))
	if err != nil {
		return status, fmt.Errorf("failed to get service: %w", err)
	}
	status.VPNAddress = vpnAddress

	ignitionAddress, err := getRouteAddress(r, ctx, client.ObjectKeyFromObject(ignitionRoute))
	if err != nil {
		return status, fmt.Errorf("failed get get route address: %w", err)
	}
	status.IgnitionProviderAddress = ignitionAddress

	status.OpenShiftAPIAddress = openshiftAPIService.Spec.ClusterIP
	status.OauthAPIServerAddress = oauthAPIService.Spec.ClusterIP

	return status, nil
}

func (r *HostedControlPlaneReconciler) ensureControlPlane(ctx context.Context, hcp *hyperv1.HostedControlPlane, infraStatus InfrastructureStatus, releaseImage *releaseinfo.ReleaseImage) error {
	r.Log.Info("ensuring control plane for cluster", "cluster", hcp.Name)

	targetNamespace := hcp.GetNamespace()
	version, err := semver.Parse(releaseImage.Version())
	if err != nil {
		return fmt.Errorf("cannot parse release version (%s): %v", releaseImage.Version(), err)
	}

	// Create the configmap with the pull secret for the guest cluster
	var pullSecret corev1.Secret
	if err := r.Client.Get(ctx, client.ObjectKey{Namespace: targetNamespace, Name: pullSecretName}, &pullSecret); err != nil {
		return fmt.Errorf("failed to get pull secret %s: %w", pullSecretName, err)
	}
	pullSecretData, hasPullSecretData := pullSecret.Data[".dockerconfigjson"]
	if !hasPullSecretData {
		return fmt.Errorf("pull secret %s is missing the .dockerconfigjson key", pullSecretName)
	}
	targetPullSecret, err := generateTargetPullSecret(r.Scheme(), pullSecretData, targetNamespace)
	if err != nil {
		return fmt.Errorf("failed to create pull secret manifest for target cluster: %w", err)
	}
	if err := r.Create(ctx, targetPullSecret); err != nil && !apierrors.IsAlreadyExists(err) {
		return fmt.Errorf("failed to generate targetPullSecret: %v", err)
	}

	manifests, err := r.generateControlPlaneManifests(ctx, hcp, infraStatus, releaseImage)
	if err != nil {
		return err
	}

	// Create oauth branding manifest because it cannot be applied
	manifestBytes := manifests[oauthBrandingManifest]
	manifestObj := &unstructured.Unstructured{}
	if err := yaml.NewYAMLOrJSONDecoder(strings.NewReader(string(manifestBytes)), 100).Decode(manifestObj); err != nil {
		return fmt.Errorf("failed to decode manifest %s: %w", oauthBrandingManifest, err)
	}
	manifestObj.SetNamespace(targetNamespace)
	if err = r.Create(context.TODO(), manifestObj); err != nil {
		if !apierrors.IsAlreadyExists(err) {
			return fmt.Errorf("failed to apply manifest %s: %w", oauthBrandingManifest, err)
		}
	}

	if err := applyManifests(ctx, r, r.Log, targetNamespace, manifests); err != nil {
		return err
	}
	r.Log.Info("successfully applied all manifests")

	r.Log.Info("gathering data to generate machine userdata secret")
	var nodeBootstrapperSecret corev1.Secret
	if err := r.Client.Get(ctx, client.ObjectKey{Namespace: targetNamespace, Name: haproxyConfigSecretName}, &nodeBootstrapperSecret); err != nil {
		return fmt.Errorf("failed to get machine config server haproxy secret conf %s: %w", haproxyConfigSecretName, err)
	}
	var nodeBootstrapperTokenData []byte
	var ok bool
	if nodeBootstrapperTokenData, ok = nodeBootstrapperSecret.Data["node-bootstrapper-token"]; !ok {
		return fmt.Errorf("could not find node bootstrapper token in machine config server haproxy secret conf  %s", haproxyConfigSecretName)
	}

	var hostedClusterConfigOperatorConfigMapData corev1.ConfigMap
	if err := r.Client.Get(ctx, client.ObjectKey{Namespace: targetNamespace, Name: hostedClusterConfigOperatorConfigMapName}, &hostedClusterConfigOperatorConfigMapData); err != nil {
		return fmt.Errorf("failed to get hosted cluster config operator configmap %s: %w", hostedClusterConfigOperatorConfigMapName, err)
	}
	var combinedCA string
	if combinedCA, ok = hostedClusterConfigOperatorConfigMapData.Data["initial-ca.crt"]; !ok {
		return fmt.Errorf("could not find node initial-ca.crt in configmap %s", hostedClusterConfigOperatorConfigMapName)
	}
	r.Log.Info("downstream data for userdata fetched. Generating and applying userdata secret.")
	userDataSecret := generateUserDataSecret(hcp.GetName(), hcp.GetNamespace(), infraStatus.IgnitionProviderAddress, version, nodeBootstrapperTokenData, combinedCA)
	err = r.Create(ctx, userDataSecret)
	if apierrors.IsAlreadyExists(err) {
		err = r.Update(ctx, userDataSecret)
	}
	if err != nil {
		return fmt.Errorf("failed to generate/update user data secret: %w", err)
	}
	userDataSecret.OwnerReferences = ensureHCPOwnerRef(hcp, userDataSecret.OwnerReferences)

	kubeadminPassword, err := generateKubeadminPassword()
	if err != nil {
		return fmt.Errorf("failed to generate kubeadmin password: %w", err)
	}

	kubeadminPasswordTargetSecret, err := generateKubeadminPasswordTargetSecret(r.Scheme(), kubeadminPassword, targetNamespace)
	if err != nil {
		return fmt.Errorf("failed to create kubeadmin secret manifest for target cluster: %w", err)
	}
	kubeadminPasswordTargetSecret.OwnerReferences = ensureHCPOwnerRef(hcp, kubeadminPasswordTargetSecret.OwnerReferences)
	if err := r.Create(ctx, kubeadminPasswordTargetSecret); err != nil && !apierrors.IsAlreadyExists(err) {
		return fmt.Errorf("failed to generate kubeadminPasswordTargetSecret: %w", err)
	}

	kubeadminPasswordSecret := generateKubeadminPasswordSecret(targetNamespace, kubeadminPassword)
	kubeadminPasswordSecret.OwnerReferences = ensureHCPOwnerRef(hcp, kubeadminPasswordSecret.OwnerReferences)
	if err := r.Create(ctx, kubeadminPasswordSecret); err != nil && !apierrors.IsAlreadyExists(err) {
		return fmt.Errorf("failed to generate kubeadminPasswordSecret: %w", err)
	}

	pkiSecret := &corev1.Secret{
		ObjectMeta: metav1.ObjectMeta{
			Namespace: targetNamespace,
			Name:      "pki",
		},
		Data: map[string][]byte{},
	}
	if err := r.Get(ctx, client.ObjectKeyFromObject(pkiSecret), pkiSecret); err != nil {
		return fmt.Errorf("failed to get pki secret: %w", err)
	}

	kubeconfigSecret, err := generateKubeconfigSecret(hcp.GetNamespace(), hcp.Spec.KubeConfig, pkiSecret.Data["admin.kubeconfig"])
	if err != nil {
		return fmt.Errorf("failed to create kubeconfig secret manifest for management cluster: %w", err)
	}
	kubeconfigSecret.OwnerReferences = ensureHCPOwnerRef(hcp, kubeconfigSecret.OwnerReferences)
	if err := r.Create(ctx, kubeconfigSecret); err != nil && !apierrors.IsAlreadyExists(err) {
		return fmt.Errorf("failed to generate kubeconfigSecret: %w", err)
	}

	baseDomain, err := clusterBaseDomain(r.Client, ctx, hcp.Name)
	if err != nil {
		return fmt.Errorf("couldn't determine cluster base domain  name: %w", err)
	}
	r.Log.Info(fmt.Sprintf("Cluster API URL: %s", fmt.Sprintf("https://%s:%d", infraStatus.APIAddress, APIServerPort)))
	r.Log.Info(fmt.Sprintf("Kubeconfig is available in secret admin-kubeconfig in the %s namespace", hcp.GetNamespace()))
	r.Log.Info(fmt.Sprintf("Console URL:  %s", fmt.Sprintf("https://console-openshift-console.%s", fmt.Sprintf("apps.%s", baseDomain))))
	r.Log.Info(fmt.Sprintf("kubeadmin password is available in secret %q in the %s namespace", "kubeadmin-password", targetNamespace))

	return nil
}

func (r *HostedControlPlaneReconciler) generateControlPlaneManifests(ctx context.Context, hcp *hyperv1.HostedControlPlane, infraStatus InfrastructureStatus, releaseImage *releaseinfo.ReleaseImage) (map[string][]byte, error) {
	targetNamespace := hcp.GetNamespace()

	var sshKeyData []byte
	if len(hcp.Spec.SSHKey.Name) > 0 {
		var sshKeySecret corev1.Secret
		err := r.Client.Get(ctx, client.ObjectKey{Namespace: hcp.Namespace, Name: hcp.Spec.SSHKey.Name}, &sshKeySecret)
		if err != nil {
			return nil, fmt.Errorf("failed to get SSH key secret %s: %w", hcp.Spec.SSHKey.Name, err)
		}
		data, hasSSHKeyData := sshKeySecret.Data["id_rsa.pub"]
		if !hasSSHKeyData {
			return nil, fmt.Errorf("SSH key secret secret %s is missing the id_rsa.pub key", hcp.Spec.SSHKey.Name)
		}
		sshKeyData = data
	}

	baseDomain, err := clusterBaseDomain(r.Client, ctx, hcp.Name)
	if err != nil {
		return nil, fmt.Errorf("couldn't determine cluster base domain  name: %w", err)
	}
	var cloudCreds corev1.Secret
	err = r.Client.Get(ctx, client.ObjectKey{Namespace: hcp.Namespace, Name: hcp.Spec.ProviderCreds.Name}, &cloudCreds)
	if err != nil {
		return nil, fmt.Errorf("failed to get provider credentials secret %s: %w", hcp.Spec.ProviderCreds.Name, err)
	}

	params := render.NewClusterParams()
	params.Namespace = targetNamespace
	params.ExternalAPIDNSName = infraStatus.APIAddress
	params.ExternalAPIPort = APIServerPort
	params.ExternalAPIAddress = DefaultAPIServerIPAddress
	params.ExternalOpenVPNAddress = infraStatus.VPNAddress
	params.ExternalOpenVPNPort = 1194
	params.ExternalOauthDNSName = infraStatus.OAuthAddress
	params.ExternalOauthPort = externalOauthPort
	params.ServiceCIDR = hcp.Spec.ServiceCIDR
	params.PodCIDR = hcp.Spec.PodCIDR
	params.MachineCIDR = hcp.Spec.MachineCIDR
	params.ReleaseImage = hcp.Spec.ReleaseImage
	params.IngressSubdomain = fmt.Sprintf("apps.%s", baseDomain)
	params.OpenShiftAPIClusterIP = infraStatus.OpenShiftAPIAddress
	params.OauthAPIClusterIP = infraStatus.OauthAPIServerAddress
	params.BaseDomain = baseDomain
	params.MachineConfigServerAddress = infraStatus.IgnitionProviderAddress
	params.CloudProvider = cloudProvider(hcp)
	params.PlatformType = platformType(hcp)
	params.InfraID = hcp.Spec.InfraID
	if hcp.Spec.Platform.AWS != nil {
		params.AWSRegion = hcp.Spec.Platform.AWS.Region
		params.AWSVPCID = hcp.Spec.Platform.AWS.VPC
		if hcp.Spec.Platform.AWS.NodePoolDefaults != nil {
			params.AWSZone = hcp.Spec.Platform.AWS.NodePoolDefaults.Zone
			if hcp.Spec.Platform.AWS.NodePoolDefaults.Subnet.ID != nil {
				params.AWSSubnetID = *hcp.Spec.Platform.AWS.NodePoolDefaults.Subnet.ID
			}
		}
	}
	params.CloudCredentials = string(cloudCreds.Data["credentials"])
	params.ProviderCredsSecretName = hcp.Spec.ProviderCreds.Name
	params.InternalAPIPort = APIServerPort
	params.EtcdClientName = "etcd-client"
	params.NetworkType = "OpenShiftSDN"
	params.ImageRegistryHTTPSecret = generateImageRegistrySecret()
	params.APIAvailabilityPolicy = render.SingleReplica
	params.ControllerAvailabilityPolicy = render.SingleReplica
	params.SSHKey = string(sshKeyData)

	// Generate PKI data just once and store it in a secret. PKI generation isn't
	// deterministic and shouldn't be performed with every reconcile, otherwise
	// we're effectively doing an uncontrolled cert rotation each generation.
	pkiSecret := &corev1.Secret{
		ObjectMeta: metav1.ObjectMeta{
			Namespace: targetNamespace,
			Name:      "pki",
		},
		Data: map[string][]byte{},
	}
	needsPkiSecret := false
	if err := r.Get(ctx, client.ObjectKeyFromObject(pkiSecret), pkiSecret); err != nil {
		if apierrors.IsNotFound(err) {
			needsPkiSecret = true
		} else {
			return nil, fmt.Errorf("failed to get pki secret: %w", err)
		}
	} else {
		r.Log.Info("using existing pki secret")
	}
	if needsPkiSecret {
		pkiParams := &render.PKIParams{
			ExternalAPIAddress:         infraStatus.APIAddress,
			NodeInternalAPIServerIP:    DefaultAPIServerIPAddress,
			ExternalAPIPort:            APIServerPort,
			InternalAPIPort:            APIServerPort,
			ServiceCIDR:                hcp.Spec.ServiceCIDR,
			ExternalOauthAddress:       infraStatus.OAuthAddress,
			IngressSubdomain:           "apps." + baseDomain,
			MachineConfigServerAddress: infraStatus.IgnitionProviderAddress,
			ExternalOpenVPNAddress:     infraStatus.VPNAddress,
			Namespace:                  targetNamespace,
		}
		r.Log.Info("generating PKI secret data")
		data, err := pki.GeneratePKI(pkiParams)
		if err != nil {
			return nil, fmt.Errorf("failed to generate PKI data: %w", err)
		}
		pkiSecret.Data = data
		if err := r.Create(ctx, pkiSecret); err != nil {
			return nil, fmt.Errorf("failed to create pki secret: %w", err)
		}
		r.Log.Info("created pki secret")
	}

	caBytes, hasData := pkiSecret.Data["combined-ca.crt"]
	if !hasData {
		return nil, fmt.Errorf("pki secret %q is missing combined-ca.crt key", pkiSecret.Name)
	}
	params.OpenshiftAPIServerCABundle = base64.StdEncoding.EncodeToString(caBytes)
	params.OauthAPIServerCABundle = params.OpenshiftAPIServerCABundle

	var pullSecret corev1.Secret
	if err := r.Client.Get(ctx, client.ObjectKey{Namespace: hcp.GetNamespace(), Name: hcp.Spec.PullSecret.Name}, &pullSecret); err != nil {
		return nil, fmt.Errorf("failed to get pull secret %s: %w", hcp.Spec.PullSecret.Name, err)
	}
	pullSecretData, hasPullSecretData := pullSecret.Data[".dockerconfigjson"]
	if !hasPullSecretData {
		return nil, fmt.Errorf("pull secret %s is missing the .dockerconfigjson key", hcp.Spec.PullSecret.Name)
	}
	manifests, err := render.RenderClusterManifests(params, releaseImage, pullSecretData, pkiSecret.Data)
	if err != nil {
		return nil, fmt.Errorf("failed to render hypershift manifests for cluster: %w", err)
	}

	kubeAPIServerParams := &render.KubeAPIServerParams{
		PodCIDR:                 params.PodCIDR,
		ServiceCIDR:             params.ServiceCIDR,
		ExternalAPIAddress:      params.ExternalAPIAddress,
		APIServerAuditEnabled:   params.APIServerAuditEnabled,
		CloudProvider:           params.CloudProvider,
		EtcdClientName:          params.EtcdClientName,
		DefaultFeatureGates:     params.DefaultFeatureGates,
		ExtraFeatureGates:       params.ExtraFeatureGates,
		IngressSubdomain:        params.IngressSubdomain,
		InternalAPIPort:         params.InternalAPIPort,
		NamedCerts:              params.NamedCerts,
		PKI:                     pkiSecret.Data,
		APIAvailabilityPolicy:   render.KubeAPIServerParamsAvailabilityPolicy(params.APIAvailabilityPolicy),
		ClusterID:               params.ClusterID,
		Images:                  releaseImage.ComponentImages(),
		ApiserverLivenessPath:   params.ApiserverLivenessPath,
		APINodePort:             params.APINodePort,
		ExternalOauthPort:       params.ExternalOauthPort,
		ExternalOauthDNSName:    params.ExternalOauthDNSName,
		ProviderCredsSecretName: hcp.Spec.ProviderCreds.Name,
		InfraID:                 hcp.Spec.InfraID,
	}
	if hcp.Spec.Platform.AWS != nil {
		kubeAPIServerParams.AWSRegion = hcp.Spec.Platform.AWS.Region
		kubeAPIServerParams.AWSVPCID = hcp.Spec.Platform.AWS.VPC
		if hcp.Spec.Platform.AWS.NodePoolDefaults != nil {
			kubeAPIServerParams.AWSZone = hcp.Spec.Platform.AWS.NodePoolDefaults.Zone
			if hcp.Spec.Platform.AWS.NodePoolDefaults.Subnet.ID != nil {
				kubeAPIServerParams.AWSSubnetID = *hcp.Spec.Platform.AWS.NodePoolDefaults.Subnet.ID
			}
		}
	}
	kubeAPIServerContext := render.NewKubeAPIServerManifestContext(kubeAPIServerParams)
	kubeAPIServerManifests, err := kubeAPIServerContext.Render()
	if err != nil {
		return nil, fmt.Errorf("failed to render kube apiserver manifests: %w", err)
	}
	for k := range kubeAPIServerManifests {
		manifests[k] = kubeAPIServerManifests[k]
	}

	return manifests, nil
}

func createKubeAPIServerService(client client.Client, hcp *hyperv1.HostedControlPlane, namespace string) (*corev1.Service, error) {
	svc := &corev1.Service{}
	svc.Namespace = namespace
	svc.Name = kubeAPIServerServiceName
	svc.Spec.Selector = map[string]string{"app": "kube-apiserver"}
	svc.Spec.Type = corev1.ServiceTypeLoadBalancer
	svc.Spec.Ports = []corev1.ServicePort{
		{
			Port:       6443,
			Protocol:   corev1.ProtocolTCP,
			TargetPort: intstr.FromInt(6443),
		},
	}
	svc.OwnerReferences = ensureHCPOwnerRef(hcp, svc.OwnerReferences)
	if err := client.Create(context.TODO(), svc); err != nil {
		if !apierrors.IsAlreadyExists(err) {
			return nil, fmt.Errorf("failed to create api server service: %w", err)
		}
	}
	return svc, nil
}

func createVPNServerService(client client.Client, hcp *hyperv1.HostedControlPlane, namespace string) (*corev1.Service, error) {
	svc := &corev1.Service{}
	svc.Namespace = namespace
	svc.Name = vpnServiceName
	svc.Spec.Selector = map[string]string{"app": "openvpn-server"}
	svc.Spec.Type = corev1.ServiceTypeLoadBalancer
	svc.Spec.Ports = []corev1.ServicePort{
		{
			Port:       1194,
			Protocol:   corev1.ProtocolTCP,
			TargetPort: intstr.FromInt(1194),
		},
	}
	svc.OwnerReferences = ensureHCPOwnerRef(hcp, svc.OwnerReferences)
	if err := client.Create(context.TODO(), svc); err != nil {
		if !apierrors.IsAlreadyExists(err) {
			return nil, fmt.Errorf("failed to create vpn server service: %w", err)
		}
	}
	return svc, nil
}

func createOpenshiftService(c client.Client, hcp *hyperv1.HostedControlPlane, namespace string) (*corev1.Service, error) {
	svc := &corev1.Service{}
	svc.Namespace = namespace
	svc.Name = "openshift-apiserver"
	svc.Spec.Selector = map[string]string{"app": "openshift-apiserver"}
	svc.Spec.Type = corev1.ServiceTypeClusterIP
	svc.Spec.Ports = []corev1.ServicePort{
		{
			Name:       "https",
			Port:       443,
			Protocol:   corev1.ProtocolTCP,
			TargetPort: intstr.FromInt(8443),
		},
	}
	svc.OwnerReferences = ensureHCPOwnerRef(hcp, svc.OwnerReferences)
	if err := c.Create(context.TODO(), svc); err != nil {
		if apierrors.IsAlreadyExists(err) {
			return svc, c.Get(context.TODO(), client.ObjectKeyFromObject(svc), svc)
		} else {
			return nil, fmt.Errorf("failed to create openshift service: %w", err)
		}
	}
	return svc, nil
}

func createOauthAPIService(c client.Client, hcp *hyperv1.HostedControlPlane, namespace string) (*corev1.Service, error) {
	svc := &corev1.Service{}
	svc.Namespace = namespace
	svc.Name = "openshift-oauth-apiserver"
	svc.Spec.Selector = map[string]string{"app": "openshift-oauth-apiserver"}
	svc.Spec.Type = corev1.ServiceTypeClusterIP
	svc.Spec.Ports = []corev1.ServicePort{
		{
			Name:       "https",
			Port:       443,
			Protocol:   corev1.ProtocolTCP,
			TargetPort: intstr.FromInt(8443),
		},
	}
	svc.OwnerReferences = ensureHCPOwnerRef(hcp, svc.OwnerReferences)
	if err := c.Create(context.TODO(), svc); err != nil {
		if apierrors.IsAlreadyExists(err) {
			return svc, c.Get(context.TODO(), client.ObjectKeyFromObject(svc), svc)
		} else {
			return nil, fmt.Errorf("failed to create openshift service: %w", err)
		}
	}
	return svc, nil
}

func createOauthService(client client.Client, hcp *hyperv1.HostedControlPlane, namespace string) (*corev1.Service, error) {
	svc := &corev1.Service{}
	svc.Namespace = namespace
	svc.Name = oauthServiceName
	svc.Spec.Selector = map[string]string{"app": "oauth-openshift"}
	svc.Spec.Type = corev1.ServiceTypeClusterIP
	svc.Spec.Ports = []corev1.ServicePort{
		{
			Name:       "https",
			Port:       443,
			Protocol:   corev1.ProtocolTCP,
			TargetPort: intstr.FromInt(6443),
		},
	}
	svc.OwnerReferences = ensureHCPOwnerRef(hcp, svc.OwnerReferences)
	err := client.Create(context.TODO(), svc)
	if err != nil && !apierrors.IsAlreadyExists(err) {
		return nil, fmt.Errorf("failed to create oauth service: %w", err)
	}
	return svc, nil
}

func ensureVPNSCC(c client.Client, hcp *hyperv1.HostedControlPlane, namespace string) error {
	scc := &securityv1.SecurityContextConstraints{}
	if err := c.Get(context.TODO(), client.ObjectKey{Name: "privileged"}, scc); err != nil {
		return fmt.Errorf("failed to get privileged scc: %w", err)
	}
	userSet := sets.NewString(scc.Users...)
	svcAccount := fmt.Sprintf("system:serviceaccount:%s:%s", namespace, vpnServiceAccountName)
	if userSet.Has(svcAccount) {
		return nil
	}
	userSet.Insert(svcAccount)
	scc.Users = userSet.List()
	scc.OwnerReferences = ensureHCPOwnerRef(hcp, scc.OwnerReferences)
	if err := c.Update(context.TODO(), scc); err != nil {
		return fmt.Errorf("failed to update privileged scc: %w", err)
	}
	return nil
}

func createIngressController(c client.Client, hcp *hyperv1.HostedControlPlane, name string, parentDomain string) error {
	// First ensure that the default ingress controller doesn't use routes generated for hypershift clusters
	err := ensureDefaultIngressControllerSelector(c)
	if err != nil {
		return err
	}
	ic := &operatorv1.IngressController{
		ObjectMeta: metav1.ObjectMeta{
			Name:      name,
			Namespace: ingressOperatorNamespace,
		},
		Spec: operatorv1.IngressControllerSpec{
			Domain: fmt.Sprintf("apps.%s", parentDomain),
			RouteSelector: &metav1.LabelSelector{
				MatchLabels: map[string]string{
					hypershiftRouteLabel: name,
				},
			},
		},
	}
	if err := c.Create(context.TODO(), ic); err != nil && !apierrors.IsAlreadyExists(err) {
		return fmt.Errorf("failed to create ingress controller for %s: %w", name, err)
	}
	return nil
}

func ensureDefaultIngressControllerSelector(c client.Client) error {
	defaultIC := &operatorv1.IngressController{}
	if err := c.Get(context.TODO(), client.ObjectKey{Namespace: ingressOperatorNamespace, Name: "default"}, defaultIC); err != nil {
		return fmt.Errorf("failed to fetch default ingress controller: %w", err)
	}
	routeSelector := defaultIC.Spec.RouteSelector
	if routeSelector == nil {
		routeSelector = &metav1.LabelSelector{}
	}
	found := false
	for _, exp := range routeSelector.MatchExpressions {
		if exp.Key == hypershiftRouteLabel && exp.Operator == metav1.LabelSelectorOpDoesNotExist {
			found = true
			break
		}
	}
	if !found {
		routeSelector.MatchExpressions = append(routeSelector.MatchExpressions, metav1.LabelSelectorRequirement{
			Key:      hypershiftRouteLabel,
			Operator: metav1.LabelSelectorOpDoesNotExist,
		})
		defaultIC.Spec.RouteSelector = routeSelector
		if err := c.Update(context.TODO(), defaultIC); err != nil {
			return fmt.Errorf("failed to update default ingress controller: %w", err)
		}
	}
	return nil
}

func createIgnitionServerRoute(namespace string) *routev1.Route {
	return &routev1.Route{
		ObjectMeta: metav1.ObjectMeta{
			Namespace: namespace,
			Name:      "ignition-provider",
		},
		Spec: routev1.RouteSpec{
			To: routev1.RouteTargetReference{
				Kind: "Service",
				Name: "machine-config-server",
			},
			TLS: &routev1.TLSConfig{
				Termination:                   routev1.TLSTerminationPassthrough,
				InsecureEdgeTerminationPolicy: routev1.InsecureEdgeTerminationPolicyRedirect,
			},
		},
	}
}

func createOauthServerRoute(namespace string) *routev1.Route {
	return &routev1.Route{
		ObjectMeta: metav1.ObjectMeta{
			Namespace: namespace,
			Name:      "oauth",
		},
		Spec: routev1.RouteSpec{
			To: routev1.RouteTargetReference{
				Kind: "Service",
				Name: "oauth-openshift",
			},
			TLS: &routev1.TLSConfig{
				Termination:                   routev1.TLSTerminationPassthrough,
				InsecureEdgeTerminationPolicy: routev1.InsecureEdgeTerminationPolicyRedirect,
			},
		},
	}
}

func getLoadBalancerServiceAddress(c client.Client, ctx context.Context, key client.ObjectKey) (string, error) {
	svc := &corev1.Service{}
	if err := c.Get(ctx, key, svc); err != nil {
		return "", fmt.Errorf("failed to get service: %w", err)
	}
	var addr string
	if len(svc.Status.LoadBalancer.Ingress) > 0 {
		switch {
		case svc.Status.LoadBalancer.Ingress[0].Hostname != "":
			addr = svc.Status.LoadBalancer.Ingress[0].Hostname
		case svc.Status.LoadBalancer.Ingress[0].IP != "":
			addr = svc.Status.LoadBalancer.Ingress[0].IP
		}
	}
	return addr, nil
}

func getRouteAddress(c client.Client, ctx context.Context, key client.ObjectKey) (string, error) {
	route := &routev1.Route{}
	if err := c.Get(ctx, key, route); err != nil {
		return "", fmt.Errorf("failed to get route: %w", err)
	}
	var addr string
	if len(route.Spec.Host) > 0 {
		addr = route.Spec.Host
	}
	return addr, nil
}

func deleteManifests(ctx context.Context, c client.Client, log logr.Logger, namespace string, manifests map[string][]byte) error {
	// Use server side apply for manifestss
	applyErrors := []error{}
	for manifestName, manifestBytes := range manifests {
		if excludeManifests.Has(manifestName) {
			continue
		}
		obj := &unstructured.Unstructured{}
		if err := yaml.NewYAMLOrJSONDecoder(bytes.NewReader(manifestBytes), 100).Decode(obj); err != nil {
			applyErrors = append(applyErrors, fmt.Errorf("failed to decode manifest %s: %w", manifestName, err))
		}
		obj.SetNamespace(namespace)
		err := c.Delete(ctx, obj)
		if err != nil && !apierrors.IsNotFound(err) && !meta.IsNoMatchError(err) {
			applyErrors = append(applyErrors, fmt.Errorf("failed to delete manifest %s: %w", manifestName, err))
		} else {
			log.Info("deleted manifest", "manifest", manifestName)
		}
	}
	if errs := errors.NewAggregate(applyErrors); errs != nil {
		return fmt.Errorf("failed to delete some manifests: %w", errs)
	}
	return nil
}

func clusterBaseDomain(c client.Client, ctx context.Context, clusterName string) (string, error) {
	var dnsConfig configv1.DNS
	err := c.Get(ctx, client.ObjectKey{Name: "cluster"}, &dnsConfig)
	if err != nil {
		return "", fmt.Errorf("failed to get cluster dns config: %w", err)
	}
	return fmt.Sprintf("%s.%s", clusterName, dnsConfig.Spec.BaseDomain), nil
}

func ensureHCPOwnerRef(hcp *hyperv1.HostedControlPlane, ownerReferences []metav1.OwnerReference) []metav1.OwnerReference {
	return util.EnsureOwnerRef(ownerReferences, metav1.OwnerReference{
		APIVersion: hyperv1.GroupVersion.String(),
		Kind:       "HostedControlPlane",
		Name:       hcp.GetName(),
		UID:        hcp.UID,
	})
}

func generateTargetPullSecret(scheme *runtime.Scheme, data []byte, namespace string) (*corev1.ConfigMap, error) {
	secret := &corev1.Secret{}
	secret.Name = "pull-secret"
	secret.Namespace = "openshift-config"
	secret.Data = map[string][]byte{".dockerconfigjson": data}
	secret.Type = corev1.SecretTypeDockerConfigJson
	secretBytes, err := runtime.Encode(serializer.NewCodecFactory(scheme).LegacyCodec(corev1.SchemeGroupVersion), secret)
	if err != nil {
		return nil, err
	}
	configMap := &corev1.ConfigMap{}
	configMap.Namespace = namespace
	configMap.Name = "user-manifest-pullsecret"
	configMap.Data = map[string]string{"data": string(secretBytes)}
	return configMap, nil
}

func applyManifests(ctx context.Context, c client.Client, log logr.Logger, namespace string, manifests map[string][]byte) error {
	// Use server side apply for manifestss
	applyErrors := []error{}
	for manifestName, manifestBytes := range manifests {
		if excludeManifests.Has(manifestName) {
			continue
		}
		obj := &unstructured.Unstructured{}
		if err := yaml.NewYAMLOrJSONDecoder(bytes.NewReader(manifestBytes), 100).Decode(obj); err != nil {
			applyErrors = append(applyErrors, fmt.Errorf("failed to decode manifest %s: %w", manifestName, err))
		}
		obj.SetNamespace(namespace)
		err := c.Patch(ctx, obj, client.RawPatch(types.ApplyPatchType, manifestBytes), client.ForceOwnership, client.FieldOwner("control-plane-operator"))
		if err != nil {
			applyErrors = append(applyErrors, fmt.Errorf("failed to apply manifest %s: %w", manifestName, err))
		} else {
			log.Info("applied manifest", "manifest", manifestName)
		}
	}
	if errs := errors.NewAggregate(applyErrors); errs != nil {
		return fmt.Errorf("failed to apply some manifests: %w", errs)
	}
	return nil
}

func generateUserDataSecret(name, namespace string, ignitionProviderAddr string, version semver.Version, nodeBootstrapperToken []byte, clusterCA string) *corev1.Secret {

	secret := &corev1.Secret{}
	secret.Name = fmt.Sprintf("%s-user-data", name)
	secret.Namespace = namespace

	disableTemplatingValue := []byte(base64.StdEncoding.EncodeToString([]byte("true")))
	var userDataValue []byte

	// Clear any version modifiers for this comparison
	version.Pre = nil
	version.Build = nil
	if version.GTE(version46) {
		userDataValue = []byte(fmt.Sprintf(`{"ignition":{"config":{"merge":[{"source":"https://%s/config/master?token=%s","verification":{}}]},"security": { "tls": { "certificateAuthorities": [ { "source": "data:text/plain;charset=utf-8;base64,%s", "verification":{} } ] } },"timeouts":{},"version":"3.1.0"},"networkd":{},"passwd":{},"storage":{},"systemd":{}}`, ignitionProviderAddr, url.QueryEscape(base64.StdEncoding.EncodeToString(nodeBootstrapperToken)), base64.StdEncoding.EncodeToString([]byte(clusterCA))))
	} else {
		userDataValue = []byte(fmt.Sprintf(`{"ignition":{"config":{"append":[{"source":"https://%s/config/master?token=%s","verification":{}}]},"security":{ "tls": { "certificateAuthorities": [ { "source": "data:text/plain;charset=utf-8;base64,%s", "verification":{} } ] } },"timeouts":{},"version":"2.2.0"},"networkd":{},"passwd":{},"storage":{},"systemd":{}}`, ignitionProviderAddr, url.QueryEscape(base64.StdEncoding.EncodeToString(nodeBootstrapperToken)), base64.StdEncoding.EncodeToString([]byte(clusterCA))))
	}

	secret.Data = map[string][]byte{
		"disableTemplating": disableTemplatingValue,
		"value":             userDataValue,
	}
	return secret
}

func generateKubeadminPassword() (string, error) {
	const (
		lowerLetters = "abcdefghijkmnopqrstuvwxyz"
		upperLetters = "ABCDEFGHIJKLMNPQRSTUVWXYZ"
		digits       = "23456789"
		all          = lowerLetters + upperLetters + digits
		length       = 23
	)
	var password string
	for i := 0; i < length; i++ {
		n, err := crand.Int(crand.Reader, big.NewInt(int64(len(all))))
		if err != nil {
			return "", err
		}
		newchar := string(all[n.Int64()])
		if password == "" {
			password = newchar
		}
		if i < length-1 {
			n, err = crand.Int(crand.Reader, big.NewInt(int64(len(password)+1)))
			if err != nil {
				return "", err
			}
			j := n.Int64()
			password = password[0:j] + newchar + password[j:]
		}
	}
	pw := []rune(password)
	for _, replace := range []int{5, 11, 17} {
		pw[replace] = '-'
	}
	return string(pw), nil
}

func generateKubeadminPasswordTargetSecret(scheme *runtime.Scheme, password string, namespace string) (*corev1.ConfigMap, error) {
	secret := &corev1.Secret{}
	secret.APIVersion = "v1"
	secret.Kind = "Secret"
	secret.Name = "kubeadmin"
	secret.Namespace = "kube-system"
	passwordHash, err := bcrypt.GenerateFromPassword([]byte(password), bcrypt.DefaultCost)
	if err != nil {
		return nil, err
	}
	secret.Data = map[string][]byte{"kubeadmin": passwordHash}

	secretBytes, err := runtime.Encode(serializer.NewCodecFactory(scheme).LegacyCodec(corev1.SchemeGroupVersion), secret)
	if err != nil {
		return nil, err
	}
	configMap := &corev1.ConfigMap{}
	configMap.Namespace = namespace
	configMap.Name = "user-manifest-kubeadmin-password"
	configMap.Data = map[string]string{"data": string(secretBytes)}
	return configMap, nil
}

func generateKubeadminPasswordSecret(namespace, password string) *corev1.Secret {
	secret := &corev1.Secret{}
	secret.Namespace = namespace
	secret.Name = "kubeadmin-password"
	secret.Data = map[string][]byte{"password": []byte(password)}
	return secret
}

func generateKubeconfigSecret(namespace string, ref *hyperv1.KubeconfigSecretRef, kubeconfigBytes []byte) (*corev1.Secret, error) {
	var name, key string
	if ref != nil {
		name = ref.Name
		key = ref.Key
	} else {
		name = DefaultAdminKubeconfigName
		key = DefaultAdminKubeconfigKey
	}
	secret := &corev1.Secret{}
	secret.Namespace = namespace
	secret.Name = name
	secret.Data = map[string][]byte{key: kubeconfigBytes}
	return secret, nil
}

func generateImageRegistrySecret() string {
	num := make([]byte, 64)
	rand.Read(num)
	return hex.EncodeToString(num)
}

func platformType(hcp *hyperv1.HostedControlPlane) string {
	switch {
	case hcp.Spec.Platform.AWS != nil:
		return "AWS"
	default:
		return "None"
	}
}

func cloudProvider(hcp *hyperv1.HostedControlPlane) string {
	switch {
	case hcp.Spec.Platform.AWS != nil:
		return "aws"
	default:
		return ""
	}
}<|MERGE_RESOLUTION|>--- conflicted
+++ resolved
@@ -50,23 +50,6 @@
 )
 
 const (
-<<<<<<< HEAD
-	finalizer                                = "hypershift.openshift.io/finalizer"
-	APIServerPort                            = 6443
-	adminKubeconfigName                      = "admin-kubeconfig"
-	kubeAPIServerServiceName                 = "kube-apiserver"
-	vpnServiceName                           = "openvpn-server"
-	oauthServiceName                         = "oauth-openshift"
-	pullSecretName                           = "pull-secret"
-	vpnServiceAccountName                    = "vpn"
-	ingressOperatorNamespace                 = "openshift-ingress-operator"
-	hypershiftRouteLabel                     = "hypershift.openshift.io/cluster"
-	oauthBrandingManifest                    = "v4-0-config-system-branding.yaml"
-	DefaultAPIServerIPAddress                = "172.20.0.1"
-	externalOauthPort                        = 443
-	haproxyConfigSecretName                  = "machine-config-server-haproxy-config"
-	hostedClusterConfigOperatorConfigMapName = "hosted-cluster-config-operator"
-=======
 	finalizer                  = "hypershift.openshift.io/finalizer"
 	APIServerPort              = 6443
 	DefaultAdminKubeconfigName = "admin-kubeconfig"
@@ -81,7 +64,8 @@
 	oauthBrandingManifest      = "v4-0-config-system-branding.yaml"
 	DefaultAPIServerIPAddress  = "172.20.0.1"
 	externalOauthPort          = 443
->>>>>>> 32ce1daf
+haproxyConfigSecretName                  = "machine-config-server-haproxy-config"
+hostedClusterConfigOperatorConfigMapName = "hosted-cluster-config-operator"
 )
 
 var (
