package kas

import (
	"fmt"
	"path"

	appsv1 "k8s.io/api/apps/v1"
	corev1 "k8s.io/api/core/v1"
	metav1 "k8s.io/apimachinery/pkg/apis/meta/v1"
	"k8s.io/apimachinery/pkg/util/intstr"
	"k8s.io/utils/pointer"

	configv1 "github.com/openshift/api/config/v1"
	"github.com/openshift/hypershift/control-plane-operator/controllers/hostedcontrolplane/config"
	"github.com/openshift/hypershift/control-plane-operator/controllers/hostedcontrolplane/manifests"
	"github.com/openshift/hypershift/control-plane-operator/controllers/hostedcontrolplane/util"
)

const (
	kasNamedCertificateMountPathPrefix = "/etc/kubernetes/certs/named"
)

var (
	volumeMounts = util.PodVolumeMounts{
		kasContainerBootstrap().Name: {
			kasVolumeBootstrapManifests().Name: "/work",
		},
		kasContainerApplyBootstrap().Name: {
			kasVolumeBootstrapManifests().Name:  "/work",
			kasVolumeLocalhostKubeconfig().Name: "/var/secrets/localhost-kubeconfig",
		},
		kasContainerMain().Name: {
			kasVolumeWorkLogs().Name:               "/var/log/kube-apiserver",
			kasVolumeConfig().Name:                 "/etc/kubernetes/config",
			kasVolumeAuditConfig().Name:            "/etc/kubernetes/audit",
			kasVolumeRootCA().Name:                 "/etc/kubernetes/certs/root-ca",
			kasVolumeServerCert().Name:             "/etc/kubernetes/certs/server",
			kasVolumeAggregatorCert().Name:         "/etc/kubernetes/certs/aggregator",
			kasVolumeAggregatorCA().Name:           "/etc/kubernetes/certs/aggregator-ca",
			kasVolumeClientCA().Name:               "/etc/kubernetes/certs/client-ca",
			kasVolumeEtcdClientCert().Name:         "/etc/kubernetes/certs/etcd",
			kasVolumeServiceAccountKey().Name:      "/etc/kubernetes/secrets/svcacct-key",
			kasVolumeOauthMetadata().Name:          "/etc/kubernetes/oauth",
			kasVolumeKubeletClientCert().Name:      "/etc/kubernetes/certs/kubelet",
			kasVolumeKubeletClientCA().Name:        "/etc/kubernetes/certs/kubelet-ca",
			kasVolumeKonnectivityClientCert().Name: "/etc/kubernetes/certs/konnectivity-client",
			kasVolumeEgressSelectorConfig().Name:   "/etc/kubernetes/egress-selector",
		},
<<<<<<< HEAD
		kasContainerVPNClient().Name: {
			kasVolumeVPNClientConfig().Name: kasVPNWorkingDir + "/config",
			kasVolumeVPNClientCert().Name:   kasVPNWorkingDir + "/secret",
		},
		kasContainerPortieries().Name: {
			kasVolumeLocalhostKubeconfig().Name: "/etc/openshift/kubeconfig",
			kasVolumePortierisCerts().Name:      "/etc/certs",
		},
=======
>>>>>>> 16be0702
	}

	cloudProviderConfigVolumeMount = util.PodVolumeMounts{
		kasContainerMain().Name: {
			kasVolumeCloudConfig().Name: "/etc/kubernetes/cloud",
		},
	}

	kasAuditWebhookConfigFileVolumeMount = util.PodVolumeMounts{
		kasContainerMain().Name: {
			kasAuditWebhookConfigFileVolume().Name: "/etc/kubernetes/auditwebhook",
		},
	}

	// volume mounts in apply bootstrap container
	applyWorkMountPath       = "/work"
	applyKubeconfigMountPath = "/var/secrets/localhost-kubeconfig"
)

var kasLabels = map[string]string{
	"app": "kube-apiserver",
}

func ReconcileKubeAPIServerDeployment(deployment *appsv1.Deployment,
	ownerRef config.OwnerRef,
	deploymentConfig config.DeploymentConfig,
	namedCertificates []configv1.APIServerNamedServingCert,
	cloudProviderConfigRef *corev1.LocalObjectReference,
	images KubeAPIServerImages,
	auditWebhookRef *corev1.LocalObjectReference) error {

	ownerRef.ApplyTo(deployment)
	maxSurge := intstr.FromInt(3)
	maxUnavailable := intstr.FromInt(0)
	deployment.Spec = appsv1.DeploymentSpec{
		Selector: &metav1.LabelSelector{
			MatchLabels: kasLabels,
		},
		Strategy: appsv1.DeploymentStrategy{
			Type: appsv1.RollingUpdateDeploymentStrategyType,
			RollingUpdate: &appsv1.RollingUpdateDeployment{
				MaxSurge:       &maxSurge,
				MaxUnavailable: &maxUnavailable,
			},
		},
		Template: corev1.PodTemplateSpec{
			ObjectMeta: metav1.ObjectMeta{
				Labels: kasLabels,
			},
			Spec: corev1.PodSpec{
				AutomountServiceAccountToken: pointer.BoolPtr(false),
				InitContainers: []corev1.Container{
					util.BuildContainer(kasContainerBootstrap(), buildKASContainerBootstrap(images.ClusterConfigOperator)),
				},
				Containers: []corev1.Container{
					util.BuildContainer(kasContainerApplyBootstrap(), buildKASContainerApplyBootstrap(images.CLI)),
					util.BuildContainer(kasContainerMain(), buildKASContainerMain(images.HyperKube)),
				},
				Volumes: []corev1.Volume{
					util.BuildVolume(kasVolumeBootstrapManifests(), buildKASVolumeBootstrapManifests),
					util.BuildVolume(kasVolumeLocalhostKubeconfig(), buildKASVolumeLocalhostKubeconfig),
					util.BuildVolume(kasVolumeWorkLogs(), buildKASVolumeWorkLogs),
					util.BuildVolume(kasVolumeConfig(), buildKASVolumeConfig),
					util.BuildVolume(kasVolumeAuditConfig(), buildKASVolumeAuditConfig),
					util.BuildVolume(kasVolumeRootCA(), buildKASVolumeRootCA),
					util.BuildVolume(kasVolumeServerCert(), buildKASVolumeServerCert),
					util.BuildVolume(kasVolumeAggregatorCert(), buildKASVolumeAggregatorCert),
					util.BuildVolume(kasVolumeAggregatorCA(), buildKASVolumeAggregatorCA),
					util.BuildVolume(kasVolumeServiceAccountKey(), buildKASVolumeServiceAccountKey),
					util.BuildVolume(kasVolumeEtcdClientCert(), buildKASVolumeEtcdClientCert),
					util.BuildVolume(kasVolumeOauthMetadata(), buildKASVolumeOauthMetadata),
					util.BuildVolume(kasVolumeClientCA(), buildKASVolumeClientCA),
					util.BuildVolume(kasVolumeKubeletClientCert(), buildKASVolumeKubeletClientCert),
					util.BuildVolume(kasVolumeKubeletClientCA(), buildKASVolumeKubeletClientCA),
					util.BuildVolume(kasVolumeKonnectivityClientCert(), buildKASVolumeKonnectivityClientCert),
					util.BuildVolume(kasVolumeEgressSelectorConfig(), buildKASVolumeEgressSelectorConfig),
				},
			},
		},
	}
	if len(images.Portieris) > 0 {
		deployment.Spec.Template.Spec.Containers = append(deployment.Spec.Template.Spec.Containers, util.BuildContainer(kasContainerPortieries(), buildKASContainerPortieries(images.Portieris)))
		deployment.Spec.Template.Spec.Volumes = append(deployment.Spec.Template.Spec.Volumes, util.BuildVolume(kasVolumePortierisCerts(), buildKASVolumePortierisCerts))
	}
	deploymentConfig.ApplyTo(deployment)
	applyNamedCertificateMounts(namedCertificates, &deployment.Spec.Template.Spec)
	applyCloudConfigVolumeMount(cloudProviderConfigRef, &deployment.Spec.Template.Spec)
	if auditWebhookRef != nil {
		applyKASAuditWebhookConfigFileVolume(&deployment.Spec.Template.Spec, auditWebhookRef)
	}
	return nil
}

func kasContainerBootstrap() *corev1.Container {
	return &corev1.Container{
		Name: "init-bootstrap",
	}
}

func buildKASContainerBootstrap(image string) func(c *corev1.Container) {
	return func(c *corev1.Container) {
		c.Command = []string{
			"/bin/bash",
		}
		c.Args = []string{
			"-c",
			invokeBootstrapRenderScript(volumeMounts.Path(kasContainerBootstrap().Name, kasVolumeBootstrapManifests().Name)),
		}
		c.Image = image
		c.VolumeMounts = volumeMounts.ContainerMounts(c.Name)
	}
}

func kasContainerApplyBootstrap() *corev1.Container {
	return &corev1.Container{
		Name: "apply-bootstrap",
	}
}

func buildKASContainerApplyBootstrap(image string) func(c *corev1.Container) {
	return func(c *corev1.Container) {
		c.Image = image
		c.Command = []string{
			"/bin/bash",
		}
		c.Args = []string{
			"-c",
			applyBootstrapManifestsScript(volumeMounts.Path(c.Name, kasVolumeBootstrapManifests().Name)),
		}
		c.Env = []corev1.EnvVar{
			{
				Name:  "KUBECONFIG",
				Value: path.Join(volumeMounts.Path(c.Name, kasVolumeLocalhostKubeconfig().Name), KubeconfigKey),
			},
		}
		c.VolumeMounts = volumeMounts.ContainerMounts(c.Name)
	}
}

func kasContainerMain() *corev1.Container {
	return &corev1.Container{
		Name: "kube-apiserver",
	}
}

func buildKASContainerMain(image string) func(c *corev1.Container) {
	return func(c *corev1.Container) {
		c.Image = image
		c.Command = []string{
			"hyperkube",
		}
		c.Args = []string{
			"kube-apiserver",
			fmt.Sprintf("--openshift-config=%s", path.Join(volumeMounts.Path(c.Name, kasVolumeConfig().Name), KubeAPIServerConfigKey)),
			"-v5",
		}
		c.WorkingDir = volumeMounts.Path(c.Name, kasVolumeWorkLogs().Name)
		c.VolumeMounts = volumeMounts.ContainerMounts(c.Name)
	}
}

func kasVolumeBootstrapManifests() *corev1.Volume {
	return &corev1.Volume{
		Name: "bootstrap-manifests",
	}
}

func buildKASVolumeBootstrapManifests(v *corev1.Volume) {
	v.EmptyDir = &corev1.EmptyDirVolumeSource{}
}

func kasVolumeLocalhostKubeconfig() *corev1.Volume {
	return &corev1.Volume{
		Name: "localhost-kubeconfig",
	}
}
func buildKASVolumeLocalhostKubeconfig(v *corev1.Volume) {
	v.Secret = &corev1.SecretVolumeSource{
		SecretName: manifests.KASLocalhostKubeconfigSecret("").Name,
	}
}

func kasVolumeWorkLogs() *corev1.Volume {
	return &corev1.Volume{
		Name: "logs",
	}
}
func buildKASVolumeWorkLogs(v *corev1.Volume) {
	v.EmptyDir = &corev1.EmptyDirVolumeSource{}
}
func kasVolumeConfig() *corev1.Volume {
	return &corev1.Volume{
		Name: "kas-config",
	}
}
func buildKASVolumeConfig(v *corev1.Volume) {
	v.ConfigMap = &corev1.ConfigMapVolumeSource{}
	v.ConfigMap.Name = manifests.KASConfig("").Name
}
func kasVolumeAuditConfig() *corev1.Volume {
	return &corev1.Volume{
		Name: "audit-config",
	}
}
func buildKASVolumeAuditConfig(v *corev1.Volume) {
	v.ConfigMap = &corev1.ConfigMapVolumeSource{}
	v.ConfigMap.Name = manifests.KASAuditConfig("").Name
}
func kasVolumeRootCA() *corev1.Volume {
	return &corev1.Volume{
		Name: "root-ca",
	}
}
func buildKASVolumeRootCA(v *corev1.Volume) {
	v.Secret = &corev1.SecretVolumeSource{
		SecretName: manifests.RootCASecret("").Name,
	}
}

// TODO: generate separate volume to merge our CA with user-supplied CA
func kasVolumeClientCA() *corev1.Volume {
	return &corev1.Volume{
		Name: "client-ca",
	}
}
func buildKASVolumeClientCA(v *corev1.Volume) {
	v.ConfigMap = &corev1.ConfigMapVolumeSource{}
	v.ConfigMap.Name = manifests.CombinedCAConfigMap("").Name
}

func kasVolumeServerCert() *corev1.Volume {
	return &corev1.Volume{
		Name: "server-crt",
	}
}
func buildKASVolumeServerCert(v *corev1.Volume) {
	v.Secret = &corev1.SecretVolumeSource{
		SecretName: manifests.KASServerCertSecret("").Name,
	}
}

func kasVolumeKubeletClientCA() *corev1.Volume {
	return &corev1.Volume{
		Name: "kubelet-client-ca",
	}
}
func buildKASVolumeKubeletClientCA(v *corev1.Volume) {
	v.ConfigMap = &corev1.ConfigMapVolumeSource{}
	v.ConfigMap.Name = manifests.CombinedCAConfigMap("").Name
}

func kasVolumeKonnectivityClientCert() *corev1.Volume {
	return &corev1.Volume{
		Name: "konnectivity-client",
	}
}
func buildKASVolumeKonnectivityClientCert(v *corev1.Volume) {
	v.Secret = &corev1.SecretVolumeSource{
		SecretName: manifests.KonnectivityClientSecret("").Name,
	}
}

func kasVolumeAggregatorCert() *corev1.Volume {
	return &corev1.Volume{
		Name: "aggregator-crt",
	}
}
func buildKASVolumeAggregatorCert(v *corev1.Volume) {
	v.Secret = &corev1.SecretVolumeSource{
		SecretName: manifests.KASAggregatorCertSecret("").Name,
	}
}

func kasVolumeAggregatorCA() *corev1.Volume {
	return &corev1.Volume{
		Name: "aggregator-ca",
	}
}
func buildKASVolumeAggregatorCA(v *corev1.Volume) {
	v.ConfigMap = &corev1.ConfigMapVolumeSource{}
	v.ConfigMap.Name = manifests.CombinedCAConfigMap("").Name
}

func kasVolumeEgressSelectorConfig() *corev1.Volume {
	return &corev1.Volume{
		Name: "egress-selector-config",
	}
}
func buildKASVolumeEgressSelectorConfig(v *corev1.Volume) {
	v.ConfigMap = &corev1.ConfigMapVolumeSource{}
	v.ConfigMap.Name = manifests.KASEgressSelectorConfig("").Name
}

func kasVolumeServiceAccountKey() *corev1.Volume {
	return &corev1.Volume{
		Name: "svcacct-key",
	}
}
func buildKASVolumeServiceAccountKey(v *corev1.Volume) {
	v.Secret = &corev1.SecretVolumeSource{
		SecretName: manifests.ServiceAccountSigningKeySecret("").Name,
	}
}

func kasVolumeKubeletClientCert() *corev1.Volume {
	return &corev1.Volume{
		Name: "kubelet-client-crt",
	}
}

func buildKASVolumeKubeletClientCert(v *corev1.Volume) {
	v.Secret = &corev1.SecretVolumeSource{
		SecretName: manifests.KASKubeletClientCertSecret("").Name,
	}
}

func kasVolumeEtcdClientCert() *corev1.Volume {
	return &corev1.Volume{
		Name: "etcd-client-crt",
	}
}
func buildKASVolumeEtcdClientCert(v *corev1.Volume) {
	v.Secret = &corev1.SecretVolumeSource{
		SecretName: manifests.EtcdClientSecret("").Name,
	}
}

func kasVolumeOauthMetadata() *corev1.Volume {
	return &corev1.Volume{
		Name: "oauth-metadata",
	}
}
func buildKASVolumeOauthMetadata(v *corev1.Volume) {
	v.ConfigMap = &corev1.ConfigMapVolumeSource{}
	v.ConfigMap.Name = manifests.KASOAuthMetadata("").Name
}

func kasVolumeCloudConfig() *corev1.Volume {
	return &corev1.Volume{
		Name: "cloud-config",
	}
}

func buildKASVolumeCloudConfig(configMapName string) func(v *corev1.Volume) {
	return func(v *corev1.Volume) {
		v.ConfigMap = &corev1.ConfigMapVolumeSource{}
		v.ConfigMap.Name = configMapName
	}
}

func applyCloudConfigVolumeMount(configRef *corev1.LocalObjectReference, podSpec *corev1.PodSpec) {
	if configRef != nil && configRef.Name != "" {
		podSpec.Volumes = append(podSpec.Volumes, util.BuildVolume(kasVolumeCloudConfig(), buildKASVolumeCloudConfig(configRef.Name)))
		var container *corev1.Container
		for i, c := range podSpec.Containers {
			if c.Name == kasContainerMain().Name {
				container = &podSpec.Containers[i]
				break
			}
		}
		if container == nil {
			panic("main kube apiserver container not found in spec")
		}
		container.VolumeMounts = append(container.VolumeMounts,
			cloudProviderConfigVolumeMount.ContainerMounts(kasContainerMain().Name)...)
	}
}

func invokeBootstrapRenderScript(workDir string) string {
	var script = `#!/bin/sh
cd /tmp
mkdir input output
/usr/bin/cluster-config-operator render \
   --config-output-file config \
   --asset-input-dir /tmp/input \
   --asset-output-dir /tmp/output
cp /tmp/output/manifests/* %[1]s
`
	return fmt.Sprintf(script, workDir)
}

func applyBootstrapManifestsScript(workDir string) string {
	var script = `#!/bin/sh
while true; do
  if oc apply -f %[1]s; then
    echo "Bootstrap manifests applied successfully."
    break
  fi
  sleep 1
done
while true; do
  sleep 1000
done
`
	return fmt.Sprintf(script, workDir)
}

func applyNamedCertificateMounts(certs []configv1.APIServerNamedServingCert, spec *corev1.PodSpec) {
	var container *corev1.Container
	for i := range spec.Containers {
		if spec.Containers[i].Name == kasContainerMain().Name {
			container = &spec.Containers[i]
			break
		}
	}
	if container == nil {
		panic("Kube APIServer container not found")
	}
	for i, namedCert := range certs {
		volumeName := fmt.Sprintf("named-cert-%d", i+1)
		spec.Volumes = append(spec.Volumes, corev1.Volume{
			Name: volumeName,
			VolumeSource: corev1.VolumeSource{
				Secret: &corev1.SecretVolumeSource{
					SecretName: namedCert.ServingCertificate.Name,
				},
			},
		})
		container.VolumeMounts = append(container.VolumeMounts, corev1.VolumeMount{
			Name:      volumeName,
			MountPath: fmt.Sprintf("%s-%d", kasNamedCertificateMountPathPrefix, i+1),
		})
	}
}

func kasAuditWebhookConfigFileVolume() *corev1.Volume {
	return &corev1.Volume{
		Name: "kas-audit-webhook",
	}
}

func buildKASAuditWebhookConfigFileVolume(auditWebhookRef *corev1.LocalObjectReference) func(v *corev1.Volume) {
	return func(v *corev1.Volume) {
		v.Secret = &corev1.SecretVolumeSource{}
		v.Secret.SecretName = auditWebhookRef.Name
	}
}

func applyKASAuditWebhookConfigFileVolume(podSpec *corev1.PodSpec, auditWebhookRef *corev1.LocalObjectReference) {
	podSpec.Volumes = append(podSpec.Volumes, util.BuildVolume(kasAuditWebhookConfigFileVolume(), buildKASAuditWebhookConfigFileVolume(auditWebhookRef)))
	var container *corev1.Container
	for i, c := range podSpec.Containers {
		if c.Name == kasContainerMain().Name {
			container = &podSpec.Containers[i]
			break
		}
	}
	if container == nil {
		panic("main kube apiserver container not found in spec")
	}
	container.VolumeMounts = append(container.VolumeMounts,
		kasAuditWebhookConfigFileVolumeMount.ContainerMounts(kasContainerMain().Name)...)
}

func kasContainerPortieries() *corev1.Container {
	return &corev1.Container{
		Name: "portieris",
	}
}

func buildKASContainerPortieries(image string) func(c *corev1.Container) {
	return func(c *corev1.Container) {
		c.Image = image
		c.ImagePullPolicy = corev1.PullAlways
		c.Command = []string{
			"/portieris",
		}
		c.Args = []string{
			"--kubeconfig=/etc/openshift/kubeconfig/kubeconfig",
			"--alsologtostderr",
			"-v=4",
		}
		c.Ports = []corev1.ContainerPort{
			{
				Name:          "http",
				ContainerPort: 8000,
				Protocol:      corev1.ProtocolTCP,
			},
		}
		c.VolumeMounts = volumeMounts.ContainerMounts(c.Name)
	}
}

func kasVolumePortierisCerts() *corev1.Volume {
	return &corev1.Volume{
		Name: "portieris-certs",
	}
}

func buildKASVolumePortierisCerts(v *corev1.Volume) {
	v.Secret = &corev1.SecretVolumeSource{
		SecretName: v.Name,
	}
}<|MERGE_RESOLUTION|>--- conflicted
+++ resolved
@@ -46,17 +46,10 @@
 			kasVolumeKonnectivityClientCert().Name: "/etc/kubernetes/certs/konnectivity-client",
 			kasVolumeEgressSelectorConfig().Name:   "/etc/kubernetes/egress-selector",
 		},
-<<<<<<< HEAD
-		kasContainerVPNClient().Name: {
-			kasVolumeVPNClientConfig().Name: kasVPNWorkingDir + "/config",
-			kasVolumeVPNClientCert().Name:   kasVPNWorkingDir + "/secret",
-		},
 		kasContainerPortieries().Name: {
 			kasVolumeLocalhostKubeconfig().Name: "/etc/openshift/kubeconfig",
 			kasVolumePortierisCerts().Name:      "/etc/certs",
 		},
-=======
->>>>>>> 16be0702
 	}
 
 	cloudProviderConfigVolumeMount = util.PodVolumeMounts{
