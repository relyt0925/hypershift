--- conflicted
+++ resolved
@@ -148,20 +148,14 @@
 		deployment.Spec.Template.Spec.Containers = append(deployment.Spec.Template.Spec.Containers, util.BuildContainer(kasContainerPortieries(), buildKASContainerPortieries(images.Portieris)))
 		deployment.Spec.Template.Spec.Volumes = append(deployment.Spec.Template.Spec.Volumes, util.BuildVolume(kasVolumePortierisCerts(), buildKASVolumePortierisCerts))
 	}
-<<<<<<< HEAD
-	p.Scheduling.ApplyTo(&deployment.Spec.Template.Spec)
-	p.SecurityContexts.ApplyTo(&deployment.Spec.Template.Spec)
-	p.Resources.ApplyTo(&deployment.Spec.Template.Spec)
-	applyNamedCertificateMounts(p.APIServer.Spec.ServingCerts.NamedCertificates, &deployment.Spec.Template.Spec)
-	p.applyCloudConfigVolumeMount(&deployment.Spec.Template.Spec)
-	p.applyKASAuditWebhookConfigFileVolume(&deployment.Spec.Template.Spec)
-	p.applyKMSConfig(&deployment.Spec.Template.Spec)
-=======
+	if len(images.KMS) > 0 {
+		deployment.Spec.Template.Spec.Containers = append(deployment.Spec.Template.Spec.Containers, util.BuildContainer(kasContainerKMS(), buildKASContainerKMS(images.KMS, deploymentConfig.KMSKPRegion, deploymentConfig.KMSKPInfo)))
+		applyKMSConfig(&deployment.Spec.Template.Spec)
+	}
 	deploymentConfig.ApplyTo(deployment)
 	applyNamedCertificateMounts(namedCertificates, &deployment.Spec.Template.Spec)
 	applyCloudConfigVolumeMount(cloudProviderConfigRef, &deployment.Spec.Template.Spec)
 	applyKASAuditWebhookConfigFileVolume(&deployment.Spec.Template.Spec)
->>>>>>> b1838e77
 	return nil
 }
 
@@ -581,7 +575,11 @@
 			break
 		}
 	}
-<<<<<<< HEAD
+	if container == nil {
+		panic("main kube apiserver container not found in spec")
+	}
+	container.VolumeMounts = append(container.VolumeMounts,
+		kasAuditWebhookConfigFileVolumeMount.ContainerMounts(kasContainerMain().Name)...)
 }
 
 func kasContainerKMS() *corev1.Container {
@@ -613,91 +611,96 @@
 	v.Secret.Optional = &optionalMount
 }
 
-func (p *KubeAPIServerParams) buildKASContainerKMS(c *corev1.Container) {
-	c.Image = p.Images.KMS
-	c.ImagePullPolicy = corev1.PullAlways
-	c.Env = []corev1.EnvVar{
-		corev1.EnvVar{
-			Name:  "LOG_LEVEL",
-			Value: "info",
-		},
-		corev1.EnvVar{
-			Name:  "NUM_LEN_BYTES",
-			Value: "4",
-		},
-		corev1.EnvVar{
-			Name:  "CACHE_TIMEOUT_IN_HOURS",
-			Value: "1",
-		},
-		corev1.EnvVar{
-			Name:  "RESTART_DELAY_IN_SECONDS",
-			Value: "0",
-		},
-		corev1.EnvVar{
-			Name:  "UNIX_SOCKET_PATH",
-			Value: "/tmp/keyprotectprovider.sock",
-		},
-		corev1.EnvVar{
-			Name:  "KP_TIMEOUT",
-			Value: "10",
-		},
-		corev1.EnvVar{
-			Name:  "KP_WDEK_PATH",
-			Value: "/tmp/kp/wdek",
-		},
-		corev1.EnvVar{
-			Name:  "KP_STATE_PATH",
-			Value: "/tmp/kp/state",
-		},
-		corev1.EnvVar{
-			Name:  "HEALTHZ_PATH",
-			Value: "/healthz",
-		},
-		corev1.EnvVar{
-			Name:  "HEALTHZ_PORT",
-			Value: ":8081",
-		},
-		corev1.EnvVar{
-			Name:  "KP_DATA_JSON",
-			Value: p.KMSKPInfo,
-		},
-		corev1.EnvVar{
-			Name:  "REGION",
-			Value: p.KMSKPRegion,
-		},
-	}
-	c.Ports = []corev1.ContainerPort{
-		{
-			Name:          "http",
-			ContainerPort: 8001,
-			Protocol:      corev1.ProtocolTCP,
-		},
-	}
-	c.VolumeMounts = volumeMounts.ContainerMounts(c.Name)
-}
-
-func (p *KubeAPIServerParams) applyKMSConfig(podSpec *corev1.PodSpec) {
-	if p.Images.KMS != "" {
-		podSpec.Containers = append(podSpec.Containers, util.BuildContainer(kasContainerKMS(), p.buildKASContainerKMS))
-		podSpec.Volumes = append(podSpec.Volumes, util.BuildVolume(kasVolumeKMSKP(), buildVolumeKMSKP), util.BuildVolume(kasVolumeKMSSocket(), buildVolumeKMSSocket))
-		var container *corev1.Container
-		for i, c := range podSpec.Containers {
-			if c.Name == kasContainerMain().Name {
-				container = &podSpec.Containers[i]
-				break
-			}
-		}
-		if container == nil {
-			panic("main kube apiserver container not found in spec")
-		}
-		container.VolumeMounts = append(container.VolumeMounts,
-			kasKMSVolumeMounts.ContainerMounts(kasContainerMain().Name)...)
-	}
-=======
+func kasVolumeKMSConfigFile() *corev1.Volume {
+	return &corev1.Volume{
+		Name: "kms-config",
+	}
+}
+
+func buildVolumeKMSConfigFile(v *corev1.Volume) {
+	v.ConfigMap = &corev1.ConfigMapVolumeSource{}
+	v.ConfigMap.Name = manifests.KASAuditWebhookConfigFileVolume("").Name
+
+}
+
+func buildKASContainerKMS(image string, region string, kmsInfo string) func(c *corev1.Container) {
+	return func(c *corev1.Container) {
+		c.Image = image
+		c.ImagePullPolicy = corev1.PullAlways
+		c.Env = []corev1.EnvVar{
+			corev1.EnvVar{
+				Name:  "LOG_LEVEL",
+				Value: "info",
+			},
+			corev1.EnvVar{
+				Name:  "NUM_LEN_BYTES",
+				Value: "4",
+			},
+			corev1.EnvVar{
+				Name:  "CACHE_TIMEOUT_IN_HOURS",
+				Value: "1",
+			},
+			corev1.EnvVar{
+				Name:  "RESTART_DELAY_IN_SECONDS",
+				Value: "0",
+			},
+			corev1.EnvVar{
+				Name:  "UNIX_SOCKET_PATH",
+				Value: "/tmp/keyprotectprovider.sock",
+			},
+			corev1.EnvVar{
+				Name:  "KP_TIMEOUT",
+				Value: "10",
+			},
+			corev1.EnvVar{
+				Name:  "KP_WDEK_PATH",
+				Value: "/tmp/kp/wdek",
+			},
+			corev1.EnvVar{
+				Name:  "KP_STATE_PATH",
+				Value: "/tmp/kp/state",
+			},
+			corev1.EnvVar{
+				Name:  "HEALTHZ_PATH",
+				Value: "/healthz",
+			},
+			corev1.EnvVar{
+				Name:  "HEALTHZ_PORT",
+				Value: ":8081",
+			},
+			corev1.EnvVar{
+				Name:  "KP_DATA_JSON",
+				Value: kmsInfo,
+			},
+			corev1.EnvVar{
+				Name:  "REGION",
+				Value: region,
+			},
+		}
+		c.Ports = []corev1.ContainerPort{
+			{
+				Name:          "http",
+				ContainerPort: 8001,
+				Protocol:      corev1.ProtocolTCP,
+			},
+		}
+		c.VolumeMounts = volumeMounts.ContainerMounts(c.Name)
+	}
+}
+
+func applyKMSConfig(podSpec *corev1.PodSpec) {
+	podSpec.Volumes = append(podSpec.Volumes, util.BuildVolume(kasVolumeKMSKP(), buildVolumeKMSKP), util.BuildVolume(kasVolumeKMSSocket(), buildVolumeKMSSocket))
+	var container *corev1.Container
+	for i, c := range podSpec.Containers {
+		if c.Name == kasContainerMain().Name {
+			container = &podSpec.Containers[i]
+			break
+		}
+	}
+	container.Args = append(container.Args, "--encryption-provider-config=/etc/kubernetes/kms-config/config.yaml")
 	if container == nil {
 		panic("main kube apiserver container not found in spec")
 	}
 	container.VolumeMounts = append(container.VolumeMounts,
-		kasAuditWebhookConfigFileVolumeMount.ContainerMounts(kasContainerMain().Name)...)
->>>>>>> b1838e77
+		kasKMSVolumeMounts.ContainerMounts(kasContainerMain().Name)...)
 }