package kas

import (
	"fmt"
	"path"

	appsv1 "k8s.io/api/apps/v1"
	corev1 "k8s.io/api/core/v1"
	metav1 "k8s.io/apimachinery/pkg/apis/meta/v1"
	"k8s.io/apimachinery/pkg/util/intstr"
	"k8s.io/utils/pointer"

	configv1 "github.com/openshift/api/config/v1"
	"github.com/openshift/hypershift/control-plane-operator/controllers/hostedcontrolplane/config"
	"github.com/openshift/hypershift/control-plane-operator/controllers/hostedcontrolplane/manifests"
	"github.com/openshift/hypershift/control-plane-operator/controllers/hostedcontrolplane/util"
)

const (
	kasNamedCertificateMountPathPrefix = "/etc/kubernetes/certs/named"
	configHashAnnotation               = "kube-apiserver.hypershift.openshift.io/config-hash"
)

var (
	volumeMounts = util.PodVolumeMounts{
		kasContainerBootstrap().Name: {
			kasVolumeBootstrapManifests().Name: "/work",
		},
		kasContainerApplyBootstrap().Name: {
			kasVolumeBootstrapManifests().Name:  "/work",
			kasVolumeLocalhostKubeconfig().Name: "/var/secrets/localhost-kubeconfig",
		},
		kasContainerMain().Name: {
			kasVolumeWorkLogs().Name:               "/var/log/kube-apiserver",
			kasVolumeConfig().Name:                 "/etc/kubernetes/config",
			kasVolumeAuditConfig().Name:            "/etc/kubernetes/audit",
			kasVolumeRootCA().Name:                 "/etc/kubernetes/certs/root-ca",
			kasVolumeServerCert().Name:             "/etc/kubernetes/certs/server",
			kasVolumeAggregatorCert().Name:         "/etc/kubernetes/certs/aggregator",
			kasVolumeAggregatorCA().Name:           "/etc/kubernetes/certs/aggregator-ca",
			kasVolumeClientCA().Name:               "/etc/kubernetes/certs/client-ca",
			kasVolumeEtcdClientCert().Name:         "/etc/kubernetes/certs/etcd",
			kasVolumeServiceAccountKey().Name:      "/etc/kubernetes/secrets/svcacct-key",
			kasVolumeOauthMetadata().Name:          "/etc/kubernetes/oauth",
			kasVolumeKubeletClientCert().Name:      "/etc/kubernetes/certs/kubelet",
			kasVolumeKubeletClientCA().Name:        "/etc/kubernetes/certs/kubelet-ca",
			kasVolumeKonnectivityClientCert().Name: "/etc/kubernetes/certs/konnectivity-client",
			kasVolumeEgressSelectorConfig().Name:   "/etc/kubernetes/egress-selector",
		},
		kasContainerPortieries().Name: {
			kasVolumeLocalhostKubeconfig().Name: "/etc/openshift/kubeconfig",
			kasVolumePortierisCerts().Name:      "/etc/certs",
		},
		kasContainerKMS().Name: {
			kasVolumeKMSSocket().Name: "/tmp",
			kasVolumeKMSKP().Name:     "/tmp/kp",
		},
	}

	cloudProviderConfigVolumeMount = util.PodVolumeMounts{
		kasContainerMain().Name: {
			kasVolumeCloudConfig().Name: "/etc/kubernetes/cloud",
		},
	}

	kasAuditWebhookConfigFileVolumeMount = util.PodVolumeMounts{
		kasContainerMain().Name: {
			kasAuditWebhookConfigFileVolume().Name: "/etc/kubernetes/auditwebhook",
		},
	}

	kasKMSVolumeMounts = util.PodVolumeMounts{
		kasContainerMain().Name: {
			kasVolumeKMSSocket().Name:     "/tmp",
			kasVolumeKMSConfigFile().Name: "/etc/kubernetes/kms-config",
		},
	}

	// volume mounts in apply bootstrap container
	applyWorkMountPath       = "/work"
	applyKubeconfigMountPath = "/var/secrets/localhost-kubeconfig"
)

var kasLabels = map[string]string{
	"app": "kube-apiserver",
}

func ReconcileKubeAPIServerDeployment(deployment *appsv1.Deployment,
	ownerRef config.OwnerRef,
	deploymentConfig config.DeploymentConfig,
	namedCertificates []configv1.APIServerNamedServingCert,
	cloudProviderConfigRef *corev1.LocalObjectReference,
	images KubeAPIServerImages,
	config *corev1.ConfigMap,
<<<<<<< HEAD
	auditWebhookRef *corev1.LocalObjectReference,
	kmsKPInfo string,
	kmsKPRegion string,
) error {

	configBytes, ok := config.Data[KubeAPIServerConfigKey]
	if !ok {
		return fmt.Errorf("kube apiserver configuration is not expected to be empty")
	}
	configHash := util.ComputeHash(configBytes)
=======
	auditWebhookRef *corev1.LocalObjectReference) error {
>>>>>>> 7748f085

	configBytes, ok := config.Data[KubeAPIServerConfigKey]
	if !ok {
		return fmt.Errorf("kube apiserver configuration is not expected to be empty")
	}
	configHash := util.ComputeHash(configBytes)

	ownerRef.ApplyTo(deployment)
	maxSurge := intstr.FromInt(3)
	maxUnavailable := intstr.FromInt(0)
	deployment.Spec = appsv1.DeploymentSpec{
		Selector: &metav1.LabelSelector{
			MatchLabels: kasLabels,
		},
		Strategy: appsv1.DeploymentStrategy{
			Type: appsv1.RollingUpdateDeploymentStrategyType,
			RollingUpdate: &appsv1.RollingUpdateDeployment{
				MaxSurge:       &maxSurge,
				MaxUnavailable: &maxUnavailable,
			},
		},
		Template: corev1.PodTemplateSpec{
			ObjectMeta: metav1.ObjectMeta{
				Labels: kasLabels,
				Annotations: map[string]string{
					configHashAnnotation: configHash,
				},
			},
			Spec: corev1.PodSpec{
				AutomountServiceAccountToken: pointer.BoolPtr(false),
				InitContainers: []corev1.Container{
					util.BuildContainer(kasContainerBootstrap(), buildKASContainerBootstrap(images.ClusterConfigOperator)),
				},
				Containers: []corev1.Container{
					util.BuildContainer(kasContainerApplyBootstrap(), buildKASContainerApplyBootstrap(images.CLI)),
					util.BuildContainer(kasContainerMain(), buildKASContainerMain(images.HyperKube)),
				},
				Volumes: []corev1.Volume{
					util.BuildVolume(kasVolumeBootstrapManifests(), buildKASVolumeBootstrapManifests),
					util.BuildVolume(kasVolumeLocalhostKubeconfig(), buildKASVolumeLocalhostKubeconfig),
					util.BuildVolume(kasVolumeWorkLogs(), buildKASVolumeWorkLogs),
					util.BuildVolume(kasVolumeConfig(), buildKASVolumeConfig),
					util.BuildVolume(kasVolumeAuditConfig(), buildKASVolumeAuditConfig),
					util.BuildVolume(kasVolumeRootCA(), buildKASVolumeRootCA),
					util.BuildVolume(kasVolumeServerCert(), buildKASVolumeServerCert),
					util.BuildVolume(kasVolumeAggregatorCert(), buildKASVolumeAggregatorCert),
					util.BuildVolume(kasVolumeAggregatorCA(), buildKASVolumeAggregatorCA),
					util.BuildVolume(kasVolumeServiceAccountKey(), buildKASVolumeServiceAccountKey),
					util.BuildVolume(kasVolumeEtcdClientCert(), buildKASVolumeEtcdClientCert),
					util.BuildVolume(kasVolumeOauthMetadata(), buildKASVolumeOauthMetadata),
					util.BuildVolume(kasVolumeClientCA(), buildKASVolumeClientCA),
					util.BuildVolume(kasVolumeKubeletClientCert(), buildKASVolumeKubeletClientCert),
					util.BuildVolume(kasVolumeKubeletClientCA(), buildKASVolumeKubeletClientCA),
					util.BuildVolume(kasVolumeKonnectivityClientCert(), buildKASVolumeKonnectivityClientCert),
					util.BuildVolume(kasVolumeEgressSelectorConfig(), buildKASVolumeEgressSelectorConfig),
				},
			},
		},
	}
	if len(images.Portieris) > 0 {
		deployment.Spec.Template.Spec.Containers = append(deployment.Spec.Template.Spec.Containers, util.BuildContainer(kasContainerPortieries(), buildKASContainerPortieries(images.Portieris)))
		deployment.Spec.Template.Spec.Volumes = append(deployment.Spec.Template.Spec.Volumes, util.BuildVolume(kasVolumePortierisCerts(), buildKASVolumePortierisCerts))
	}
	if len(images.KMS) > 0 {
		deployment.Spec.Template.Spec.Containers = append(deployment.Spec.Template.Spec.Containers, util.BuildContainer(kasContainerKMS(), buildKASContainerKMS(images.KMS, kmsKPRegion, kmsKPInfo)))
		applyKMSConfig(&deployment.Spec.Template.Spec)
	}
	deploymentConfig.ApplyTo(deployment)
	applyNamedCertificateMounts(namedCertificates, &deployment.Spec.Template.Spec)
	applyCloudConfigVolumeMount(cloudProviderConfigRef, &deployment.Spec.Template.Spec)
	if auditWebhookRef != nil {
		applyKASAuditWebhookConfigFileVolume(&deployment.Spec.Template.Spec, auditWebhookRef)
	}
	return nil
}

func kasContainerBootstrap() *corev1.Container {
	return &corev1.Container{
		Name: "init-bootstrap",
	}
}

func buildKASContainerBootstrap(image string) func(c *corev1.Container) {
	return func(c *corev1.Container) {
		c.Command = []string{
			"/bin/bash",
		}
		c.Args = []string{
			"-c",
			invokeBootstrapRenderScript(volumeMounts.Path(kasContainerBootstrap().Name, kasVolumeBootstrapManifests().Name)),
		}
		c.Image = image
		c.VolumeMounts = volumeMounts.ContainerMounts(c.Name)
	}
}

func kasContainerApplyBootstrap() *corev1.Container {
	return &corev1.Container{
		Name: "apply-bootstrap",
	}
}

func buildKASContainerApplyBootstrap(image string) func(c *corev1.Container) {
	return func(c *corev1.Container) {
		c.Image = image
		c.Command = []string{
			"/bin/bash",
		}
		c.Args = []string{
			"-c",
			applyBootstrapManifestsScript(volumeMounts.Path(c.Name, kasVolumeBootstrapManifests().Name)),
		}
		c.Env = []corev1.EnvVar{
			{
				Name:  "KUBECONFIG",
				Value: path.Join(volumeMounts.Path(c.Name, kasVolumeLocalhostKubeconfig().Name), KubeconfigKey),
			},
		}
		c.VolumeMounts = volumeMounts.ContainerMounts(c.Name)
	}
}

func kasContainerMain() *corev1.Container {
	return &corev1.Container{
		Name: "kube-apiserver",
	}
}

func buildKASContainerMain(image string) func(c *corev1.Container) {
	return func(c *corev1.Container) {
		c.Image = image
		c.Command = []string{
			"hyperkube",
		}
		c.Args = []string{
			"kube-apiserver",
			fmt.Sprintf("--openshift-config=%s", path.Join(volumeMounts.Path(c.Name, kasVolumeConfig().Name), KubeAPIServerConfigKey)),
			"-v5",
		}
		c.WorkingDir = volumeMounts.Path(c.Name, kasVolumeWorkLogs().Name)
		c.VolumeMounts = volumeMounts.ContainerMounts(c.Name)
	}
}

func kasVolumeBootstrapManifests() *corev1.Volume {
	return &corev1.Volume{
		Name: "bootstrap-manifests",
	}
}

func buildKASVolumeBootstrapManifests(v *corev1.Volume) {
	v.EmptyDir = &corev1.EmptyDirVolumeSource{}
}

func kasVolumeLocalhostKubeconfig() *corev1.Volume {
	return &corev1.Volume{
		Name: "localhost-kubeconfig",
	}
}
func buildKASVolumeLocalhostKubeconfig(v *corev1.Volume) {
	v.Secret = &corev1.SecretVolumeSource{
		SecretName: manifests.KASLocalhostKubeconfigSecret("").Name,
	}
}

func kasVolumeWorkLogs() *corev1.Volume {
	return &corev1.Volume{
		Name: "logs",
	}
}
func buildKASVolumeWorkLogs(v *corev1.Volume) {
	v.EmptyDir = &corev1.EmptyDirVolumeSource{}
}
func kasVolumeConfig() *corev1.Volume {
	return &corev1.Volume{
		Name: "kas-config",
	}
}
func buildKASVolumeConfig(v *corev1.Volume) {
	v.ConfigMap = &corev1.ConfigMapVolumeSource{}
	v.ConfigMap.Name = manifests.KASConfig("").Name
}
func kasVolumeAuditConfig() *corev1.Volume {
	return &corev1.Volume{
		Name: "audit-config",
	}
}
func buildKASVolumeAuditConfig(v *corev1.Volume) {
	v.ConfigMap = &corev1.ConfigMapVolumeSource{}
	v.ConfigMap.Name = manifests.KASAuditConfig("").Name
}
func kasVolumeRootCA() *corev1.Volume {
	return &corev1.Volume{
		Name: "root-ca",
	}
}
func buildKASVolumeRootCA(v *corev1.Volume) {
	v.Secret = &corev1.SecretVolumeSource{
		SecretName: manifests.RootCASecret("").Name,
	}
}

// TODO: generate separate volume to merge our CA with user-supplied CA
func kasVolumeClientCA() *corev1.Volume {
	return &corev1.Volume{
		Name: "client-ca",
	}
}
func buildKASVolumeClientCA(v *corev1.Volume) {
	v.ConfigMap = &corev1.ConfigMapVolumeSource{}
	v.ConfigMap.Name = manifests.CombinedCAConfigMap("").Name
}

func kasVolumeServerCert() *corev1.Volume {
	return &corev1.Volume{
		Name: "server-crt",
	}
}
func buildKASVolumeServerCert(v *corev1.Volume) {
	v.Secret = &corev1.SecretVolumeSource{
		SecretName: manifests.KASServerCertSecret("").Name,
	}
}

func kasVolumeKubeletClientCA() *corev1.Volume {
	return &corev1.Volume{
		Name: "kubelet-client-ca",
	}
}
func buildKASVolumeKubeletClientCA(v *corev1.Volume) {
	v.ConfigMap = &corev1.ConfigMapVolumeSource{}
	v.ConfigMap.Name = manifests.CombinedCAConfigMap("").Name
}

func kasVolumeKonnectivityClientCert() *corev1.Volume {
	return &corev1.Volume{
		Name: "konnectivity-client",
	}
}
func buildKASVolumeKonnectivityClientCert(v *corev1.Volume) {
	v.Secret = &corev1.SecretVolumeSource{
		SecretName: manifests.KonnectivityClientSecret("").Name,
	}
}

func kasVolumeAggregatorCert() *corev1.Volume {
	return &corev1.Volume{
		Name: "aggregator-crt",
	}
}
func buildKASVolumeAggregatorCert(v *corev1.Volume) {
	v.Secret = &corev1.SecretVolumeSource{
		SecretName: manifests.KASAggregatorCertSecret("").Name,
	}
}

func kasVolumeAggregatorCA() *corev1.Volume {
	return &corev1.Volume{
		Name: "aggregator-ca",
	}
}
func buildKASVolumeAggregatorCA(v *corev1.Volume) {
	v.ConfigMap = &corev1.ConfigMapVolumeSource{}
	v.ConfigMap.Name = manifests.CombinedCAConfigMap("").Name
}

func kasVolumeEgressSelectorConfig() *corev1.Volume {
	return &corev1.Volume{
		Name: "egress-selector-config",
	}
}
func buildKASVolumeEgressSelectorConfig(v *corev1.Volume) {
	v.ConfigMap = &corev1.ConfigMapVolumeSource{}
	v.ConfigMap.Name = manifests.KASEgressSelectorConfig("").Name
}

func kasVolumeServiceAccountKey() *corev1.Volume {
	return &corev1.Volume{
		Name: "svcacct-key",
	}
}
func buildKASVolumeServiceAccountKey(v *corev1.Volume) {
	v.Secret = &corev1.SecretVolumeSource{
		SecretName: manifests.ServiceAccountSigningKeySecret("").Name,
	}
}

func kasVolumeKubeletClientCert() *corev1.Volume {
	return &corev1.Volume{
		Name: "kubelet-client-crt",
	}
}

func buildKASVolumeKubeletClientCert(v *corev1.Volume) {
	v.Secret = &corev1.SecretVolumeSource{
		SecretName: manifests.KASKubeletClientCertSecret("").Name,
	}
}

func kasVolumeEtcdClientCert() *corev1.Volume {
	return &corev1.Volume{
		Name: "etcd-client-crt",
	}
}
func buildKASVolumeEtcdClientCert(v *corev1.Volume) {
	v.Secret = &corev1.SecretVolumeSource{
		SecretName: manifests.EtcdClientSecret("").Name,
	}
}

func kasVolumeOauthMetadata() *corev1.Volume {
	return &corev1.Volume{
		Name: "oauth-metadata",
	}
}
func buildKASVolumeOauthMetadata(v *corev1.Volume) {
	v.ConfigMap = &corev1.ConfigMapVolumeSource{}
	v.ConfigMap.Name = manifests.KASOAuthMetadata("").Name
}

func kasVolumeCloudConfig() *corev1.Volume {
	return &corev1.Volume{
		Name: "cloud-config",
	}
}

func buildKASVolumeCloudConfig(configMapName string) func(v *corev1.Volume) {
	return func(v *corev1.Volume) {
		v.ConfigMap = &corev1.ConfigMapVolumeSource{}
		v.ConfigMap.Name = configMapName
	}
}

func applyCloudConfigVolumeMount(configRef *corev1.LocalObjectReference, podSpec *corev1.PodSpec) {
	if configRef != nil && configRef.Name != "" {
		podSpec.Volumes = append(podSpec.Volumes, util.BuildVolume(kasVolumeCloudConfig(), buildKASVolumeCloudConfig(configRef.Name)))
		var container *corev1.Container
		for i, c := range podSpec.Containers {
			if c.Name == kasContainerMain().Name {
				container = &podSpec.Containers[i]
				break
			}
		}
		if container == nil {
			panic("main kube apiserver container not found in spec")
		}
		container.VolumeMounts = append(container.VolumeMounts,
			cloudProviderConfigVolumeMount.ContainerMounts(kasContainerMain().Name)...)
	}
}

func invokeBootstrapRenderScript(workDir string) string {
	var script = `#!/bin/sh
cd /tmp
mkdir input output
/usr/bin/cluster-config-operator render \
   --config-output-file config \
   --asset-input-dir /tmp/input \
   --asset-output-dir /tmp/output
cp /tmp/output/manifests/* %[1]s
`
	return fmt.Sprintf(script, workDir)
}

func applyBootstrapManifestsScript(workDir string) string {
	var script = `#!/bin/sh
while true; do
  if oc apply -f %[1]s; then
    echo "Bootstrap manifests applied successfully."
    break
  fi
  sleep 1
done
while true; do
  sleep 1000
done
`
	return fmt.Sprintf(script, workDir)
}

func applyNamedCertificateMounts(certs []configv1.APIServerNamedServingCert, spec *corev1.PodSpec) {
	var container *corev1.Container
	for i := range spec.Containers {
		if spec.Containers[i].Name == kasContainerMain().Name {
			container = &spec.Containers[i]
			break
		}
	}
	if container == nil {
		panic("Kube APIServer container not found")
	}
	for i, namedCert := range certs {
		volumeName := fmt.Sprintf("named-cert-%d", i+1)
		spec.Volumes = append(spec.Volumes, corev1.Volume{
			Name: volumeName,
			VolumeSource: corev1.VolumeSource{
				Secret: &corev1.SecretVolumeSource{
					SecretName: namedCert.ServingCertificate.Name,
				},
			},
		})
		container.VolumeMounts = append(container.VolumeMounts, corev1.VolumeMount{
			Name:      volumeName,
			MountPath: fmt.Sprintf("%s-%d", kasNamedCertificateMountPathPrefix, i+1),
		})
	}
}

func kasAuditWebhookConfigFileVolume() *corev1.Volume {
	return &corev1.Volume{
		Name: "kas-audit-webhook",
	}
}

func buildKASAuditWebhookConfigFileVolume(auditWebhookRef *corev1.LocalObjectReference) func(v *corev1.Volume) {
	return func(v *corev1.Volume) {
		v.Secret = &corev1.SecretVolumeSource{}
		v.Secret.SecretName = auditWebhookRef.Name
	}
}

func applyKASAuditWebhookConfigFileVolume(podSpec *corev1.PodSpec, auditWebhookRef *corev1.LocalObjectReference) {
	podSpec.Volumes = append(podSpec.Volumes, util.BuildVolume(kasAuditWebhookConfigFileVolume(), buildKASAuditWebhookConfigFileVolume(auditWebhookRef)))
	var container *corev1.Container
	for i, c := range podSpec.Containers {
		if c.Name == kasContainerMain().Name {
			container = &podSpec.Containers[i]
			break
		}
	}
	if container == nil {
		panic("main kube apiserver container not found in spec")
	}
	container.VolumeMounts = append(container.VolumeMounts,
		kasAuditWebhookConfigFileVolumeMount.ContainerMounts(kasContainerMain().Name)...)
}

func kasContainerPortieries() *corev1.Container {
	return &corev1.Container{
		Name: "portieris",
	}
}

func buildKASContainerPortieries(image string) func(c *corev1.Container) {
	return func(c *corev1.Container) {
		c.Image = image
		c.ImagePullPolicy = corev1.PullAlways
		c.Command = []string{
			"/portieris",
		}
		c.Args = []string{
			"--kubeconfig=/etc/openshift/kubeconfig/kubeconfig",
			"--alsologtostderr",
			"-v=4",
		}
		c.Ports = []corev1.ContainerPort{
			{
				Name:          "http",
				ContainerPort: 8000,
				Protocol:      corev1.ProtocolTCP,
			},
		}
		c.VolumeMounts = volumeMounts.ContainerMounts(c.Name)
	}
}

func kasVolumePortierisCerts() *corev1.Volume {
	return &corev1.Volume{
		Name: "portieris-certs",
	}
}

func buildKASVolumePortierisCerts(v *corev1.Volume) {
	v.Secret = &corev1.SecretVolumeSource{
		SecretName: v.Name,
	}
}

func kasContainerKMS() *corev1.Container {
	return &corev1.Container{
		Name: "kms",
	}
}

func kasVolumeKMSSocket() *corev1.Volume {
	return &corev1.Volume{
		Name: "kms-socket",
	}
}

func buildVolumeKMSSocket(v *corev1.Volume) {
	v.EmptyDir = &corev1.EmptyDirVolumeSource{}
}

func kasVolumeKMSKP() *corev1.Volume {
	return &corev1.Volume{
		Name: "kms-kp",
	}
}

func buildVolumeKMSKP(v *corev1.Volume) {
	v.Secret = &corev1.SecretVolumeSource{}
	v.Secret.SecretName = manifests.KASKMSWDEKSecret("").Name
	optionalMount := true
	v.Secret.Optional = &optionalMount
}

func kasVolumeKMSConfigFile() *corev1.Volume {
	return &corev1.Volume{
		Name: "kms-config",
	}
}

func buildVolumeKMSConfigFile(v *corev1.Volume) {
	v.ConfigMap = &corev1.ConfigMapVolumeSource{}
	v.ConfigMap.Name = manifests.KASKMSConfigFile("").Name

}

func buildKASContainerKMS(image string, region string, kmsInfo string) func(c *corev1.Container) {
	return func(c *corev1.Container) {
		c.Image = image
		c.ImagePullPolicy = corev1.PullAlways
		c.Env = []corev1.EnvVar{
			corev1.EnvVar{
				Name:  "LOG_LEVEL",
				Value: "info",
			},
			corev1.EnvVar{
				Name:  "NUM_LEN_BYTES",
				Value: "4",
			},
			corev1.EnvVar{
				Name:  "CACHE_TIMEOUT_IN_HOURS",
				Value: "1",
			},
			corev1.EnvVar{
				Name:  "RESTART_DELAY_IN_SECONDS",
				Value: "0",
			},
			corev1.EnvVar{
				Name:  "UNIX_SOCKET_PATH",
				Value: "/tmp/keyprotectprovider.sock",
			},
			corev1.EnvVar{
				Name:  "KP_TIMEOUT",
				Value: "10",
			},
			corev1.EnvVar{
				Name:  "KP_WDEK_PATH",
				Value: "/tmp/kp/wdek",
			},
			corev1.EnvVar{
				Name:  "KP_STATE_PATH",
				Value: "/tmp/kp/state",
			},
			corev1.EnvVar{
				Name:  "HEALTHZ_PATH",
				Value: "/healthz",
			},
			corev1.EnvVar{
				Name:  "HEALTHZ_PORT",
				Value: ":8081",
			},
			corev1.EnvVar{
				Name:  "KP_DATA_JSON",
				Value: kmsInfo,
			},
			corev1.EnvVar{
				Name:  "REGION",
				Value: region,
			},
		}
		c.Ports = []corev1.ContainerPort{
			{
				Name:          "http",
				ContainerPort: 8001,
				Protocol:      corev1.ProtocolTCP,
			},
		}
		c.VolumeMounts = volumeMounts.ContainerMounts(c.Name)
	}
}

func applyKMSConfig(podSpec *corev1.PodSpec) {
	podSpec.Volumes = append(podSpec.Volumes, util.BuildVolume(kasVolumeKMSKP(), buildVolumeKMSKP), util.BuildVolume(kasVolumeKMSSocket(), buildVolumeKMSSocket), util.BuildVolume(kasVolumeKMSConfigFile(), buildVolumeKMSConfigFile))
	var container *corev1.Container
	for i, c := range podSpec.Containers {
		if c.Name == kasContainerMain().Name {
			container = &podSpec.Containers[i]
			break
		}
	}
	container.Args = append(container.Args, fmt.Sprintf("--encryption-provider-config=%s/config.yaml", kasKMSVolumeMounts.Path(kasContainerMain().Name, kasVolumeKMSConfigFile().Name)))
	if container == nil {
		panic("main kube apiserver container not found in spec")
	}
	container.VolumeMounts = append(container.VolumeMounts,
		kasKMSVolumeMounts.ContainerMounts(kasContainerMain().Name)...)
}<|MERGE_RESOLUTION|>--- conflicted
+++ resolved
@@ -92,20 +92,10 @@
 	cloudProviderConfigRef *corev1.LocalObjectReference,
 	images KubeAPIServerImages,
 	config *corev1.ConfigMap,
-<<<<<<< HEAD
-	auditWebhookRef *corev1.LocalObjectReference,
-	kmsKPInfo string,
-	kmsKPRegion string,
+auditWebhookRef *corev1.LocalObjectReference,
+kmsKPInfo string,
+kmsKPRegion string,
 ) error {
-
-	configBytes, ok := config.Data[KubeAPIServerConfigKey]
-	if !ok {
-		return fmt.Errorf("kube apiserver configuration is not expected to be empty")
-	}
-	configHash := util.ComputeHash(configBytes)
-=======
-	auditWebhookRef *corev1.LocalObjectReference) error {
->>>>>>> 7748f085
 
 	configBytes, ok := config.Data[KubeAPIServerConfigKey]
 	if !ok {
