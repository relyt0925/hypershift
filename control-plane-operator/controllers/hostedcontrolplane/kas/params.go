package kas

import (
	"encoding/json"
	"fmt"
<<<<<<< HEAD
	"github.com/openshift/hypershift/control-plane-operator/controllers/hostedcontrolplane/render"
=======
>>>>>>> 877b5d8f
	"strconv"

	corev1 "k8s.io/api/core/v1"
	"k8s.io/apimachinery/pkg/api/resource"
	metav1 "k8s.io/apimachinery/pkg/apis/meta/v1"
	"k8s.io/apimachinery/pkg/util/intstr"

	configv1 "github.com/openshift/api/config/v1"
	hyperv1 "github.com/openshift/hypershift/api/v1alpha1"
	"github.com/openshift/hypershift/control-plane-operator/controllers/hostedcontrolplane/cloud/aws"
	"github.com/openshift/hypershift/control-plane-operator/controllers/hostedcontrolplane/config"
	"github.com/openshift/hypershift/control-plane-operator/controllers/hostedcontrolplane/manifests"
)

type KubeAPIServerImages struct {
	ClusterConfigOperator string `json:"clusterConfigOperator"`
	CLI                   string `json:"cli"`
	HyperKube             string `json:"hyperKube"`
	Portieris             string `json:"portieris"`
<<<<<<< HEAD
	KMS                   string `json:"kms"`
=======
>>>>>>> 877b5d8f
}

type KubeAPIServerParams struct {
	APIServer           configv1.APIServer           `json:"apiServer"`
	Authentication      configv1.Authentication      `json:"authentication"`
	FeatureGate         configv1.FeatureGate         `json:"featureGate"`
	Network             configv1.Network             `json:"network"`
	OAuth               configv1.OAuth               `json:"oauth"`
	Image               configv1.Image               `json:"image"`
	Scheduler           configv1.Scheduler           `json:"scheduler"`
	CloudProvider       string                       `json:"cloudProvider"`
	CloudProviderConfig *corev1.LocalObjectReference `json:"cloudProviderConfig"`

	AdvertiseAddress     string                       `json:"advertiseAddress"`
	ExternalAddress      string                       `json:"externalAddress"`
	ExternalPort         int32                        `json:"externalPort"`
	ExternalOAuthAddress string                       `json:"externalOAuthAddress"`
	ExternalOAuthPort    int32                        `json:"externalOAuthPort"`
	EtcdURL              string                       `json:"etcdAddress"`
	APIServerPort        int32                        `json:"apiServerPort"`
	KubeConfigRef        *hyperv1.KubeconfigSecretRef `json:"kubeConfigRef"`
	AuditWebhookRef      *corev1.LocalObjectReference `json:"auditWebhookRef"`
	KMSKPInfo            string                       `json:"kmsKPInfo"`
	KMSKPRegion          string                       `json:"kmsKPRegion"`
	config.DeploymentConfig
	config.OwnerRef

	Images KubeAPIServerImages `json:"images"`
}

type KubeAPIServerServiceParams struct {
	APIServerPort  int
	OwnerReference *metav1.OwnerReference
}

func NewKubeAPIServerParams(hcp *hyperv1.HostedControlPlane, images map[string]string, externalOAuthAddress string, externalOAuthPort int32) *KubeAPIServerParams {
	params := &KubeAPIServerParams{
		APIServer: configv1.APIServer{
			Spec: configv1.APIServerSpec{
				ServingCerts: configv1.APIServerServingCerts{
					NamedCertificates: []configv1.APIServerNamedServingCert{},
				},
				ClientCA: configv1.ConfigMapNameReference{
					Name: "",
				},
				AdditionalCORSAllowedOrigins: []string{},
				TLSSecurityProfile: &configv1.TLSSecurityProfile{
					Type:         configv1.TLSProfileIntermediateType,
					Intermediate: &configv1.IntermediateTLSProfile{},
				},
				Audit: configv1.Audit{
					Profile: configv1.AuditProfileDefaultType,
				},
			},
		},
		Authentication: configv1.Authentication{
			Spec: configv1.AuthenticationSpec{
				Type: configv1.AuthenticationTypeIntegratedOAuth,
				OAuthMetadata: configv1.ConfigMapNameReference{
					Name: manifests.KASOAuthMetadata(hcp.Namespace).Name,
				},
				WebhookTokenAuthenticator: nil,
				ServiceAccountIssuer:      hcp.Spec.IssuerURL,
			},
		},
		FeatureGate: configv1.FeatureGate{
			Spec: configv1.FeatureGateSpec{
				FeatureGateSelection: configv1.FeatureGateSelection{
					FeatureSet:      configv1.Default,
					CustomNoUpgrade: nil,
				},
			},
		},
		Network: config.Network(hcp),
		OAuth: configv1.OAuth{
			Spec: configv1.OAuthSpec{
				TokenConfig: configv1.TokenConfig{
					AccessTokenInactivityTimeout: nil, // Use default
				},
			},
		},
		Image: configv1.Image{
			Spec: configv1.ImageSpec{
				ExternalRegistryHostnames:  []string{},
				AllowedRegistriesForImport: []configv1.RegistryLocation{},
			},
			Status: configv1.ImageStatus{
				InternalRegistryHostname: config.DefaultImageRegistryHostname,
			},
		},
		Scheduler: configv1.Scheduler{
			Spec: configv1.SchedulerSpec{
				DefaultNodeSelector: "",
			},
		},
		AdvertiseAddress:     config.DefaultAdvertiseAddress,
		ExternalAddress:      hcp.Status.ControlPlaneEndpoint.Host,
		ExternalPort:         hcp.Status.ControlPlaneEndpoint.Port,
		ExternalOAuthAddress: externalOAuthAddress,
		ExternalOAuthPort:    externalOAuthPort,
		APIServerPort:        config.DefaultAPIServerPort,

		Images: KubeAPIServerImages{
			HyperKube:             images["hyperkube"],
			CLI:                   images["cli"],
			ClusterConfigOperator: images["cluster-config-operator"],
		},
	}
	if hcp.Annotations != nil {
		if _, ok := hcp.Annotations[hyperv1.SecurePortOverrideAnnotation]; ok {
			portNumber, err := strconv.ParseInt(hcp.Annotations[hyperv1.SecurePortOverrideAnnotation], 10, 32)
			if err == nil {
				params.APIServerPort = int32(portNumber)
			}
		}
<<<<<<< HEAD
		if _, ok := hcp.Annotations[hyperv1.NamedCertAnnotation]; ok {
			var namedCertStruct []render.NamedCert
			err := json.Unmarshal([]byte(hcp.Annotations[hyperv1.NamedCertAnnotation]), &namedCertStruct)
			if err == nil {
				for _, namedCertEntry := range namedCertStruct {
					params.APIServer.Spec.ServingCerts.NamedCertificates = append(params.APIServer.Spec.ServingCerts.NamedCertificates, configv1.APIServerNamedServingCert{
						Names: []string{namedCertEntry.NamedCertDomain},
						ServingCertificate: configv1.SecretNameReference{
							Name: hyperv1.NamedCertSecretName,
						},
					})
				}
			}
		}
=======
>>>>>>> 877b5d8f
	}
	if _, ok := hcp.Annotations[hyperv1.PortierisImageAnnotation]; ok {
		params.Images.Portieris = hcp.Annotations[hyperv1.PortierisImageAnnotation]
	}

	switch hcp.Spec.Etcd.ManagementType {
	case hyperv1.Unmanaged:
		params.EtcdURL = hcp.Spec.Etcd.Unmanaged.Endpoint
	case hyperv1.Managed:
		params.EtcdURL = config.DefaultEtcdURL
	default:
		params.EtcdURL = config.DefaultEtcdURL
	}
	unprivilegedSecurityContext := corev1.SecurityContext{
		Capabilities: &corev1.Capabilities{
			Drop: []corev1.Capability{
				"MKNOD",
				"NET_ADMIN",
			},
		},
	}
	params.SecurityContexts = config.SecurityContextSpec{
		kasContainerBootstrap().Name:      unprivilegedSecurityContext,
		kasContainerApplyBootstrap().Name: unprivilegedSecurityContext,
		kasContainerMain().Name:           unprivilegedSecurityContext,
		kasContainerPortieries().Name:     unprivilegedSecurityContext,
<<<<<<< HEAD
		kasContainerKMS().Name:            unprivilegedSecurityContext,
=======
>>>>>>> 877b5d8f
	}
	params.AdditionalLabels = map[string]string{}
	params.Scheduling = config.Scheduling{
		PriorityClass: config.DefaultPriorityClass,
	}
	params.LivenessProbes = config.LivenessProbes{
		kasContainerMain().Name: {
			Handler: corev1.Handler{
				HTTPGet: &corev1.HTTPGetAction{
					Scheme: corev1.URISchemeHTTPS,
					Port:   intstr.FromInt(int(params.APIServerPort)),
					Path:   "livez",
				},
			},
			InitialDelaySeconds: 45,
			TimeoutSeconds:      10,
		},
	}
	params.ReadinessProbes = config.ReadinessProbes{
		kasContainerMain().Name: {
			Handler: corev1.Handler{
				HTTPGet: &corev1.HTTPGetAction{
					Scheme: corev1.URISchemeHTTPS,
					Port:   intstr.FromInt(int(params.APIServerPort)),
					Path:   "readyz",
				},
			},
			InitialDelaySeconds: 10,
			TimeoutSeconds:      10,
		},
	}
	params.Resources = map[string]corev1.ResourceRequirements{
		kasContainerBootstrap().Name: {
			Requests: corev1.ResourceList{
				corev1.ResourceMemory: resource.MustParse("50Mi"),
				corev1.ResourceCPU:    resource.MustParse("30m"),
			},
		},
		kasContainerMain().Name: {
			Requests: corev1.ResourceList{
				corev1.ResourceMemory: resource.MustParse("1Gi"),
				corev1.ResourceCPU:    resource.MustParse("265m"),
			},
		},
	}
	switch hcp.Spec.Platform.Type {
	case hyperv1.AWSPlatform:
		params.CloudProvider = aws.Provider
		params.CloudProviderConfig = &corev1.LocalObjectReference{Name: manifests.AWSProviderConfig("").Name}
	}
	if hcp.Spec.AuditWebhook != nil && len(hcp.Spec.AuditWebhook.Name) > 0 {
		params.AuditWebhookRef = hcp.Spec.AuditWebhook
	}
	if _, ok := hcp.Annotations[hyperv1.KMSKPRegionAnnotation]; ok {
		params.KMSKPRegion = hcp.Annotations[hyperv1.KMSKPRegionAnnotation]
	}
	if _, ok := hcp.Annotations[hyperv1.KMSKPInfoAnnotation]; ok {
		params.KMSKPInfo = hcp.Annotations[hyperv1.KMSKPInfoAnnotation]
	}
	if _, ok := hcp.Annotations[hyperv1.KMSImageAnnotation]; ok {
		params.Images.KMS = hcp.Annotations[hyperv1.KMSImageAnnotation]
	}
	switch hcp.Spec.ControllerAvailabilityPolicy {
	case hyperv1.HighlyAvailable:
		params.Replicas = 3
	default:
		params.Replicas = 1
	}
	params.KubeConfigRef = hcp.Spec.KubeConfig
	params.OwnerRef = config.OwnerRefFrom(hcp)
	return params
}

func (p *KubeAPIServerParams) NamedCertificates() []configv1.APIServerNamedServingCert {
	return p.APIServer.Spec.ServingCerts.NamedCertificates
}

func (p *KubeAPIServerParams) AuditPolicyProfile() configv1.AuditProfileType {
	return p.APIServer.Spec.Audit.Profile
}

func (p *KubeAPIServerParams) ExternalURL() string {
	return fmt.Sprintf("https://%s:%d", p.ExternalAddress, p.ExternalPort)
}

func (p *KubeAPIServerParams) ExternalKubeconfigKey() string {
	if p.KubeConfigRef == nil {
		return ""
	}
	return p.KubeConfigRef.Key
}

func (p *KubeAPIServerParams) ExternalIPConfig() *configv1.ExternalIPConfig {
	return p.Network.Spec.ExternalIP
}

func (p *KubeAPIServerParams) ClusterNetwork() string {
	return config.ClusterCIDR(&p.Network)
}

func (p *KubeAPIServerParams) ServiceNetwork() string {
	return config.ServiceCIDR(&p.Network)
}

func (p *KubeAPIServerParams) ConfigParams() KubeAPIServerConfigParams {
	return KubeAPIServerConfigParams{
		ExternalIPConfig:             p.ExternalIPConfig(),
		ClusterNetwork:               p.ClusterNetwork(),
		ServiceNetwork:               p.ServiceNetwork(),
		NamedCertificates:            p.NamedCertificates(),
		ApiServerPort:                p.APIServerPort,
		TLSSecurityProfile:           p.TLSSecurityProfile(),
		AdditionalCORSAllowedOrigins: p.AdditionalCORSAllowedOrigins(),
		InternalRegistryHostName:     p.InternalRegistryHostName(),
		ExternalRegistryHostNames:    p.ExternalRegistryHostNames(),
		DefaultNodeSelector:          p.DefaultNodeSelector(),
		AdvertiseAddress:             p.AdvertiseAddress,
		ServiceAccountIssuerURL:      p.ServiceAccountIssuerURL(),
		CloudProvider:                p.CloudProvider,
		CloudProviderConfigRef:       p.CloudProviderConfig,
		EtcdURL:                      p.EtcdURL,
		FeatureGates:                 p.FeatureGates(),
		NodePortRange:                p.ServiceNodePortRange(),
		AuditWebhookEnabled:          p.AuditWebhookRef != nil,
	}
}

type KubeAPIServerConfigParams struct {
	ExternalIPConfig             *configv1.ExternalIPConfig
	ClusterNetwork               string
	ServiceNetwork               string
	NamedCertificates            []configv1.APIServerNamedServingCert
	ApiServerPort                int32
	TLSSecurityProfile           *configv1.TLSSecurityProfile
	AdditionalCORSAllowedOrigins []string
	InternalRegistryHostName     string
	ExternalRegistryHostNames    []string
	DefaultNodeSelector          string
	AdvertiseAddress             string
	ServiceAccountIssuerURL      string
	CloudProvider                string
	CloudProviderConfigRef       *corev1.LocalObjectReference
	EtcdURL                      string
	FeatureGates                 []string
	NodePortRange                string
	AuditWebhookEnabled          bool
}

func (p *KubeAPIServerParams) TLSSecurityProfile() *configv1.TLSSecurityProfile {
	return p.APIServer.Spec.TLSSecurityProfile
}

func (p *KubeAPIServerParams) AdditionalCORSAllowedOrigins() []string {
	return p.APIServer.Spec.AdditionalCORSAllowedOrigins
}

func (p *KubeAPIServerParams) InternalRegistryHostName() string {
	return p.Image.Status.InternalRegistryHostname
}

func (p *KubeAPIServerParams) ExternalRegistryHostNames() []string {
	return p.Image.Spec.ExternalRegistryHostnames
}

func (p *KubeAPIServerParams) DefaultNodeSelector() string {
	return p.Scheduler.Spec.DefaultNodeSelector
}

func (p *KubeAPIServerParams) ServiceAccountIssuerURL() string {
	return p.Authentication.Spec.ServiceAccountIssuer
}

func (p *KubeAPIServerParams) FeatureGates() []string {
	return config.FeatureGates(&p.FeatureGate.Spec.FeatureGateSelection)
}

func (p *KubeAPIServerParams) ServiceNodePortRange() string {
	return p.Network.Spec.ServiceNodePortRange
}

func externalAddress(endpoint hyperv1.APIEndpoint) string {
	return fmt.Sprintf("%s:%d", endpoint.Host, endpoint.Port)
}

func NewKubeAPIServerServiceParams(hcp *hyperv1.HostedControlPlane) *KubeAPIServerServiceParams {
	return &KubeAPIServerServiceParams{
		APIServerPort:  config.DefaultAPIServerPort,
		OwnerReference: config.ControllerOwnerRef(hcp),
	}
}<|MERGE_RESOLUTION|>--- conflicted
+++ resolved
@@ -1,12 +1,7 @@
 package kas
 
 import (
-	"encoding/json"
 	"fmt"
-<<<<<<< HEAD
-	"github.com/openshift/hypershift/control-plane-operator/controllers/hostedcontrolplane/render"
-=======
->>>>>>> 877b5d8f
 	"strconv"
 
 	corev1 "k8s.io/api/core/v1"
@@ -26,10 +21,7 @@
 	CLI                   string `json:"cli"`
 	HyperKube             string `json:"hyperKube"`
 	Portieris             string `json:"portieris"`
-<<<<<<< HEAD
 	KMS                   string `json:"kms"`
-=======
->>>>>>> 877b5d8f
 }
 
 type KubeAPIServerParams struct {
@@ -145,23 +137,6 @@
 				params.APIServerPort = int32(portNumber)
 			}
 		}
-<<<<<<< HEAD
-		if _, ok := hcp.Annotations[hyperv1.NamedCertAnnotation]; ok {
-			var namedCertStruct []render.NamedCert
-			err := json.Unmarshal([]byte(hcp.Annotations[hyperv1.NamedCertAnnotation]), &namedCertStruct)
-			if err == nil {
-				for _, namedCertEntry := range namedCertStruct {
-					params.APIServer.Spec.ServingCerts.NamedCertificates = append(params.APIServer.Spec.ServingCerts.NamedCertificates, configv1.APIServerNamedServingCert{
-						Names: []string{namedCertEntry.NamedCertDomain},
-						ServingCertificate: configv1.SecretNameReference{
-							Name: hyperv1.NamedCertSecretName,
-						},
-					})
-				}
-			}
-		}
-=======
->>>>>>> 877b5d8f
 	}
 	if _, ok := hcp.Annotations[hyperv1.PortierisImageAnnotation]; ok {
 		params.Images.Portieris = hcp.Annotations[hyperv1.PortierisImageAnnotation]
@@ -188,10 +163,7 @@
 		kasContainerApplyBootstrap().Name: unprivilegedSecurityContext,
 		kasContainerMain().Name:           unprivilegedSecurityContext,
 		kasContainerPortieries().Name:     unprivilegedSecurityContext,
-<<<<<<< HEAD
 		kasContainerKMS().Name:            unprivilegedSecurityContext,
-=======
->>>>>>> 877b5d8f
 	}
 	params.AdditionalLabels = map[string]string{}
 	params.Scheduling = config.Scheduling{
