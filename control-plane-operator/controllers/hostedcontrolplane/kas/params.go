package kas

import (
	"fmt"

	corev1 "k8s.io/api/core/v1"
	"k8s.io/apimachinery/pkg/api/resource"
	metav1 "k8s.io/apimachinery/pkg/apis/meta/v1"
	"k8s.io/apimachinery/pkg/util/intstr"
	"k8s.io/utils/pointer"

	configv1 "github.com/openshift/api/config/v1"
	hyperv1 "github.com/openshift/hypershift/api/v1alpha1"
	"github.com/openshift/hypershift/control-plane-operator/controllers/hostedcontrolplane/cloud/aws"
	"github.com/openshift/hypershift/control-plane-operator/controllers/hostedcontrolplane/config"
	"github.com/openshift/hypershift/control-plane-operator/controllers/hostedcontrolplane/manifests"
)

type KubeAPIServerImages struct {
	ClusterConfigOperator string `json:"clusterConfigOperator"`
	CLI                   string `json:"cli"`
	HyperKube             string `json:"hyperKube"`
	VPN                   string `json:"vpn"`
}

type KubeAPIServerParams struct {
	APIServer           configv1.APIServer           `json:"apiServer"`
	Authentication      configv1.Authentication      `json:"authentication"`
	FeatureGate         configv1.FeatureGate         `json:"featureGate"`
	Network             configv1.Network             `json:"network"`
	OAuth               configv1.OAuth               `json:"oauth"`
	Image               configv1.Image               `json:"image"`
	Scheduler           configv1.Scheduler           `json:"scheduler"`
	CloudProvider       string                       `json:"cloudProvider"`
	CloudProviderConfig *corev1.LocalObjectReference `json:"cloudProviderConfig"`

	AdvertiseAddress     string                       `json:"advertiseAddress"`
	ExternalAddress      string                       `json:"externalAddress"`
	ExternalPort         int32                        `json:"externalPort"`
	ExternalOAuthAddress string                       `json:"externalOAuthAddress"`
	ExternalOAuthPort    int32                        `json:"externalOAuthPort"`
	EtcdURL              string                       `json:"etcdAddress"`
	APIServerPort        int32                        `json:"apiServerPort"`
	KubeConfigRef        *hyperv1.KubeconfigSecretRef `json:"kubeConfigRef"`
<<<<<<< HEAD
	AuditWebhookEnabled  bool                         `json:"auditWebhookEnabled"`
=======
	AuditWebhookRef      *corev1.LocalObjectReference `json:"auditWebhookRef"`
>>>>>>> 678e6f1b
	config.DeploymentConfig
	config.OwnerRef

	Images KubeAPIServerImages `json:"images"`
}

type KubeAPIServerServiceParams struct {
	APIServerPort  int
	OwnerReference *metav1.OwnerReference
}

func NewKubeAPIServerParams(hcp *hyperv1.HostedControlPlane, images map[string]string, externalOAuthAddress string, externalOAuthPort int32) *KubeAPIServerParams {
	params := &KubeAPIServerParams{
		APIServer: configv1.APIServer{
			Spec: configv1.APIServerSpec{
				ServingCerts: configv1.APIServerServingCerts{
					NamedCertificates: []configv1.APIServerNamedServingCert{},
				},
				ClientCA: configv1.ConfigMapNameReference{
					Name: "",
				},
				AdditionalCORSAllowedOrigins: []string{},
				TLSSecurityProfile: &configv1.TLSSecurityProfile{
					Type:         configv1.TLSProfileIntermediateType,
					Intermediate: &configv1.IntermediateTLSProfile{},
				},
				Audit: configv1.Audit{
					Profile: configv1.AuditProfileDefaultType,
				},
			},
		},
		Authentication: configv1.Authentication{
			Spec: configv1.AuthenticationSpec{
				Type: configv1.AuthenticationTypeIntegratedOAuth,
				OAuthMetadata: configv1.ConfigMapNameReference{
					Name: manifests.KASOAuthMetadata(hcp.Namespace).Name,
				},
				WebhookTokenAuthenticator: nil,
				ServiceAccountIssuer:      hcp.Spec.IssuerURL,
			},
		},
		FeatureGate: configv1.FeatureGate{
			Spec: configv1.FeatureGateSpec{
				FeatureGateSelection: configv1.FeatureGateSelection{
					FeatureSet:      configv1.Default,
					CustomNoUpgrade: nil,
				},
			},
		},
		Network: config.Network(hcp),
		OAuth: configv1.OAuth{
			Spec: configv1.OAuthSpec{
				TokenConfig: configv1.TokenConfig{
					AccessTokenInactivityTimeout: nil, // Use default
				},
			},
		},
		Image: configv1.Image{
			Spec: configv1.ImageSpec{
				ExternalRegistryHostnames:  []string{},
				AllowedRegistriesForImport: []configv1.RegistryLocation{},
			},
			Status: configv1.ImageStatus{
				InternalRegistryHostname: config.DefaultImageRegistryHostname,
			},
		},
		Scheduler: configv1.Scheduler{
			Spec: configv1.SchedulerSpec{
				DefaultNodeSelector: "",
			},
		},
		AdvertiseAddress:     config.DefaultAdvertiseAddress,
		ExternalAddress:      hcp.Status.ControlPlaneEndpoint.Host,
		ExternalPort:         hcp.Status.ControlPlaneEndpoint.Port,
		ExternalOAuthAddress: externalOAuthAddress,
		ExternalOAuthPort:    externalOAuthPort,
		EtcdURL:              config.DefaultEtcdURL,
		APIServerPort:        config.DefaultAPIServerPort,

		Images: KubeAPIServerImages{
			HyperKube:             images["hyperkube"],
			CLI:                   images["cli"],
			ClusterConfigOperator: images["cluster-config-operator"],
			VPN:                   images["vpn"],
		},
	}
	unprivilegedSecurityContext := corev1.SecurityContext{
		Capabilities: &corev1.Capabilities{
			Drop: []corev1.Capability{
				"MKNOD",
				"NET_ADMIN",
			},
		},
		RunAsUser: pointer.Int64Ptr(int64(1001)),
	}
	params.SecurityContexts = config.SecurityContextSpec{
		kasContainerBootstrap().Name:      unprivilegedSecurityContext,
		kasContainerApplyBootstrap().Name: unprivilegedSecurityContext,
		kasContainerMain().Name:           unprivilegedSecurityContext,
		kasContainerVPNClient().Name: {
			Privileged: pointer.BoolPtr(true),
		},
	}
	params.AdditionalLabels = map[string]string{}
	params.Scheduling = config.Scheduling{
		PriorityClass: config.DefaultPriorityClass,
	}
	params.LivenessProbes = config.LivenessProbes{
		kasContainerMain().Name: {
			Handler: corev1.Handler{
				HTTPGet: &corev1.HTTPGetAction{
					Scheme: corev1.URISchemeHTTPS,
					Port:   intstr.FromInt(int(params.APIServerPort)),
					Path:   "livez",
				},
			},
			InitialDelaySeconds: 45,
			TimeoutSeconds:      10,
		},
	}
	params.ReadinessProbes = config.ReadinessProbes{
		kasContainerMain().Name: {
			Handler: corev1.Handler{
				HTTPGet: &corev1.HTTPGetAction{
					Scheme: corev1.URISchemeHTTPS,
					Port:   intstr.FromInt(int(params.APIServerPort)),
					Path:   "readyz",
				},
			},
			InitialDelaySeconds: 10,
			TimeoutSeconds:      10,
		},
	}
	params.Resources = map[string]corev1.ResourceRequirements{
		kasContainerBootstrap().Name: {
			Requests: corev1.ResourceList{
				corev1.ResourceMemory: resource.MustParse("50Mi"),
				corev1.ResourceCPU:    resource.MustParse("30m"),
			},
		},
		kasContainerMain().Name: {
			Requests: corev1.ResourceList{
				corev1.ResourceMemory: resource.MustParse("1Gi"),
				corev1.ResourceCPU:    resource.MustParse("265m"),
			},
		},
	}
	switch hcp.Spec.Platform.Type {
	case hyperv1.AWSPlatform:
		params.CloudProvider = aws.Provider
		params.CloudProviderConfig = &corev1.LocalObjectReference{Name: manifests.AWSProviderConfig("").Name}
	}
<<<<<<< HEAD
	if len(hcp.Spec.AuditWebhook.Name) > 0 {
		params.AuditWebhookEnabled = true
=======
	if hcp.Spec.AuditWebhook != nil && len(hcp.Spec.AuditWebhook.Name) > 0 {
		params.AuditWebhookRef = hcp.Spec.AuditWebhook
>>>>>>> 678e6f1b
	}

	switch hcp.Spec.ControllerAvailabilityPolicy {
	case hyperv1.HighlyAvailable:
		params.Replicas = 3
	default:
		params.Replicas = 1
	}
	if hcp.Annotations != nil {
		if _, ok := hcp.Annotations[hyperv1.EtcdClientOverrideAnnotation]; ok {
			params.EtcdURL = "https://" + hcp.Annotations[hyperv1.EtcdClientOverrideAnnotation] + ":2379"
		}
	}
	params.KubeConfigRef = hcp.Spec.KubeConfig
	params.OwnerRef = config.OwnerRefFrom(hcp)
	return params
}

func (p *KubeAPIServerParams) NamedCertificates() []configv1.APIServerNamedServingCert {
	return p.APIServer.Spec.ServingCerts.NamedCertificates
}

func (p *KubeAPIServerParams) AuditPolicyProfile() configv1.AuditProfileType {
	return p.APIServer.Spec.Audit.Profile
}

func (p *KubeAPIServerParams) ExternalURL() string {
	return fmt.Sprintf("https://%s:%d", p.ExternalAddress, p.ExternalPort)
}

func (p *KubeAPIServerParams) ExternalKubeconfigKey() string {
	if p.KubeConfigRef == nil {
		return ""
	}
	return p.KubeConfigRef.Key
}

func (p *KubeAPIServerParams) ExternalIPConfig() *configv1.ExternalIPConfig {
	return p.Network.Spec.ExternalIP
}

func (p *KubeAPIServerParams) ClusterNetwork() string {
	return config.ClusterCIDR(&p.Network)
}

func (p *KubeAPIServerParams) ServiceNetwork() string {
	return config.ServiceCIDR(&p.Network)
}

func (p *KubeAPIServerParams) ConfigParams() KubeAPIServerConfigParams {
	return KubeAPIServerConfigParams{
		ExternalIPConfig:             p.ExternalIPConfig(),
		ClusterNetwork:               p.ClusterNetwork(),
		ServiceNetwork:               p.ServiceNetwork(),
		NamedCertificates:            p.NamedCertificates(),
		ApiServerPort:                p.APIServerPort,
		TLSSecurityProfile:           p.TLSSecurityProfile(),
		AdditionalCORSAllowedOrigins: p.AdditionalCORSAllowedOrigins(),
		InternalRegistryHostName:     p.InternalRegistryHostName(),
		ExternalRegistryHostNames:    p.ExternalRegistryHostNames(),
		DefaultNodeSelector:          p.DefaultNodeSelector(),
		AdvertiseAddress:             p.AdvertiseAddress,
		ServiceAccountIssuerURL:      p.ServiceAccountIssuerURL(),
		CloudProvider:                p.CloudProvider,
		CloudProviderConfigRef:       p.CloudProviderConfig,
		EtcdURL:                      p.EtcdURL,
		FeatureGates:                 p.FeatureGates(),
		NodePortRange:                p.ServiceNodePortRange(),
<<<<<<< HEAD
		AuditWebhookEnabled:          p.AuditWebhookEnabled,
=======
		AuditWebhookEnabled:          p.AuditWebhookRef != nil,
>>>>>>> 678e6f1b
	}
}

type KubeAPIServerConfigParams struct {
	ExternalIPConfig             *configv1.ExternalIPConfig
	ClusterNetwork               string
	ServiceNetwork               string
	NamedCertificates            []configv1.APIServerNamedServingCert
	ApiServerPort                int32
	TLSSecurityProfile           *configv1.TLSSecurityProfile
	AdditionalCORSAllowedOrigins []string
	InternalRegistryHostName     string
	ExternalRegistryHostNames    []string
	DefaultNodeSelector          string
	AdvertiseAddress             string
	ServiceAccountIssuerURL      string
	CloudProvider                string
	CloudProviderConfigRef       *corev1.LocalObjectReference
	EtcdURL                      string
	FeatureGates                 []string
	NodePortRange                string
	AuditWebhookEnabled          bool
}

func (p *KubeAPIServerParams) TLSSecurityProfile() *configv1.TLSSecurityProfile {
	return p.APIServer.Spec.TLSSecurityProfile
}

func (p *KubeAPIServerParams) AdditionalCORSAllowedOrigins() []string {
	return p.APIServer.Spec.AdditionalCORSAllowedOrigins
}

func (p *KubeAPIServerParams) InternalRegistryHostName() string {
	return p.Image.Status.InternalRegistryHostname
}

func (p *KubeAPIServerParams) ExternalRegistryHostNames() []string {
	return p.Image.Spec.ExternalRegistryHostnames
}

func (p *KubeAPIServerParams) DefaultNodeSelector() string {
	return p.Scheduler.Spec.DefaultNodeSelector
}

func (p *KubeAPIServerParams) ServiceAccountIssuerURL() string {
	return p.Authentication.Spec.ServiceAccountIssuer
}

func (p *KubeAPIServerParams) FeatureGates() []string {
	return config.FeatureGates(&p.FeatureGate.Spec.FeatureGateSelection)
}

func (p *KubeAPIServerParams) ServiceNodePortRange() string {
	return p.Network.Spec.ServiceNodePortRange
}

func externalAddress(endpoint hyperv1.APIEndpoint) string {
	return fmt.Sprintf("%s:%d", endpoint.Host, endpoint.Port)
}

func NewKubeAPIServerServiceParams(hcp *hyperv1.HostedControlPlane) *KubeAPIServerServiceParams {
	return &KubeAPIServerServiceParams{
		APIServerPort:  config.DefaultAPIServerPort,
		OwnerReference: config.ControllerOwnerRef(hcp),
	}
}<|MERGE_RESOLUTION|>--- conflicted
+++ resolved
@@ -42,11 +42,7 @@
 	EtcdURL              string                       `json:"etcdAddress"`
 	APIServerPort        int32                        `json:"apiServerPort"`
 	KubeConfigRef        *hyperv1.KubeconfigSecretRef `json:"kubeConfigRef"`
-<<<<<<< HEAD
-	AuditWebhookEnabled  bool                         `json:"auditWebhookEnabled"`
-=======
 	AuditWebhookRef      *corev1.LocalObjectReference `json:"auditWebhookRef"`
->>>>>>> 678e6f1b
 	config.DeploymentConfig
 	config.OwnerRef
 
@@ -199,13 +195,8 @@
 		params.CloudProvider = aws.Provider
 		params.CloudProviderConfig = &corev1.LocalObjectReference{Name: manifests.AWSProviderConfig("").Name}
 	}
-<<<<<<< HEAD
-	if len(hcp.Spec.AuditWebhook.Name) > 0 {
-		params.AuditWebhookEnabled = true
-=======
 	if hcp.Spec.AuditWebhook != nil && len(hcp.Spec.AuditWebhook.Name) > 0 {
 		params.AuditWebhookRef = hcp.Spec.AuditWebhook
->>>>>>> 678e6f1b
 	}
 
 	switch hcp.Spec.ControllerAvailabilityPolicy {
@@ -274,11 +265,7 @@
 		EtcdURL:                      p.EtcdURL,
 		FeatureGates:                 p.FeatureGates(),
 		NodePortRange:                p.ServiceNodePortRange(),
-<<<<<<< HEAD
-		AuditWebhookEnabled:          p.AuditWebhookEnabled,
-=======
 		AuditWebhookEnabled:          p.AuditWebhookRef != nil,
->>>>>>> 678e6f1b
 	}
 }
 
