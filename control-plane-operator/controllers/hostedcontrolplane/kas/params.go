package kas

import (
	"context"
	"fmt"

	corev1 "k8s.io/api/core/v1"
	"k8s.io/apimachinery/pkg/api/resource"
	metav1 "k8s.io/apimachinery/pkg/apis/meta/v1"
	"k8s.io/apimachinery/pkg/util/intstr"
	ctrl "sigs.k8s.io/controller-runtime"
	"sigs.k8s.io/controller-runtime/pkg/client"

	configv1 "github.com/openshift/api/config/v1"
	hyperv1 "github.com/openshift/hypershift/api/v1alpha1"
	"github.com/openshift/hypershift/control-plane-operator/controllers/hostedcontrolplane/cloud/aws"
	"github.com/openshift/hypershift/control-plane-operator/controllers/hostedcontrolplane/config"
	"github.com/openshift/hypershift/control-plane-operator/controllers/hostedcontrolplane/manifests"
)

type KubeAPIServerImages struct {
	ClusterConfigOperator string `json:"clusterConfigOperator"`
	CLI                   string `json:"cli"`
	HyperKube             string `json:"hyperKube"`
}

type KubeAPIServerParams struct {
	APIServer           *configv1.APIServer          `json:"apiServer"`
	FeatureGate         *configv1.FeatureGate        `json:"featureGate"`
	Network             *configv1.Network            `json:"network"`
	Image               *configv1.Image              `json:"image"`
	Scheduler           *configv1.Scheduler          `json:"scheduler"`
	CloudProvider       string                       `json:"cloudProvider"`
	CloudProviderConfig *corev1.LocalObjectReference `json:"cloudProviderConfig"`

	ServiceAccountIssuer string                       `json:"serviceAccountIssuer"`
	ServiceCIDR          string                       `json:"serviceCIDR"`
	PodCIDR              string                       `json:"podCIDR"`
	AdvertiseAddress     string                       `json:"advertiseAddress"`
	ExternalAddress      string                       `json:"externalAddress"`
	ExternalPort         int32                        `json:"externalPort"`
	ExternalOAuthAddress string                       `json:"externalOAuthAddress"`
	ExternalOAuthPort    int32                        `json:"externalOAuthPort"`
	EtcdURL              string                       `json:"etcdAddress"`
	APIServerPort        int32                        `json:"apiServerPort"`
	KubeConfigRef        *hyperv1.KubeconfigSecretRef `json:"kubeConfigRef"`
	AuditWebhookRef      *corev1.LocalObjectReference `json:"auditWebhookRef"`
	config.DeploymentConfig
	config.OwnerRef

	Images KubeAPIServerImages `json:"images"`
}

type KubeAPIServerServiceParams struct {
	APIServerPort  int
	OwnerReference *metav1.OwnerReference
}

<<<<<<< HEAD
func NewKubeAPIServerParams(ctx context.Context, hcp *hyperv1.HostedControlPlane, images map[string]string, externalOAuthAddress string, externalOAuthPort int32) *KubeAPIServerParams {
	log := ctrl.LoggerFrom(ctx)
=======
func NewKubeAPIServerParams(ctx context.Context, hcp *hyperv1.HostedControlPlane, globalConfig config.GlobalConfig, images map[string]string, externalOAuthAddress string, externalOAuthPort int32) *KubeAPIServerParams {
>>>>>>> 416517fe
	params := &KubeAPIServerParams{
		APIServer:            globalConfig.APIServer,
		FeatureGate:          globalConfig.FeatureGate,
		Network:              globalConfig.Network,
		Image:                globalConfig.Image,
		Scheduler:            globalConfig.Scheduler,
		AdvertiseAddress:     config.DefaultAdvertiseAddress,
		ExternalAddress:      hcp.Status.ControlPlaneEndpoint.Host,
		ExternalPort:         hcp.Status.ControlPlaneEndpoint.Port,
		ExternalOAuthAddress: externalOAuthAddress,
		ExternalOAuthPort:    externalOAuthPort,
		APIServerPort:        config.DefaultAPIServerPort,
		ServiceAccountIssuer: hcp.Spec.IssuerURL,
		ServiceCIDR:          hcp.Spec.ServiceCIDR,
		PodCIDR:              hcp.Spec.PodCIDR,

		Images: KubeAPIServerImages{
			HyperKube:             images["hyperkube"],
			CLI:                   images["cli"],
			ClusterConfigOperator: images["cluster-config-operator"],
		},
	}
	switch hcp.Spec.Etcd.ManagementType {
	case hyperv1.Unmanaged:
		params.EtcdURL = hcp.Spec.Etcd.Unmanaged.Endpoint
	case hyperv1.Managed:
		params.EtcdURL = config.DefaultEtcdURL
	default:
		params.EtcdURL = config.DefaultEtcdURL
	}
	params.AdditionalLabels = map[string]string{}
	params.Scheduling = config.Scheduling{
		PriorityClass: config.DefaultPriorityClass,
	}
	params.LivenessProbes = config.LivenessProbes{
		kasContainerMain().Name: {
			Handler: corev1.Handler{
				HTTPGet: &corev1.HTTPGetAction{
					Scheme: corev1.URISchemeHTTPS,
					Port:   intstr.FromInt(int(params.APIServerPort)),
					Path:   "livez",
				},
			},
			InitialDelaySeconds: 45,
			TimeoutSeconds:      10,
		},
	}
	params.ReadinessProbes = config.ReadinessProbes{
		kasContainerMain().Name: {
			Handler: corev1.Handler{
				HTTPGet: &corev1.HTTPGetAction{
					Scheme: corev1.URISchemeHTTPS,
					Port:   intstr.FromInt(int(params.APIServerPort)),
					Path:   "readyz",
				},
			},
			InitialDelaySeconds: 10,
			TimeoutSeconds:      10,
		},
	}
	params.Resources = map[string]corev1.ResourceRequirements{
		kasContainerBootstrap().Name: {
			Requests: corev1.ResourceList{
				corev1.ResourceMemory: resource.MustParse("50Mi"),
				corev1.ResourceCPU:    resource.MustParse("30m"),
			},
		},
		kasContainerMain().Name: {
			Requests: corev1.ResourceList{
				corev1.ResourceMemory: resource.MustParse("1Gi"),
				corev1.ResourceCPU:    resource.MustParse("265m"),
			},
		},
	}
	switch hcp.Spec.Platform.Type {
	case hyperv1.AWSPlatform:
		params.CloudProvider = aws.Provider
		params.CloudProviderConfig = &corev1.LocalObjectReference{Name: manifests.AWSProviderConfig("").Name}
	}
	if hcp.Spec.AuditWebhook != nil && len(hcp.Spec.AuditWebhook.Name) > 0 {
		params.AuditWebhookRef = hcp.Spec.AuditWebhook
	}

	switch hcp.Spec.ControllerAvailabilityPolicy {
	case hyperv1.HighlyAvailable:
		params.Replicas = 3
	default:
		params.Replicas = 1
	}
	params.KubeConfigRef = hcp.Spec.KubeConfig
	params.OwnerRef = config.OwnerRefFrom(hcp)

	cfgs := []client.Object{
		&params.APIServer,
		&params.Authentication,
		&params.FeatureGate,
		&params.Network,
		&params.OAuth,
		&params.Image,
		&params.Scheduler,
	}
	err := config.ExtractConfigs(hcp, cfgs)
	if err != nil {
		log.Error(err, "Errors encountered extracting cluster configs")
	}
	return params
}

func (p *KubeAPIServerParams) NamedCertificates() []configv1.APIServerNamedServingCert {
	if p.APIServer != nil {
		return p.APIServer.Spec.ServingCerts.NamedCertificates
	} else {
		return []configv1.APIServerNamedServingCert{}
	}
}

func (p *KubeAPIServerParams) AuditPolicyProfile() configv1.AuditProfileType {
	if p.APIServer != nil {
		return p.APIServer.Spec.Audit.Profile
	} else {
		return configv1.AuditProfileDefaultType
	}
}

func (p *KubeAPIServerParams) ExternalURL() string {
	return fmt.Sprintf("https://%s:%d", p.ExternalAddress, p.ExternalPort)
}

func (p *KubeAPIServerParams) ExternalKubeconfigKey() string {
	if p.KubeConfigRef == nil {
		return ""
	}
	return p.KubeConfigRef.Key
}

func (p *KubeAPIServerParams) ExternalIPConfig() *configv1.ExternalIPConfig {
	if p.Network != nil {
		return p.Network.Spec.ExternalIP
	} else {
		return nil
	}
}

func (p *KubeAPIServerParams) ClusterNetwork() string {
	return p.PodCIDR
}

func (p *KubeAPIServerParams) ServiceNetwork() string {
	return p.ServiceCIDR
}

func (p *KubeAPIServerParams) ConfigParams() KubeAPIServerConfigParams {
	return KubeAPIServerConfigParams{
		ExternalIPConfig:             p.ExternalIPConfig(),
		ClusterNetwork:               p.ClusterNetwork(),
		ServiceNetwork:               p.ServiceNetwork(),
		NamedCertificates:            p.NamedCertificates(),
		ApiServerPort:                p.APIServerPort,
		TLSSecurityProfile:           p.TLSSecurityProfile(),
		AdditionalCORSAllowedOrigins: p.AdditionalCORSAllowedOrigins(),
		InternalRegistryHostName:     p.InternalRegistryHostName(),
		ExternalRegistryHostNames:    p.ExternalRegistryHostNames(),
		DefaultNodeSelector:          p.DefaultNodeSelector(),
		AdvertiseAddress:             p.AdvertiseAddress,
		ServiceAccountIssuerURL:      p.ServiceAccountIssuerURL(),
		CloudProvider:                p.CloudProvider,
		CloudProviderConfigRef:       p.CloudProviderConfig,
		EtcdURL:                      p.EtcdURL,
		FeatureGates:                 p.FeatureGates(),
		NodePortRange:                p.ServiceNodePortRange(),
		AuditWebhookEnabled:          p.AuditWebhookRef != nil,
	}
}

type KubeAPIServerConfigParams struct {
	ExternalIPConfig             *configv1.ExternalIPConfig
	ClusterNetwork               string
	ServiceNetwork               string
	NamedCertificates            []configv1.APIServerNamedServingCert
	ApiServerPort                int32
	TLSSecurityProfile           *configv1.TLSSecurityProfile
	AdditionalCORSAllowedOrigins []string
	InternalRegistryHostName     string
	ExternalRegistryHostNames    []string
	DefaultNodeSelector          string
	AdvertiseAddress             string
	ServiceAccountIssuerURL      string
	CloudProvider                string
	CloudProviderConfigRef       *corev1.LocalObjectReference
	EtcdURL                      string
	FeatureGates                 []string
	NodePortRange                string
	AuditWebhookEnabled          bool
}

func (p *KubeAPIServerParams) TLSSecurityProfile() *configv1.TLSSecurityProfile {
	if p.APIServer != nil {
		return p.APIServer.Spec.TLSSecurityProfile
	}
	return &configv1.TLSSecurityProfile{
		Type:         configv1.TLSProfileIntermediateType,
		Intermediate: &configv1.IntermediateTLSProfile{},
	}
}

func (p *KubeAPIServerParams) AdditionalCORSAllowedOrigins() []string {
	if p.APIServer != nil {
		return p.APIServer.Spec.AdditionalCORSAllowedOrigins
	}
	return []string{}
}

func (p *KubeAPIServerParams) InternalRegistryHostName() string {
	return config.DefaultImageRegistryHostname
}

func (p *KubeAPIServerParams) ExternalRegistryHostNames() []string {
	if p.Image != nil {
		return p.Image.Spec.ExternalRegistryHostnames
	} else {
		return []string{}
	}
}

func (p *KubeAPIServerParams) DefaultNodeSelector() string {
	if p.Scheduler != nil {
		return p.Scheduler.Spec.DefaultNodeSelector
	} else {
		return ""
	}
}

func (p *KubeAPIServerParams) ServiceAccountIssuerURL() string {
	if p.ServiceAccountIssuer != "" {
		return p.ServiceAccountIssuer
	} else {
		return config.DefaultServiceAccountIssuer
	}
}

func (p *KubeAPIServerParams) FeatureGates() []string {
	if p.FeatureGate != nil {
		return config.FeatureGates(&p.FeatureGate.Spec.FeatureGateSelection)
	} else {
		return config.FeatureGates(&configv1.FeatureGateSelection{
			FeatureSet: configv1.Default,
		})
	}
}

func (p *KubeAPIServerParams) ServiceNodePortRange() string {
	if p.Network != nil && len(p.Network.Spec.ServiceNodePortRange) > 0 {
		return p.Network.Spec.ServiceNodePortRange
	} else {
		return config.DefaultServiceNodePortRange
	}
}

func externalAddress(endpoint hyperv1.APIEndpoint) string {
	return fmt.Sprintf("%s:%d", endpoint.Host, endpoint.Port)
}

func NewKubeAPIServerServiceParams(hcp *hyperv1.HostedControlPlane) *KubeAPIServerServiceParams {
	return &KubeAPIServerServiceParams{
		APIServerPort:  config.DefaultAPIServerPort,
		OwnerReference: config.ControllerOwnerRef(hcp),
	}
}<|MERGE_RESOLUTION|>--- conflicted
+++ resolved
@@ -56,12 +56,7 @@
 	OwnerReference *metav1.OwnerReference
 }
 
-<<<<<<< HEAD
-func NewKubeAPIServerParams(ctx context.Context, hcp *hyperv1.HostedControlPlane, images map[string]string, externalOAuthAddress string, externalOAuthPort int32) *KubeAPIServerParams {
-	log := ctrl.LoggerFrom(ctx)
-=======
 func NewKubeAPIServerParams(ctx context.Context, hcp *hyperv1.HostedControlPlane, globalConfig config.GlobalConfig, images map[string]string, externalOAuthAddress string, externalOAuthPort int32) *KubeAPIServerParams {
->>>>>>> 416517fe
 	params := &KubeAPIServerParams{
 		APIServer:            globalConfig.APIServer,
 		FeatureGate:          globalConfig.FeatureGate,
