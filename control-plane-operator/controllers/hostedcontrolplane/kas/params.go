--- conflicted
+++ resolved
@@ -177,11 +177,8 @@
 		kasContainerBootstrap().Name:      unprivilegedSecurityContext,
 		kasContainerApplyBootstrap().Name: unprivilegedSecurityContext,
 		kasContainerMain().Name:           unprivilegedSecurityContext,
-<<<<<<< HEAD
+		kasContainerPortieries().Name:     unprivilegedSecurityContext,
 		kasContainerKMS().Name:            unprivilegedSecurityContext,
-=======
-		kasContainerPortieries().Name:     unprivilegedSecurityContext,
->>>>>>> 4d2a57c7
 		kasContainerVPNClient().Name: {
 			Privileged: pointer.BoolPtr(true),
 		},
