package kas

import (
	"encoding/json"
	"fmt"
	"github.com/openshift/hypershift/control-plane-operator/controllers/hostedcontrolplane/render"
	"strconv"

	corev1 "k8s.io/api/core/v1"
	"k8s.io/apimachinery/pkg/api/resource"
	metav1 "k8s.io/apimachinery/pkg/apis/meta/v1"
	"k8s.io/apimachinery/pkg/util/intstr"

	configv1 "github.com/openshift/api/config/v1"
	hyperv1 "github.com/openshift/hypershift/api/v1alpha1"
	"github.com/openshift/hypershift/control-plane-operator/controllers/hostedcontrolplane/cloud/aws"
	"github.com/openshift/hypershift/control-plane-operator/controllers/hostedcontrolplane/config"
	"github.com/openshift/hypershift/control-plane-operator/controllers/hostedcontrolplane/manifests"
)

type KubeAPIServerImages struct {
	ClusterConfigOperator string `json:"clusterConfigOperator"`
	CLI                   string `json:"cli"`
	HyperKube             string `json:"hyperKube"`
<<<<<<< HEAD
	VPN                   string `json:"vpn"`
	Portieris             string `json:"portieris"`
	KMS                   string `json:"kms"`
=======
>>>>>>> 0658b9a7
}

type KubeAPIServerParams struct {
	APIServer           configv1.APIServer           `json:"apiServer"`
	Authentication      configv1.Authentication      `json:"authentication"`
	FeatureGate         configv1.FeatureGate         `json:"featureGate"`
	Network             configv1.Network             `json:"network"`
	OAuth               configv1.OAuth               `json:"oauth"`
	Image               configv1.Image               `json:"image"`
	Scheduler           configv1.Scheduler           `json:"scheduler"`
	CloudProvider       string                       `json:"cloudProvider"`
	CloudProviderConfig *corev1.LocalObjectReference `json:"cloudProviderConfig"`

	AdvertiseAddress     string                       `json:"advertiseAddress"`
	ExternalAddress      string                       `json:"externalAddress"`
	ExternalPort         int32                        `json:"externalPort"`
	ExternalOAuthAddress string                       `json:"externalOAuthAddress"`
	ExternalOAuthPort    int32                        `json:"externalOAuthPort"`
	EtcdURL              string                       `json:"etcdAddress"`
	APIServerPort        int32                        `json:"apiServerPort"`
	KubeConfigRef        *hyperv1.KubeconfigSecretRef `json:"kubeConfigRef"`
	AuditWebhookRef      *corev1.LocalObjectReference `json:"auditWebhookRef"`
	KMSKPInfo            string                       `json:"kmsKPInfo"`
	KMSKPRegion          string                       `json:"kmsKPRegion"`
	config.DeploymentConfig
	config.OwnerRef

	Images KubeAPIServerImages `json:"images"`
}

type KubeAPIServerServiceParams struct {
	APIServerPort  int
	OwnerReference *metav1.OwnerReference
}

func NewKubeAPIServerParams(hcp *hyperv1.HostedControlPlane, images map[string]string, externalOAuthAddress string, externalOAuthPort int32) *KubeAPIServerParams {
	params := &KubeAPIServerParams{
		APIServer: configv1.APIServer{
			Spec: configv1.APIServerSpec{
				ServingCerts: configv1.APIServerServingCerts{
					NamedCertificates: []configv1.APIServerNamedServingCert{},
				},
				ClientCA: configv1.ConfigMapNameReference{
					Name: "",
				},
				AdditionalCORSAllowedOrigins: []string{},
				TLSSecurityProfile: &configv1.TLSSecurityProfile{
					Type:         configv1.TLSProfileIntermediateType,
					Intermediate: &configv1.IntermediateTLSProfile{},
				},
				Audit: configv1.Audit{
					Profile: configv1.AuditProfileDefaultType,
				},
			},
		},
		Authentication: configv1.Authentication{
			Spec: configv1.AuthenticationSpec{
				Type: configv1.AuthenticationTypeIntegratedOAuth,
				OAuthMetadata: configv1.ConfigMapNameReference{
					Name: manifests.KASOAuthMetadata(hcp.Namespace).Name,
				},
				WebhookTokenAuthenticator: nil,
				ServiceAccountIssuer:      hcp.Spec.IssuerURL,
			},
		},
		FeatureGate: configv1.FeatureGate{
			Spec: configv1.FeatureGateSpec{
				FeatureGateSelection: configv1.FeatureGateSelection{
					FeatureSet:      configv1.Default,
					CustomNoUpgrade: nil,
				},
			},
		},
		Network: config.Network(hcp),
		OAuth: configv1.OAuth{
			Spec: configv1.OAuthSpec{
				TokenConfig: configv1.TokenConfig{
					AccessTokenInactivityTimeout: nil, // Use default
				},
			},
		},
		Image: configv1.Image{
			Spec: configv1.ImageSpec{
				ExternalRegistryHostnames:  []string{},
				AllowedRegistriesForImport: []configv1.RegistryLocation{},
			},
			Status: configv1.ImageStatus{
				InternalRegistryHostname: config.DefaultImageRegistryHostname,
			},
		},
		Scheduler: configv1.Scheduler{
			Spec: configv1.SchedulerSpec{
				DefaultNodeSelector: "",
			},
		},
		AdvertiseAddress:     config.DefaultAdvertiseAddress,
		ExternalAddress:      hcp.Status.ControlPlaneEndpoint.Host,
		ExternalPort:         hcp.Status.ControlPlaneEndpoint.Port,
		ExternalOAuthAddress: externalOAuthAddress,
		ExternalOAuthPort:    externalOAuthPort,
		APIServerPort:        config.DefaultAPIServerPort,

		Images: KubeAPIServerImages{
			HyperKube:             images["hyperkube"],
			CLI:                   images["cli"],
			ClusterConfigOperator: images["cluster-config-operator"],
		},
	}
	if hcp.Annotations != nil {
		if _, ok := hcp.Annotations[hyperv1.SecurePortOverrideAnnotation]; ok {
			portNumber, err := strconv.ParseInt(hcp.Annotations[hyperv1.SecurePortOverrideAnnotation], 10, 32)
			if err == nil {
				params.APIServerPort = int32(portNumber)
			}
		}
		if _, ok := hcp.Annotations[hyperv1.NamedCertAnnotation]; ok {
			var namedCertStruct []render.NamedCert
			err := json.Unmarshal([]byte(hcp.Annotations[hyperv1.NamedCertAnnotation]), &namedCertStruct)
			if err == nil {
				for _, namedCertEntry := range namedCertStruct {
					params.APIServer.Spec.ServingCerts.NamedCertificates = append(params.APIServer.Spec.ServingCerts.NamedCertificates, configv1.APIServerNamedServingCert{
						Names: []string{namedCertEntry.NamedCertDomain},
						ServingCertificate: configv1.SecretNameReference{
							Name: hyperv1.NamedCertSecretName,
						},
					})
				}
			}
		}
	}
	if _, ok := hcp.Annotations[hyperv1.PortierisImageAnnotation]; ok {
		params.Images.Portieris = hcp.Annotations[hyperv1.PortierisImageAnnotation]
	}

	switch hcp.Spec.Etcd.ManagementType {
	case hyperv1.Unmanaged:
		params.EtcdURL = hcp.Spec.Etcd.Unmanaged.Endpoint
	case hyperv1.Managed:
		params.EtcdURL = config.DefaultEtcdURL
	default:
		params.EtcdURL = config.DefaultEtcdURL
	}
	unprivilegedSecurityContext := corev1.SecurityContext{
		Capabilities: &corev1.Capabilities{
			Drop: []corev1.Capability{
				"MKNOD",
				"NET_ADMIN",
			},
		},
	}
	params.SecurityContexts = config.SecurityContextSpec{
		kasContainerBootstrap().Name:      unprivilegedSecurityContext,
		kasContainerApplyBootstrap().Name: unprivilegedSecurityContext,
		kasContainerMain().Name:           unprivilegedSecurityContext,
<<<<<<< HEAD
		kasContainerKMS().Name:            unprivilegedSecurityContext,
		kasContainerVPNClient().Name: {
			Privileged: pointer.BoolPtr(true),
		},
=======
>>>>>>> 0658b9a7
	}
	params.AdditionalLabels = map[string]string{}
	params.Scheduling = config.Scheduling{
		PriorityClass: config.DefaultPriorityClass,
	}
	params.LivenessProbes = config.LivenessProbes{
		kasContainerMain().Name: {
			Handler: corev1.Handler{
				HTTPGet: &corev1.HTTPGetAction{
					Scheme: corev1.URISchemeHTTPS,
					Port:   intstr.FromInt(int(params.APIServerPort)),
					Path:   "livez",
				},
			},
			InitialDelaySeconds: 45,
			TimeoutSeconds:      10,
		},
	}
	params.ReadinessProbes = config.ReadinessProbes{
		kasContainerMain().Name: {
			Handler: corev1.Handler{
				HTTPGet: &corev1.HTTPGetAction{
					Scheme: corev1.URISchemeHTTPS,
					Port:   intstr.FromInt(int(params.APIServerPort)),
					Path:   "readyz",
				},
			},
			InitialDelaySeconds: 10,
			TimeoutSeconds:      10,
		},
	}
	params.Resources = map[string]corev1.ResourceRequirements{
		kasContainerBootstrap().Name: {
			Requests: corev1.ResourceList{
				corev1.ResourceMemory: resource.MustParse("50Mi"),
				corev1.ResourceCPU:    resource.MustParse("30m"),
			},
		},
		kasContainerMain().Name: {
			Requests: corev1.ResourceList{
				corev1.ResourceMemory: resource.MustParse("1Gi"),
				corev1.ResourceCPU:    resource.MustParse("265m"),
			},
		},
	}
	switch hcp.Spec.Platform.Type {
	case hyperv1.AWSPlatform:
		params.CloudProvider = aws.Provider
		params.CloudProviderConfig = &corev1.LocalObjectReference{Name: manifests.AWSProviderConfig("").Name}
	}
	if hcp.Spec.AuditWebhook != nil && len(hcp.Spec.AuditWebhook.Name) > 0 {
		params.AuditWebhookRef = hcp.Spec.AuditWebhook
	}
	if _, ok := hcp.Annotations[hyperv1.KMSKPRegionAnnotation]; ok {
		params.KMSKPRegion = hcp.Annotations[hyperv1.KMSKPRegionAnnotation]
	}
	if _, ok := hcp.Annotations[hyperv1.KMSKPInfoAnnotation]; ok {
		params.KMSKPInfo = hcp.Annotations[hyperv1.KMSKPInfoAnnotation]
	}
	if _, ok := hcp.Annotations[hyperv1.KMSImageAnnotation]; ok {
		params.Images.KMS = hcp.Annotations[hyperv1.KMSImageAnnotation]
	}
	switch hcp.Spec.ControllerAvailabilityPolicy {
	case hyperv1.HighlyAvailable:
		params.Replicas = 3
	default:
		params.Replicas = 1
	}
	params.KubeConfigRef = hcp.Spec.KubeConfig
	params.OwnerRef = config.OwnerRefFrom(hcp)
	return params
}

func (p *KubeAPIServerParams) NamedCertificates() []configv1.APIServerNamedServingCert {
	return p.APIServer.Spec.ServingCerts.NamedCertificates
}

func (p *KubeAPIServerParams) AuditPolicyProfile() configv1.AuditProfileType {
	return p.APIServer.Spec.Audit.Profile
}

func (p *KubeAPIServerParams) ExternalURL() string {
	return fmt.Sprintf("https://%s:%d", p.ExternalAddress, p.ExternalPort)
}

func (p *KubeAPIServerParams) ExternalKubeconfigKey() string {
	if p.KubeConfigRef == nil {
		return ""
	}
	return p.KubeConfigRef.Key
}

func (p *KubeAPIServerParams) ExternalIPConfig() *configv1.ExternalIPConfig {
	return p.Network.Spec.ExternalIP
}

func (p *KubeAPIServerParams) ClusterNetwork() string {
	return config.ClusterCIDR(&p.Network)
}

func (p *KubeAPIServerParams) ServiceNetwork() string {
	return config.ServiceCIDR(&p.Network)
}

func (p *KubeAPIServerParams) ConfigParams() KubeAPIServerConfigParams {
	return KubeAPIServerConfigParams{
		ExternalIPConfig:             p.ExternalIPConfig(),
		ClusterNetwork:               p.ClusterNetwork(),
		ServiceNetwork:               p.ServiceNetwork(),
		NamedCertificates:            p.NamedCertificates(),
		ApiServerPort:                p.APIServerPort,
		TLSSecurityProfile:           p.TLSSecurityProfile(),
		AdditionalCORSAllowedOrigins: p.AdditionalCORSAllowedOrigins(),
		InternalRegistryHostName:     p.InternalRegistryHostName(),
		ExternalRegistryHostNames:    p.ExternalRegistryHostNames(),
		DefaultNodeSelector:          p.DefaultNodeSelector(),
		AdvertiseAddress:             p.AdvertiseAddress,
		ServiceAccountIssuerURL:      p.ServiceAccountIssuerURL(),
		CloudProvider:                p.CloudProvider,
		CloudProviderConfigRef:       p.CloudProviderConfig,
		EtcdURL:                      p.EtcdURL,
		FeatureGates:                 p.FeatureGates(),
		NodePortRange:                p.ServiceNodePortRange(),
		AuditWebhookEnabled:          p.AuditWebhookRef != nil,
	}
}

type KubeAPIServerConfigParams struct {
	ExternalIPConfig             *configv1.ExternalIPConfig
	ClusterNetwork               string
	ServiceNetwork               string
	NamedCertificates            []configv1.APIServerNamedServingCert
	ApiServerPort                int32
	TLSSecurityProfile           *configv1.TLSSecurityProfile
	AdditionalCORSAllowedOrigins []string
	InternalRegistryHostName     string
	ExternalRegistryHostNames    []string
	DefaultNodeSelector          string
	AdvertiseAddress             string
	ServiceAccountIssuerURL      string
	CloudProvider                string
	CloudProviderConfigRef       *corev1.LocalObjectReference
	EtcdURL                      string
	FeatureGates                 []string
	NodePortRange                string
	AuditWebhookEnabled          bool
}

func (p *KubeAPIServerParams) TLSSecurityProfile() *configv1.TLSSecurityProfile {
	return p.APIServer.Spec.TLSSecurityProfile
}

func (p *KubeAPIServerParams) AdditionalCORSAllowedOrigins() []string {
	return p.APIServer.Spec.AdditionalCORSAllowedOrigins
}

func (p *KubeAPIServerParams) InternalRegistryHostName() string {
	return p.Image.Status.InternalRegistryHostname
}

func (p *KubeAPIServerParams) ExternalRegistryHostNames() []string {
	return p.Image.Spec.ExternalRegistryHostnames
}

func (p *KubeAPIServerParams) DefaultNodeSelector() string {
	return p.Scheduler.Spec.DefaultNodeSelector
}

func (p *KubeAPIServerParams) ServiceAccountIssuerURL() string {
	return p.Authentication.Spec.ServiceAccountIssuer
}

func (p *KubeAPIServerParams) FeatureGates() []string {
	return config.FeatureGates(&p.FeatureGate.Spec.FeatureGateSelection)
}

func (p *KubeAPIServerParams) ServiceNodePortRange() string {
	return p.Network.Spec.ServiceNodePortRange
}

func externalAddress(endpoint hyperv1.APIEndpoint) string {
	return fmt.Sprintf("%s:%d", endpoint.Host, endpoint.Port)
}

func NewKubeAPIServerServiceParams(hcp *hyperv1.HostedControlPlane) *KubeAPIServerServiceParams {
	return &KubeAPIServerServiceParams{
		APIServerPort:  config.DefaultAPIServerPort,
		OwnerReference: config.ControllerOwnerRef(hcp),
	}
}<|MERGE_RESOLUTION|>--- conflicted
+++ resolved
@@ -22,12 +22,8 @@
 	ClusterConfigOperator string `json:"clusterConfigOperator"`
 	CLI                   string `json:"cli"`
 	HyperKube             string `json:"hyperKube"`
-<<<<<<< HEAD
-	VPN                   string `json:"vpn"`
 	Portieris             string `json:"portieris"`
 	KMS                   string `json:"kms"`
-=======
->>>>>>> 0658b9a7
 }
 
 type KubeAPIServerParams struct {
@@ -182,13 +178,7 @@
 		kasContainerBootstrap().Name:      unprivilegedSecurityContext,
 		kasContainerApplyBootstrap().Name: unprivilegedSecurityContext,
 		kasContainerMain().Name:           unprivilegedSecurityContext,
-<<<<<<< HEAD
 		kasContainerKMS().Name:            unprivilegedSecurityContext,
-		kasContainerVPNClient().Name: {
-			Privileged: pointer.BoolPtr(true),
-		},
-=======
->>>>>>> 0658b9a7
 	}
 	params.AdditionalLabels = map[string]string{}
 	params.Scheduling = config.Scheduling{
