--- conflicted
+++ resolved
@@ -3,7 +3,6 @@
 import (
 	"context"
 	"fmt"
-	"strconv"
 
 	corev1 "k8s.io/api/core/v1"
 	"k8s.io/apimachinery/pkg/api/resource"
@@ -77,16 +76,6 @@
 			ClusterConfigOperator: images["cluster-config-operator"],
 		},
 	}
-<<<<<<< HEAD
-	if hcp.Annotations != nil {
-		if _, ok := hcp.Annotations[hyperv1.SecurePortOverrideAnnotation]; ok {
-			portNumber, err := strconv.ParseInt(hcp.Annotations[hyperv1.SecurePortOverrideAnnotation], 10, 32)
-			if err == nil {
-				params.APIServerPort = int32(portNumber)
-			}
-		}
-	}
-=======
 	if hcp.Spec.APIAdvertiseAddress != nil {
 		params.AdvertiseAddress = *hcp.Spec.APIAdvertiseAddress
 	} else {
@@ -98,7 +87,6 @@
 		params.APIServerPort = config.DefaultAPIServerPort
 	}
 
->>>>>>> e1ed7691
 	switch hcp.Spec.Etcd.ManagementType {
 	case hyperv1.Unmanaged:
 		params.EtcdURL = hcp.Spec.Etcd.Unmanaged.Endpoint
