--- conflicted
+++ resolved
@@ -304,18 +304,8 @@
 		if openIDConfig == nil {
 			return nil, fmt.Errorf(missingProviderFmt, providerConfig.Type)
 		}
-<<<<<<< HEAD
 		// this is the common config that is then added on to
 		openIDProviderData := &osinv1.OpenIDIdentityProvider{
-=======
-
-		urls, err := discoverOpenIDURLs(ctx, kclient, openIDConfig.Issuer, corev1.ServiceAccountRootCAKey, namespace, openIDConfig.CA)
-		if err != nil {
-			return nil, err
-		}
-
-		openIDProvider := &osinv1.OpenIDIdentityProvider{
->>>>>>> f16fcdad
 			TypeMeta: metav1.TypeMeta{
 				Kind:       "OpenIDIdentityProvider",
 				APIVersion: osinv1.GroupVersion.String(),
@@ -350,14 +340,6 @@
 				Email:             openIDConfig.Claims.Email,
 			}
 		}
-<<<<<<< HEAD
-=======
-		if len(openIDConfig.CA.Name) > 0 {
-			openIDProvider.CA = idpVolumeMounts.ConfigMapPath(i, openIDConfig.CA.Name, "ca", corev1.ServiceAccountRootCAKey)
-		}
-		data.provider = openIDProvider
-
->>>>>>> f16fcdad
 		// openshift CR validating in kube-apiserver does not allow
 		// challenge-redirecting IdPs to be configured with OIDC so it is safe
 		// to allow challenge-issuing flow if it's available on the OIDC side
@@ -592,43 +574,6 @@
 }
 
 func transportForCARef(ctx context.Context, kclient crclient.Client, namespace, name, key string) (http.RoundTripper, error) {
-<<<<<<< HEAD
-
-	// copy default transport
-	transport := net.SetTransportDefaults(&http.Transport{
-		TLSClientConfig: &tls.Config{},
-	})
-	var roots *x509.CertPool
-	if len(name) == 0 {
-		var err error
-		//assume default trusted cas
-		roots, err = x509.SystemCertPool()
-		if err != nil {
-			return nil, err
-		}
-	} else {
-		cm := &corev1.ConfigMap{
-			ObjectMeta: metav1.ObjectMeta{
-				Name:      name,
-				Namespace: namespace,
-			},
-		}
-		if err := kclient.Get(ctx, crclient.ObjectKeyFromObject(cm), cm); err != nil {
-			return nil, err
-		}
-		caData := []byte(cm.Data[key])
-		if len(caData) == 0 {
-			caData = cm.BinaryData[key]
-		}
-		if len(caData) == 0 {
-			return nil, fmt.Errorf("config map %s/%s has no ca data at key %s", namespace, name, key)
-		}
-		roots = x509.NewCertPool()
-		if ok := roots.AppendCertsFromPEM(caData); !ok {
-			// avoid logging data that could contain keys
-			return nil, errors.New("error loading cert pool from ca data")
-		}
-=======
 	// copy default transport
 	transport := net.SetTransportDefaults(&http.Transport{
 		TLSClientConfig: &tls.Config{},
@@ -659,7 +604,6 @@
 	if ok := roots.AppendCertsFromPEM(caData); !ok {
 		// avoid logging data that could contain keys
 		return nil, errors.New("error loading cert pool from ca data")
->>>>>>> f16fcdad
 	}
 	transport.TLSClientConfig.RootCAs = roots
 	return transport, nil
