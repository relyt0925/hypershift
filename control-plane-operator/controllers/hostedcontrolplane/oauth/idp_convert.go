package oauth

import (
	"context"
	"crypto/tls"
	"crypto/x509"
	"encoding/json"
	"errors"
	"fmt"
	"net/http"
	"net/url"
	"path"
	"strings"
	"time"

	corev1 "k8s.io/api/core/v1"
	metav1 "k8s.io/apimachinery/pkg/apis/meta/v1"
	"k8s.io/apimachinery/pkg/runtime"
	"k8s.io/apimachinery/pkg/util/cache"
	utilerrors "k8s.io/apimachinery/pkg/util/errors"
	"k8s.io/apimachinery/pkg/util/net"
	ctrl "sigs.k8s.io/controller-runtime"
	crclient "sigs.k8s.io/controller-runtime/pkg/client"

	configv1 "github.com/openshift/api/config/v1"
	osinv1 "github.com/openshift/api/osin/v1"

	"github.com/openshift/hypershift/control-plane-operator/controllers/hostedcontrolplane/util"
)

const (
	IDPVolumePathPrefix = "/etc/oauth/idp"
)

var (
	externalHTTPRequestTimeout = 30 * time.Second

	oidcPasswordCheckCache = cache.NewExpiring()
	oidcPasswordTTL        = 7 * 24 * time.Hour

	openIDURLsCache = cache.NewExpiring()
	openIDURLsTTL   = 10 * time.Minute
)

type idpData struct {
	provider  runtime.Object
	challenge bool
	login     bool
}

type IDPVolumeMountInfo struct {
	Container    string
	VolumeMounts util.PodVolumeMounts
	Volumes      []corev1.Volume
}

func (i *IDPVolumeMountInfo) ConfigMapPath(index int, configMapName, field, key string) string {
	v := corev1.Volume{
		Name: fmt.Sprintf("idp-cm-%d-%s", index, field),
	}
	v.ConfigMap = &corev1.ConfigMapVolumeSource{}
	v.ConfigMap.Name = configMapName
	i.Volumes = append(i.Volumes, v)
	i.VolumeMounts[i.Container][v.Name] = fmt.Sprintf("%s/idp_cm_%d_%s", IDPVolumePathPrefix, index, field)
	return path.Join(i.VolumeMounts[i.Container][v.Name], key)
}

func (i *IDPVolumeMountInfo) SecretPath(index int, secretName, field, key string) string {
	v := corev1.Volume{
		Name: fmt.Sprintf("idp-secret-%d-%s", index, field),
	}
	v.Secret = &corev1.SecretVolumeSource{}
	v.Secret.SecretName = secretName
	i.Volumes = append(i.Volumes, v)
	i.VolumeMounts[i.Container][v.Name] = fmt.Sprintf("%s/idp_secret_%d_%s", IDPVolumePathPrefix, index, field)
	return path.Join(i.VolumeMounts[i.Container][v.Name], key)
}

func convertIdentityProviders(ctx context.Context, identityProviders []configv1.IdentityProvider, providerOverrides map[string]*ConfigOverride, kclient crclient.Client, namespace string) ([]osinv1.IdentityProvider, *IDPVolumeMountInfo, error) {
	converted := make([]osinv1.IdentityProvider, 0, len(identityProviders))
	errs := []error{}
	volumeMountInfo := &IDPVolumeMountInfo{
		Container: oauthContainerMain().Name,
		VolumeMounts: util.PodVolumeMounts{
			oauthContainerMain().Name: util.ContainerVolumeMounts{},
		},
	}

	for i, idp := range defaultIDPMappingMethods(identityProviders) {
		var providerConfigOverride *ConfigOverride = nil
		if _, ok := providerOverrides[idp.Name]; ok {
			providerConfigOverride = providerOverrides[idp.Name]
		}
		data, err := convertProviderConfigToIDPData(ctx, &idp.IdentityProviderConfig, providerConfigOverride, i, volumeMountInfo, kclient, namespace)
		if err != nil {
			errs = append(errs, fmt.Errorf("failed to apply IDP %s config: %v", idp.Name, err))
			continue
		}
		converted = append(converted,
			osinv1.IdentityProvider{
				Name:            idp.Name,
				UseAsChallenger: data.challenge,
				UseAsLogin:      data.login,
				MappingMethod:   string(idp.MappingMethod),
				Provider: runtime.RawExtension{
					Object: data.provider,
				},
			},
		)
	}

	return converted, volumeMountInfo, utilerrors.NewAggregate(errs)
}

func defaultIDPMappingMethods(identityProviders []configv1.IdentityProvider) []configv1.IdentityProvider {
	out := make([]configv1.IdentityProvider, len(identityProviders)) // do not mutate informer cache

	for i, idp := range identityProviders {
		idp.DeepCopyInto(&out[i])
		if out[i].MappingMethod == "" {
			out[i].MappingMethod = configv1.MappingMethodClaim
		}

	}

	return out
}

func convertProviderConfigToIDPData(
	ctx context.Context,
	providerConfig *configv1.IdentityProviderConfig,
	configOverride *ConfigOverride,
	i int,
	idpVolumeMounts *IDPVolumeMountInfo,
	kclient crclient.Client,
	namespace string,
) (*idpData, error) {
	const missingProviderFmt string = "type %s was specified, but its configuration is missing"

	data := &idpData{login: true}

	switch providerConfig.Type {
	case configv1.IdentityProviderTypeBasicAuth:
		basicAuthConfig := providerConfig.BasicAuth
		if basicAuthConfig == nil {
			return nil, fmt.Errorf(missingProviderFmt, providerConfig.Type)
		}

		data.provider = &osinv1.BasicAuthPasswordIdentityProvider{
			TypeMeta: metav1.TypeMeta{
				Kind:       "BasicAuthPasswordIdentityProvider",
				APIVersion: osinv1.GroupVersion.String(),
			},
			RemoteConnectionInfo: configv1.RemoteConnectionInfo{
				URL: basicAuthConfig.URL,
				CA:  idpVolumeMounts.ConfigMapPath(i, basicAuthConfig.CA.Name, "ca", corev1.ServiceAccountRootCAKey),
				CertInfo: configv1.CertInfo{
					CertFile: idpVolumeMounts.SecretPath(i, basicAuthConfig.TLSClientCert.Name, "tls-client-key", corev1.TLSCertKey),
					KeyFile:  idpVolumeMounts.SecretPath(i, basicAuthConfig.TLSClientKey.Name, "tls-client-key", corev1.TLSPrivateKeyKey),
				},
			},
		}
		data.challenge = true

	case configv1.IdentityProviderTypeGitHub:
		githubConfig := providerConfig.GitHub
		if githubConfig == nil {
			return nil, fmt.Errorf(missingProviderFmt, providerConfig.Type)
		}
		provider := &osinv1.GitHubIdentityProvider{
			TypeMeta: metav1.TypeMeta{
				Kind:       "GitHubIdentityProvider",
				APIVersion: osinv1.GroupVersion.String(),
			},
			ClientID: githubConfig.ClientID,
			ClientSecret: configv1.StringSource{
				StringSourceSpec: configv1.StringSourceSpec{
					File: idpVolumeMounts.SecretPath(i, githubConfig.ClientSecret.Name, "client-secret", configv1.ClientSecretKey),
				},
			},
			Organizations: githubConfig.Organizations,
			Teams:         githubConfig.Teams,
			Hostname:      githubConfig.Hostname,
		}
		if len(githubConfig.CA.Name) > 0 {
			provider.CA = idpVolumeMounts.ConfigMapPath(i, githubConfig.CA.Name, "ca", corev1.ServiceAccountRootCAKey)
		}
		data.provider = provider
		data.challenge = false

	case configv1.IdentityProviderTypeGitLab:
		gitlabConfig := providerConfig.GitLab
		if gitlabConfig == nil {
			return nil, fmt.Errorf(missingProviderFmt, providerConfig.Type)
		}

		data.provider = &osinv1.GitLabIdentityProvider{
			TypeMeta: metav1.TypeMeta{
				Kind:       "GitLabIdentityProvider",
				APIVersion: osinv1.GroupVersion.String(),
			},
			CA:       idpVolumeMounts.ConfigMapPath(i, gitlabConfig.CA.Name, "ca", corev1.ServiceAccountRootCAKey),
			URL:      gitlabConfig.URL,
			ClientID: gitlabConfig.ClientID,
			ClientSecret: configv1.StringSource{
				StringSourceSpec: configv1.StringSourceSpec{
					File: idpVolumeMounts.SecretPath(i, gitlabConfig.ClientSecret.Name, "client-secret", configv1.ClientSecretKey),
				},
			},
			Legacy: new(bool), // we require OIDC for GitLab now
		}
		data.challenge = true

	case configv1.IdentityProviderTypeGoogle:
		googleConfig := providerConfig.Google
		if googleConfig == nil {
			return nil, fmt.Errorf(missingProviderFmt, providerConfig.Type)
		}

		data.provider = &osinv1.GoogleIdentityProvider{
			TypeMeta: metav1.TypeMeta{
				Kind:       "GoogleIdentityProvider",
				APIVersion: osinv1.GroupVersion.String(),
			},
			ClientID: googleConfig.ClientID,
			ClientSecret: configv1.StringSource{
				StringSourceSpec: configv1.StringSourceSpec{
					File: idpVolumeMounts.SecretPath(i, googleConfig.ClientSecret.Name, "client-secret", configv1.ClientSecretKey),
				},
			},
			HostedDomain: googleConfig.HostedDomain,
		}
		data.challenge = false

	case configv1.IdentityProviderTypeHTPasswd:
		if providerConfig.HTPasswd == nil {
			return nil, fmt.Errorf(missingProviderFmt, providerConfig.Type)
		}

		data.provider = &osinv1.HTPasswdPasswordIdentityProvider{
			TypeMeta: metav1.TypeMeta{
				Kind:       "HTPasswdPasswordIdentityProvider",
				APIVersion: osinv1.GroupVersion.String(),
			},
			File: idpVolumeMounts.SecretPath(i, providerConfig.HTPasswd.FileData.Name, "file-data", configv1.HTPasswdDataKey),
		}
		data.challenge = true

	case configv1.IdentityProviderTypeKeystone:
		keystoneConfig := providerConfig.Keystone
		if keystoneConfig == nil {
			return nil, fmt.Errorf(missingProviderFmt, providerConfig.Type)
		}

		data.provider = &osinv1.KeystonePasswordIdentityProvider{
			TypeMeta: metav1.TypeMeta{
				Kind:       "KeystonePasswordIdentityProvider",
				APIVersion: osinv1.GroupVersion.String(),
			},
			RemoteConnectionInfo: configv1.RemoteConnectionInfo{
				URL: keystoneConfig.URL,
				CA:  idpVolumeMounts.ConfigMapPath(i, keystoneConfig.CA.Name, "ca", corev1.ServiceAccountRootCAKey),
				CertInfo: configv1.CertInfo{
					CertFile: idpVolumeMounts.SecretPath(i, keystoneConfig.TLSClientCert.Name, "tls-client-cert", corev1.TLSCertKey),
					KeyFile:  idpVolumeMounts.SecretPath(i, keystoneConfig.TLSClientKey.Name, "tls-client-key", corev1.TLSPrivateKeyKey),
				},
			},
			DomainName:          keystoneConfig.DomainName,
			UseKeystoneIdentity: true, // force use of keystone ID
		}
		data.challenge = true

	case configv1.IdentityProviderTypeLDAP:
		ldapConfig := providerConfig.LDAP
		if ldapConfig == nil {
			return nil, fmt.Errorf(missingProviderFmt, providerConfig.Type)
		}

		data.provider = &osinv1.LDAPPasswordIdentityProvider{
			TypeMeta: metav1.TypeMeta{
				Kind:       "LDAPPasswordIdentityProvider",
				APIVersion: osinv1.GroupVersion.String(),
			},
			URL:    ldapConfig.URL,
			BindDN: ldapConfig.BindDN,
			BindPassword: configv1.StringSource{
				StringSourceSpec: configv1.StringSourceSpec{
					File: idpVolumeMounts.SecretPath(i, ldapConfig.BindPassword.Name, "bind-password", configv1.BindPasswordKey),
				},
			},
			Insecure: ldapConfig.Insecure,
			CA:       idpVolumeMounts.ConfigMapPath(i, ldapConfig.CA.Name, "ca", corev1.ServiceAccountRootCAKey),
			Attributes: osinv1.LDAPAttributeMapping{
				ID:                ldapConfig.Attributes.ID,
				PreferredUsername: ldapConfig.Attributes.PreferredUsername,
				Name:              ldapConfig.Attributes.Name,
				Email:             ldapConfig.Attributes.Email,
			},
		}
		data.challenge = true

	case configv1.IdentityProviderTypeOpenID:
		openIDConfig := providerConfig.OpenID
		if openIDConfig == nil {
			return nil, fmt.Errorf(missingProviderFmt, providerConfig.Type)
		}
<<<<<<< HEAD
=======

		urls, err := discoverOpenIDURLs(ctx, kclient, openIDConfig.Issuer, corev1.ServiceAccountRootCAKey, namespace, openIDConfig.CA)
		if err != nil {
			return nil, err
		}
>>>>>>> a50d6969
		// this is the common config that is then added on to
		openIDProviderData := &osinv1.OpenIDIdentityProvider{
			TypeMeta: metav1.TypeMeta{
				Kind:       "OpenIDIdentityProvider",
				APIVersion: osinv1.GroupVersion.String(),
			},
			ClientID: openIDConfig.ClientID,
			ClientSecret: configv1.StringSource{
				StringSourceSpec: configv1.StringSourceSpec{
					File: idpVolumeMounts.SecretPath(i, openIDConfig.ClientSecret.Name, "client-secret", configv1.ClientSecretKey),
				},
			},
			ExtraScopes:              openIDConfig.ExtraScopes,
			ExtraAuthorizeParameters: openIDConfig.ExtraAuthorizeParameters,
		}
		//Handle special case for IBM Cloud's OIDC provider (need to override some fields not available in public api)
		if configOverride != nil {
			openIDProviderData.URLs = configOverride.URLs
			openIDProviderData.Claims = configOverride.Claims
		} else {
			urls, err := discoverOpenIDURLs(ctx, kclient, openIDConfig.Issuer, corev1.ServiceAccountRootCAKey, namespace, openIDConfig.CA)
			if err != nil {
				return nil, err
			}
			openIDProviderData.URLs = *urls
			openIDProviderData.Claims = osinv1.OpenIDClaims{
				// There is no longer a user-facing setting for ID as it is considered unsafe
				ID:                []string{configv1.UserIDClaim},
				PreferredUsername: openIDConfig.Claims.PreferredUsername,
				Name:              openIDConfig.Claims.Name,
				Email:             openIDConfig.Claims.Email,
			}
		}
<<<<<<< HEAD
=======
		if len(openIDConfig.CA.Name) > 0 {
			openIDProviderData.CA = idpVolumeMounts.ConfigMapPath(i, openIDConfig.CA.Name, "ca", corev1.ServiceAccountRootCAKey)
		}
		data.provider = openIDProviderData

>>>>>>> a50d6969
		// openshift CR validating in kube-apiserver does not allow
		// challenge-redirecting IdPs to be configured with OIDC so it is safe
		// to allow challenge-issuing flow if it's available on the OIDC side
		challengeFlowsAllowed, err := checkOIDCPasswordGrantFlow(
			ctx,
			kclient,
			openIDProviderData.URLs.Token,
			openIDConfig.ClientID,
			namespace,
			openIDConfig.CA,
			openIDConfig.ClientSecret,
		)
		if err != nil {
			return nil, fmt.Errorf("error attempting password grant flow: %v", err)
		}
		data.challenge = challengeFlowsAllowed
		data.provider = openIDProviderData
	case configv1.IdentityProviderTypeRequestHeader:
		requestHeaderConfig := providerConfig.RequestHeader
		if requestHeaderConfig == nil {
			return nil, fmt.Errorf(missingProviderFmt, providerConfig.Type)
		}
		data.provider = &osinv1.RequestHeaderIdentityProvider{
			TypeMeta: metav1.TypeMeta{
				Kind:       "RequestHeaderIdentityProvider",
				APIVersion: osinv1.GroupVersion.String(),
			},
			LoginURL:                 requestHeaderConfig.LoginURL,
			ChallengeURL:             requestHeaderConfig.ChallengeURL,
			ClientCA:                 idpVolumeMounts.ConfigMapPath(i, requestHeaderConfig.ClientCA.Name, "ca", corev1.ServiceAccountRootCAKey),
			ClientCommonNames:        requestHeaderConfig.ClientCommonNames,
			Headers:                  requestHeaderConfig.Headers,
			PreferredUsernameHeaders: requestHeaderConfig.PreferredUsernameHeaders,
			NameHeaders:              requestHeaderConfig.NameHeaders,
			EmailHeaders:             requestHeaderConfig.EmailHeaders,
		}
		data.challenge = len(requestHeaderConfig.ChallengeURL) > 0
		data.login = len(requestHeaderConfig.LoginURL) > 0

	default:
		return nil, fmt.Errorf("the identity provider type '%s' is not supported", providerConfig.Type)
	} // switch

	return data, nil
}

// discoverOpenIDURLs retrieves basic information about an OIDC server with hostname
// given by the `issuer` argument
func discoverOpenIDURLs(ctx context.Context, kclient crclient.Client, issuer, key, namespace string, ca configv1.ConfigMapNameReference) (*osinv1.OpenIDURLs, error) {
	issuer = strings.TrimRight(issuer, "/") // TODO make impossible via validation and remove
	wellKnown := issuer + "/.well-known/openid-configuration"

	cacheValue, inCache := openIDURLsCache.Get(wellKnown)
	if inCache {
		return cacheValue.(*osinv1.OpenIDURLs), nil
	}

	reqCtx, cancel := context.WithTimeout(ctx, externalHTTPRequestTimeout)
	defer cancel()

	req, err := http.NewRequest(http.MethodGet, wellKnown, nil)
	if err != nil {
		return nil, err
	}
	req = req.WithContext(reqCtx)

	rt, err := transportForCARef(ctx, kclient, namespace, ca.Name, key)
	if err != nil {
		return nil, err
	}

	resp, err := rt.RoundTrip(req)
	if err != nil {
		return nil, err
	}
	defer resp.Body.Close()

	if resp.StatusCode != http.StatusOK {
		return nil, fmt.Errorf("couldn't get %v: unexpected response status %v", wellKnown, resp.StatusCode)
	}

	metadata := &openIDProviderJSON{}
	if err := json.NewDecoder(resp.Body).Decode(metadata); err != nil {
		return nil, fmt.Errorf("failed to decode metadata: %v", err)
	}

	for _, arg := range []struct {
		rawurl   string
		optional bool
	}{
		{
			rawurl:   metadata.AuthURL,
			optional: false,
		},
		{
			rawurl:   metadata.TokenURL,
			optional: false,
		},
		{
			rawurl:   metadata.UserInfoURL,
			optional: true,
		},
	} {
		if !isValidURL(arg.rawurl, arg.optional) {
			return nil, fmt.Errorf("invalid metadata from %s: url=%s optional=%v", wellKnown, arg.rawurl, arg.optional)
		}
	}

	result := &osinv1.OpenIDURLs{
		Authorize: metadata.AuthURL,
		Token:     metadata.TokenURL,
		UserInfo:  metadata.UserInfoURL,
	}
	openIDURLsCache.Set(wellKnown, result, openIDURLsTTL)
	return result, nil
}

func checkOIDCPasswordGrantFlow(ctx context.Context,
	kclient crclient.Client,
	tokenURL, clientID,
	namespace string,
	caRererence configv1.ConfigMapNameReference,
	clientSecretReference configv1.SecretNameReference,
) (bool, error) {
	log := ctrl.LoggerFrom(ctx)
	secret := &corev1.Secret{
		ObjectMeta: metav1.ObjectMeta{
			Name:      clientSecretReference.Name,
			Namespace: namespace,
		},
	}
	err := kclient.Get(ctx, crclient.ObjectKeyFromObject(secret), secret)
	if err != nil {
		return false, fmt.Errorf("couldn't get the referenced secret: %v", err)
	}

	// check whether we already attempted this not to send unneccessary login
	// requests against the provider
	if cachedResult, ok := oidcPasswordCheckCache.Get(secret.ResourceVersion); ok {
		log.Info("using cached result for OIDC password grant check")
		return cachedResult.(bool), nil
	}

	clientSecret, ok := secret.Data["clientSecret"]
	if !ok || len(clientSecret) == 0 {
		return false, fmt.Errorf("the referenced secret does not contain a value for the 'clientSecret' key")
	}

	transport, err := transportForCARef(ctx, kclient, namespace, caRererence.Name, corev1.ServiceAccountRootCAKey)
	if err != nil {
		return false, fmt.Errorf("couldn't get a transport for the referenced CA: %v", err)
	}

	// prepare the grant-checking query
	query := url.Values{}
	query.Add("client_id", clientID)
	query.Add("client_secret", string(clientSecret))
	query.Add("grant_type", "password")
	query.Add("scope", "openid") // "openid" is the minimal scope, it MUST be present in an OIDC authn request
	query.Add("username", "test")
	query.Add("password", "test")
	body := strings.NewReader(query.Encode())

	reqCtx, cancel := context.WithTimeout(ctx, externalHTTPRequestTimeout)
	defer cancel()

	req, err := http.NewRequest("POST", tokenURL, body)
	if err != nil {
		return false, err
	}
	req = req.WithContext(reqCtx)
	req.Header.Add("Content-Type", "application/x-www-form-urlencoded")
	// explicitly set Accept to 'application/json' as that's the expected deserializable output
	req.Header.Set("Accept", "application/json")

	client := &http.Client{Transport: transport}
	resp, err := client.Do(req)
	if err != nil {
		return false, err
	}
	defer resp.Body.Close()

	respJSON := json.NewDecoder(resp.Body)
	respMap := map[string]interface{}{}
	if err = respJSON.Decode(&respMap); err != nil {
		// only log the error, some OIDCs ignore/don't implement the Accept header
		// and respond with HTML in case they don't support password credential grants at all
		log.Error(err, "failed to JSON-decode the response from the OIDC server's token endpoint", "tokenURL", tokenURL)
		oidcPasswordCheckCache.Set(secret.ResourceVersion, false, oidcPasswordTTL)
		return false, nil
	}

	if errVal, ok := respMap["error"]; ok {
		oidcPasswordCheckCache.Set(secret.ResourceVersion, errVal == "invalid_grant", oidcPasswordTTL) // wrong password, but password grants allowed
	} else {
		_, ok = respMap["access_token"] // in case we managed to hit the correct user
		oidcPasswordCheckCache.Set(secret.ResourceVersion, ok, oidcPasswordTTL)
	}

	result, _ := oidcPasswordCheckCache.Get(secret.ResourceVersion)
	return result.(bool), nil
}

type openIDProviderJSON struct {
	AuthURL     string `json:"authorization_endpoint"`
	TokenURL    string `json:"token_endpoint"`
	UserInfoURL string `json:"userinfo_endpoint"`
}

func isValidURL(rawurl string, optional bool) bool {
	if len(rawurl) == 0 {
		return optional
	}

	u, err := url.Parse(rawurl)
	if err != nil {
		return false
	}

	return u.Scheme == "https" && len(u.Host) > 0 && len(u.Fragment) == 0
}

func createFileStringSource(filepath string) configv1.StringSource {
	return configv1.StringSource{
		StringSourceSpec: configv1.StringSourceSpec{
			File: filepath,
		},
	}
}

func transportForCARef(ctx context.Context, kclient crclient.Client, namespace, name, key string) (http.RoundTripper, error) {

	// copy default transport
	transport := net.SetTransportDefaults(&http.Transport{
		TLSClientConfig: &tls.Config{},
	})
	var roots *x509.CertPool
	if len(name) == 0 {
		var err error
		//assume default trusted cas
		roots, err = x509.SystemCertPool()
		if err != nil {
			return nil, err
		}
	} else {
		cm := &corev1.ConfigMap{
			ObjectMeta: metav1.ObjectMeta{
				Name:      name,
				Namespace: namespace,
			},
		}
		if err := kclient.Get(ctx, crclient.ObjectKeyFromObject(cm), cm); err != nil {
			return nil, err
		}
		caData := []byte(cm.Data[key])
		if len(caData) == 0 {
			caData = cm.BinaryData[key]
		}
		if len(caData) == 0 {
			return nil, fmt.Errorf("config map %s/%s has no ca data at key %s", namespace, name, key)
		}
		roots = x509.NewCertPool()
		if ok := roots.AppendCertsFromPEM(caData); !ok {
			// avoid logging data that could contain keys
			return nil, errors.New("error loading cert pool from ca data")
		}
	}
	transport.TLSClientConfig.RootCAs = roots
	return transport, nil

}<|MERGE_RESOLUTION|>--- conflicted
+++ resolved
@@ -304,14 +304,6 @@
 		if openIDConfig == nil {
 			return nil, fmt.Errorf(missingProviderFmt, providerConfig.Type)
 		}
-<<<<<<< HEAD
-=======
-
-		urls, err := discoverOpenIDURLs(ctx, kclient, openIDConfig.Issuer, corev1.ServiceAccountRootCAKey, namespace, openIDConfig.CA)
-		if err != nil {
-			return nil, err
-		}
->>>>>>> a50d6969
 		// this is the common config that is then added on to
 		openIDProviderData := &osinv1.OpenIDIdentityProvider{
 			TypeMeta: metav1.TypeMeta{
@@ -345,14 +337,6 @@
 				Email:             openIDConfig.Claims.Email,
 			}
 		}
-<<<<<<< HEAD
-=======
-		if len(openIDConfig.CA.Name) > 0 {
-			openIDProviderData.CA = idpVolumeMounts.ConfigMapPath(i, openIDConfig.CA.Name, "ca", corev1.ServiceAccountRootCAKey)
-		}
-		data.provider = openIDProviderData
-
->>>>>>> a50d6969
 		// openshift CR validating in kube-apiserver does not allow
 		// challenge-redirecting IdPs to be configured with OIDC so it is safe
 		// to allow challenge-issuing flow if it's available on the OIDC side
@@ -368,8 +352,11 @@
 		if err != nil {
 			return nil, fmt.Errorf("error attempting password grant flow: %v", err)
 		}
+		if len(openIDConfig.CA.Name) > 0 {
+			openIDProviderData.CA = idpVolumeMounts.ConfigMapPath(i, openIDConfig.CA.Name, "ca", corev1.ServiceAccountRootCAKey)
+		}
+		data.provider = openIDProviderData
 		data.challenge = challengeFlowsAllowed
-		data.provider = openIDProviderData
 	case configv1.IdentityProviderTypeRequestHeader:
 		requestHeaderConfig := providerConfig.RequestHeader
 		if requestHeaderConfig == nil {
