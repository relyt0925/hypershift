--- conflicted
+++ resolved
@@ -304,23 +304,12 @@
 		if openIDConfig == nil {
 			return nil, fmt.Errorf(missingProviderFmt, providerConfig.Type)
 		}
-<<<<<<< HEAD
-		// this is the common config that is then added on to
-		openIDProviderData := &osinv1.OpenIDIdentityProvider{
-			CA:       idpVolumeMounts.ConfigMapPath(i, openIDConfig.CA.Name, "ca", corev1.ServiceAccountRootCAKey),
-=======
-
-		urls, err := discoverOpenIDURLs(ctx, kclient, openIDConfig.Issuer, corev1.ServiceAccountRootCAKey, namespace, openIDConfig.CA)
-		if err != nil {
-			return nil, err
-		}
 
 		openIDProvider := &osinv1.OpenIDIdentityProvider{
 			TypeMeta: metav1.TypeMeta{
 				Kind:       "OpenIDIdentityProvider",
 				APIVersion: osinv1.GroupVersion.String(),
 			},
->>>>>>> a86c74d2
 			ClientID: openIDConfig.ClientID,
 			ClientSecret: configv1.StringSource{
 				StringSourceSpec: configv1.StringSourceSpec{
@@ -348,14 +337,11 @@
 				Email:             openIDConfig.Claims.Email,
 			}
 		}
-<<<<<<< HEAD
-=======
 		if len(openIDConfig.CA.Name) > 0 {
 			openIDProvider.CA = idpVolumeMounts.ConfigMapPath(i, openIDConfig.CA.Name, "ca", corev1.ServiceAccountRootCAKey)
 		}
 		data.provider = openIDProvider
 
->>>>>>> a86c74d2
 		// openshift CR validating in kube-apiserver does not allow
 		// challenge-redirecting IdPs to be configured with OIDC so it is safe
 		// to allow challenge-issuing flow if it's available on the OIDC side
