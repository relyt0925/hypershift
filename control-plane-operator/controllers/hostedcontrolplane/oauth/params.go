--- conflicted
+++ resolved
@@ -1,20 +1,15 @@
 package oauth
 
 import (
-<<<<<<< HEAD
 	"context"
+	"encoding/json"
+	osinv1 "github.com/openshift/api/osin/v1"
 
 	corev1 "k8s.io/api/core/v1"
 	"k8s.io/apimachinery/pkg/api/resource"
 	ctrl "sigs.k8s.io/controller-runtime"
 	"sigs.k8s.io/controller-runtime/pkg/client"
-=======
-	"encoding/json"
-	osinv1 "github.com/openshift/api/osin/v1"
-	corev1 "k8s.io/api/core/v1"
-	"k8s.io/apimachinery/pkg/api/resource"
 	"strings"
->>>>>>> 8f72f81b
 
 	configv1 "github.com/openshift/api/config/v1"
 	hyperv1 "github.com/openshift/hypershift/api/v1alpha1"
@@ -95,12 +90,11 @@
 	default:
 		p.Replicas = 1
 	}
-<<<<<<< HEAD
 
 	log := ctrl.LoggerFrom(ctx)
 	if err := config.ExtractConfigs(hcp, []client.Object{&p.OAuth, &p.APIServer}); err != nil {
 		log.Error(err, "Errors encountered extracting configs")
-=======
+	}
 	p.OauthConfigOverrides = map[string]*ConfigOverride{}
 	for annotationKey, annotationValue := range hcp.Annotations {
 		identityProvider := ""
@@ -117,7 +111,6 @@
 				p.OauthConfigOverrides[identityProvider] = providerConfigOverride
 			}
 		}
->>>>>>> 8f72f81b
 	}
 	return p
 }
