package oauth

import (
	"context"

	corev1 "k8s.io/api/core/v1"
	"k8s.io/apimachinery/pkg/api/resource"
	ctrl "sigs.k8s.io/controller-runtime"
	"sigs.k8s.io/controller-runtime/pkg/client"

	configv1 "github.com/openshift/api/config/v1"
	hyperv1 "github.com/openshift/hypershift/api/v1alpha1"
	"github.com/openshift/hypershift/control-plane-operator/controllers/hostedcontrolplane/config"
)

const (
	defaultAccessTokenMaxAgeSeconds int32 = 86400
)

type OAuthServerParams struct {
	OwnerRef                config.OwnerRef `json:"ownerRef"`
	ExternalHost            string          `json:"externalHost"`
	ExternalPort            int32           `json:"externalPort"`
	ExternalAPIHost         string          `json:"externalAPIHost"`
	ExternalAPIPort         int32           `json:"externalAPIPort"`
	OAuthServerImage        string
	config.DeploymentConfig `json:",inline"`
	OAuth                   *configv1.OAuth     `json:"oauth"`
	APIServer               *configv1.APIServer `json:"apiServer"`
}

type OAuthConfigParams struct {
	ExternalAPIHost          string
	ExternalAPIPort          int32
	ExternalHost             string
	ExternalPort             int32
	ServingCert              *corev1.Secret
	CipherSuites             []string
	MinTLSVersion            string
	IdentityProviders        []configv1.IdentityProvider
	AccessTokenMaxAgeSeconds int32
}

<<<<<<< HEAD
func NewOAuthServerParams(ctx context.Context, hcp *hyperv1.HostedControlPlane, images map[string]string, host string, port int32) *OAuthServerParams {
=======
func NewOAuthServerParams(ctx context.Context, hcp *hyperv1.HostedControlPlane, globalConfig config.GlobalConfig, images map[string]string, host string, port int32) *OAuthServerParams {
>>>>>>> 416517fe
	p := &OAuthServerParams{
		OwnerRef:         config.OwnerRefFrom(hcp),
		ExternalAPIHost:  hcp.Status.ControlPlaneEndpoint.Host,
		ExternalAPIPort:  hcp.Status.ControlPlaneEndpoint.Port,
		ExternalHost:     host,
		ExternalPort:     port,
		OAuthServerImage: images["oauth-server"],
		OAuth:            globalConfig.OAuth,
		APIServer:        globalConfig.APIServer,
	}
	p.Scheduling = config.Scheduling{
		PriorityClass: config.DefaultPriorityClass,
	}
	p.Resources = map[string]corev1.ResourceRequirements{
		oauthContainerMain().Name: {
			Requests: corev1.ResourceList{
				corev1.ResourceMemory: resource.MustParse("150Mi"),
				corev1.ResourceCPU:    resource.MustParse("25m"),
			},
		},
	}
	switch hcp.Spec.ControllerAvailabilityPolicy {
	case hyperv1.HighlyAvailable:
		p.Replicas = 3
	default:
		p.Replicas = 1
	}

	log := ctrl.LoggerFrom(ctx)
	if err := config.ExtractConfigs(hcp, []client.Object{&p.OAuth, &p.APIServer}); err != nil {
		log.Error(err, "Errors encountered extracting configs")
	}
	return p
}

func (p *OAuthServerParams) IdentityProviders() []configv1.IdentityProvider {
	if p.OAuth != nil {
		return p.OAuth.Spec.IdentityProviders
	}
	return []configv1.IdentityProvider{}
}

func (p *OAuthServerParams) AccessTokenMaxAgeSeconds() int32 {
	if p.OAuth != nil && p.OAuth.Spec.TokenConfig.AccessTokenMaxAgeSeconds > 0 {
		return p.OAuth.Spec.TokenConfig.AccessTokenMaxAgeSeconds
	}
	return defaultAccessTokenMaxAgeSeconds
}

func (p *OAuthServerParams) MinTLSVersion() string {
	if p.APIServer != nil {
		return config.MinTLSVersion(p.APIServer.Spec.TLSSecurityProfile)
	}
	return config.MinTLSVersion(nil)
}

func (p *OAuthServerParams) CipherSuites() []string {
	if p.APIServer != nil {
		return config.CipherSuites(p.APIServer.Spec.TLSSecurityProfile)
	}
	return config.CipherSuites(nil)
}

func (p *OAuthServerParams) ConfigParams(servingCert *corev1.Secret) *OAuthConfigParams {
	return &OAuthConfigParams{
		ExternalHost:             p.ExternalHost,
		ExternalPort:             p.ExternalPort,
		ExternalAPIHost:          p.ExternalAPIHost,
		ExternalAPIPort:          p.ExternalAPIPort,
		ServingCert:              servingCert,
		CipherSuites:             p.CipherSuites(),
		MinTLSVersion:            p.MinTLSVersion(),
		IdentityProviders:        p.IdentityProviders(),
		AccessTokenMaxAgeSeconds: p.AccessTokenMaxAgeSeconds(),
	}
}

type OAuthServiceParams struct {
	OAuth    *configv1.OAuth `json:"oauth"`
	OwnerRef config.OwnerRef `json:"ownerRef"`
}

func NewOAuthServiceParams(hcp *hyperv1.HostedControlPlane) *OAuthServiceParams {
	return &OAuthServiceParams{
		OwnerRef: config.OwnerRefFrom(hcp),
	}
}<|MERGE_RESOLUTION|>--- conflicted
+++ resolved
@@ -41,11 +41,7 @@
 	AccessTokenMaxAgeSeconds int32
 }
 
-<<<<<<< HEAD
-func NewOAuthServerParams(ctx context.Context, hcp *hyperv1.HostedControlPlane, images map[string]string, host string, port int32) *OAuthServerParams {
-=======
 func NewOAuthServerParams(ctx context.Context, hcp *hyperv1.HostedControlPlane, globalConfig config.GlobalConfig, images map[string]string, host string, port int32) *OAuthServerParams {
->>>>>>> 416517fe
 	p := &OAuthServerParams{
 		OwnerRef:         config.OwnerRefFrom(hcp),
 		ExternalAPIHost:  hcp.Status.ControlPlaneEndpoint.Host,
