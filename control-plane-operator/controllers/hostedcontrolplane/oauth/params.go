--- conflicted
+++ resolved
@@ -1,7 +1,6 @@
 package oauth
 
 import (
-<<<<<<< HEAD
 	"context"
 	"encoding/json"
 	osinv1 "github.com/openshift/api/osin/v1"
@@ -10,12 +9,6 @@
 	"k8s.io/apimachinery/pkg/api/resource"
 	ctrl "sigs.k8s.io/controller-runtime"
 	"sigs.k8s.io/controller-runtime/pkg/client"
-=======
-	"encoding/json"
-	osinv1 "github.com/openshift/api/osin/v1"
-	corev1 "k8s.io/api/core/v1"
-	"k8s.io/apimachinery/pkg/api/resource"
->>>>>>> 203533f1
 	"strings"
 
 	configv1 "github.com/openshift/api/config/v1"
@@ -34,13 +27,10 @@
 	// OauthConfigOverrides contains a mapping from provider name to the config overrides specified for the provider.
 	// The only supported use case of using this is for the IBMCloud IAM OIDC provider.
 	OauthConfigOverrides map[string]*ConfigOverride
-<<<<<<< HEAD
-=======
 	// LoginURLOverride can be used to specify an override for the oauth config login url. The need for this arises
 	// when the login a provider uses doesn't conform to the standard login url in hypershift. The only supported use case
 	// for this is IBMCloud Red Hat Openshift
 	LoginURLOverride string
->>>>>>> 203533f1
 }
 
 type OAuthConfigParams struct {
@@ -54,13 +44,10 @@
 	// OauthConfigOverrides contains a mapping from provider name to the config overrides specified for the provider.
 	// The only supported use case of using this is for the IBMCloud IAM OIDC provider.
 	OauthConfigOverrides map[string]*ConfigOverride
-<<<<<<< HEAD
-=======
 	// LoginURLOverride can be used to specify an override for the oauth config login url. The need for this arises
 	// when the login a provider uses doesn't conform to the standard login url in hypershift. The only supported use case
 	// for this is IBMCloud Red Hat Openshift
 	LoginURLOverride string
->>>>>>> 203533f1
 }
 
 // ConfigOverride defines the oauth parameters that can be overriden in special use cases. The only supported
@@ -111,28 +98,11 @@
 	default:
 		p.Replicas = 1
 	}
-<<<<<<< HEAD
 
 	log := ctrl.LoggerFrom(ctx)
 	if err := config.ExtractConfigs(hcp, []client.Object{&p.OAuth, &p.APIServer}); err != nil {
 		log.Error(err, "Errors encountered extracting configs")
 	}
-	p.OauthConfigOverrides = map[string]*ConfigOverride{}
-	for annotationKey, annotationValue := range hcp.Annotations {
-		identityProvider := ""
-		if strings.HasPrefix(annotationKey, hyperv1.IdentityProviderOverridesAnnotationPrefix) {
-			tokenizedString := strings.Split(annotationKey, hyperv1.IdentityProviderOverridesAnnotationPrefix)
-			if len(tokenizedString) == 2 {
-				identityProvider = tokenizedString[1]
-			}
-		}
-		if identityProvider != "" {
-			providerConfigOverride := &ConfigOverride{}
-			err := json.Unmarshal([]byte(annotationValue), providerConfigOverride)
-			if err == nil {
-				p.OauthConfigOverrides[identityProvider] = providerConfigOverride
-			}
-=======
 	p.OauthConfigOverrides = map[string]*ConfigOverride{}
 	for annotationKey, annotationValue := range hcp.Annotations {
 		if strings.HasPrefix(annotationKey, hyperv1.IdentityProviderOverridesAnnotationPrefix) {
@@ -147,7 +117,6 @@
 			}
 		} else if annotationKey == hyperv1.OauthLoginURLOverrideAnnotation {
 			p.LoginURLOverride = annotationValue
->>>>>>> 203533f1
 		}
 	}
 	return p
@@ -163,10 +132,7 @@
 		IdentityProviders:        p.OAuth.Spec.IdentityProviders,
 		AccessTokenMaxAgeSeconds: p.OAuth.Spec.TokenConfig.AccessTokenMaxAgeSeconds,
 		OauthConfigOverrides:     p.OauthConfigOverrides,
-<<<<<<< HEAD
-=======
 		LoginURLOverride:         p.LoginURLOverride,
->>>>>>> 203533f1
 	}
 }
 
