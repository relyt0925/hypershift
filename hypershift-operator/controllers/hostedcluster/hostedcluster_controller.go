/*


Licensed under the Apache License, Version 2.0 (the "License");
you may not use this file except in compliance with the License.
You may obtain a copy of the License at

    http://www.apache.org/licenses/LICENSE-2.0

Unless required by applicable law or agreed to in writing, software
distributed under the License is distributed on an "AS IS" BASIS,
WITHOUT WARRANTIES OR CONDITIONS OF ANY KIND, either express or implied.
See the License for the specific language governing permissions and
limitations under the License.
*/

package hostedcluster

import (
	"context"
	"fmt"
	"strings"
	"time"

	"github.com/go-logr/logr"
	configv1 "github.com/openshift/api/config/v1"
	appsv1 "k8s.io/api/apps/v1"
	corev1 "k8s.io/api/core/v1"
	rbacv1 "k8s.io/api/rbac/v1"
	apierrors "k8s.io/apimachinery/pkg/api/errors"
	"k8s.io/apimachinery/pkg/api/meta"
	metav1 "k8s.io/apimachinery/pkg/apis/meta/v1"
	"k8s.io/apimachinery/pkg/util/clock"
	"k8s.io/apimachinery/pkg/util/intstr"
	"k8s.io/client-go/util/workqueue"
	k8sutilspointer "k8s.io/utils/pointer"
	ctrl "sigs.k8s.io/controller-runtime"
	"sigs.k8s.io/controller-runtime/pkg/client"
	ctrlclient "sigs.k8s.io/controller-runtime/pkg/client"
	"sigs.k8s.io/controller-runtime/pkg/controller"
	"sigs.k8s.io/controller-runtime/pkg/controller/controllerutil"
	"sigs.k8s.io/controller-runtime/pkg/handler"
	"sigs.k8s.io/controller-runtime/pkg/reconcile"
	"sigs.k8s.io/controller-runtime/pkg/source"

	hyperv1 "github.com/openshift/hypershift/api/v1alpha1"
	"github.com/openshift/hypershift/hypershift-operator/controllers/manifests"
	"github.com/openshift/hypershift/hypershift-operator/controllers/manifests/autoscaler"
	"github.com/openshift/hypershift/hypershift-operator/controllers/manifests/clusterapi"
	"github.com/openshift/hypershift/hypershift-operator/controllers/manifests/controlplaneoperator"
	hyperutil "github.com/openshift/hypershift/hypershift-operator/controllers/util"
	capiv1 "github.com/openshift/hypershift/thirdparty/clusterapi/api/v1alpha4"
)

const (
	finalizer                      = "hypershift.openshift.io/finalizer"
	hostedClusterAnnotation        = "hypershift.openshift.io/cluster"
	clusterDeletionRequeueDuration = time.Duration(5 * time.Second)
<<<<<<< HEAD
	etcdClientOverrideAnnotation   = "hypershift.openshift.io/etcd-client-override"
	securePortOverrideAnnotation   = "hypershift.openshift.io/secureport-override"
	networkTypeOverrideAnnotation  = "hypershift.openshift.io/networktype-override"
	identityProviderAnnotation     = "hypershift.openshift.io/identity-provider"
	namedCertAnnotation            = "hypershift.openshift.io/named-cert"
=======
>>>>>>> b75c700e
)

// NoopReconcile is just a default mutation function that does nothing.
var NoopReconcile controllerutil.MutateFn = func() error { return nil }

// HostedClusterReconciler reconciles a HostedCluster object
type HostedClusterReconciler struct {
	client.Client

	Log           logr.Logger
	OperatorImage string
	Clock         clock.Clock
}

// +kubebuilder:rbac:groups=hypershift.openshift.io,resources=hostedclusters,verbs=get;list;watch;create;update;patch;delete
// +kubebuilder:rbac:groups=hypershift.openshift.io,resources=hostedclusters/status,verbs=get;update;patch

func (r *HostedClusterReconciler) SetupWithManager(mgr ctrl.Manager) error {
	if r.Clock == nil {
		r.Clock = clock.RealClock{}
	}
	return ctrl.NewControllerManagedBy(mgr).
		For(&hyperv1.HostedCluster{}).
		Watches(&source.Kind{Type: &hyperv1.ExternalInfraCluster{}}, handler.EnqueueRequestsFromMapFunc(enqueueParentHostedCluster)).
		Watches(&source.Kind{Type: &hyperv1.HostedControlPlane{}}, handler.EnqueueRequestsFromMapFunc(enqueueParentHostedCluster)).
		Watches(&source.Kind{Type: &capiv1.Cluster{}}, handler.EnqueueRequestsFromMapFunc(enqueueParentHostedCluster)).
		WithOptions(controller.Options{
			RateLimiter: workqueue.NewItemExponentialFailureRateLimiter(1*time.Second, 10*time.Second),
		}).
		Complete(r)
}

func (r *HostedClusterReconciler) Reconcile(ctx context.Context, req ctrl.Request) (ctrl.Result, error) {
	r.Log = ctrl.LoggerFrom(ctx)
	r.Log.Info("reconciling")

	// Look up the HostedCluster instance to reconcile
	hcluster := &hyperv1.HostedCluster{}
	isMissing := false
	err := r.Get(ctx, req.NamespacedName, hcluster)
	if err != nil {
		if apierrors.IsNotFound(err) {
			isMissing = true
		} else {
			return ctrl.Result{}, fmt.Errorf("failed to get cluster %q: %w", req.NamespacedName, err)
		}
	}

	// If deleted or missing, clean up and return early.
	// TODO: This should be incorporated with status/reconcile
	if isMissing || !hcluster.DeletionTimestamp.IsZero() {
		// Keep trying to delete until we know it's safe to finalize.
		completed, err := r.delete(ctx, req, hcluster)
		if err != nil {
			return ctrl.Result{}, fmt.Errorf("failed to delete cluster: %w", err)
		}
		if !completed {
			r.Log.Info("hostedcluster is still deleting", "name", req.NamespacedName)
			return ctrl.Result{RequeueAfter: clusterDeletionRequeueDuration}, nil
		}
		r.Log.Info("finished deleting hostedcluster", "name", req.NamespacedName)
		// Now we can remove the finalizer.
		if controllerutil.ContainsFinalizer(hcluster, finalizer) {
			controllerutil.RemoveFinalizer(hcluster, finalizer)
			if err := r.Update(ctx, hcluster); err != nil {
				return ctrl.Result{}, fmt.Errorf("failed to remove finalizer from cluster: %w", err)
			}
			r.Log.Info("hostedcluster was finalized", "name", req.NamespacedName)
			return ctrl.Result{}, nil
		}
		return ctrl.Result{}, nil
	}

	// Part one: update status

	// Set kubeconfig status
	{
		kubeConfigSecret := manifests.KubeConfigSecret(hcluster.Namespace, hcluster.Name)
		err := r.Client.Get(ctx, client.ObjectKeyFromObject(kubeConfigSecret), kubeConfigSecret)
		if err != nil {
			if !apierrors.IsNotFound(err) {
				return ctrl.Result{}, fmt.Errorf("failed to reconcile kubeconfig secret: %w", err)
			}
		} else {
			hcluster.Status.KubeConfig = &corev1.LocalObjectReference{Name: kubeConfigSecret.Name}
		}
	}

	// Set version status
	{
		controlPlaneNamespace := manifests.HostedControlPlaneNamespace(hcluster.Namespace, hcluster.Name)
		hcp := controlplaneoperator.HostedControlPlane(controlPlaneNamespace.Name, hcluster.Name)
		err := r.Client.Get(ctx, client.ObjectKeyFromObject(hcp), hcp)
		if err != nil {
			if apierrors.IsNotFound(err) {
				hcp = nil
			} else {
				return ctrl.Result{}, fmt.Errorf("failed to get hostedcontrolplane: %w", err)
			}
		}
		hcluster.Status.Version = computeClusterVersionStatus(r.Clock, hcluster, hcp)
	}

	// Set the Available condition
	{
		controlPlaneNamespace := manifests.HostedControlPlaneNamespace(hcluster.Namespace, hcluster.Name)
		hcp := controlplaneoperator.HostedControlPlane(controlPlaneNamespace.Name, hcluster.Name)
		err := r.Client.Get(ctx, client.ObjectKeyFromObject(hcp), hcp)
		if err != nil {
			if apierrors.IsNotFound(err) {
				hcp = nil
			} else {
				return ctrl.Result{}, fmt.Errorf("failed to get hostedcontrolplane: %w", err)
			}
		}
		meta.SetStatusCondition(&hcluster.Status.Conditions, computeHostedClusterAvailability(hcluster, hcp))
	}

	// Persist status updates
	if err := r.Client.Status().Update(ctx, hcluster); err != nil {
		if apierrors.IsConflict(err) {
			return ctrl.Result{Requeue: true}, nil
		}
		return ctrl.Result{}, fmt.Errorf("failed to update status: %w", err)
	}

	// Part two: reconcile the state of the world

	// Ensure the cluster has a finalizer for cleanup and update right away.
	if !controllerutil.ContainsFinalizer(hcluster, finalizer) {
		controllerutil.AddFinalizer(hcluster, finalizer)
		if err := r.Update(ctx, hcluster); err != nil {
			if apierrors.IsConflict(err) {
				return ctrl.Result{Requeue: true}, nil
			}
			return ctrl.Result{}, fmt.Errorf("failed to add finalizer to cluster: %w", err)
		}
	}

	// Reconcile the hosted cluster namespace
	controlPlaneNamespace := manifests.HostedControlPlaneNamespace(hcluster.Namespace, hcluster.Name)
	_, err = controllerutil.CreateOrUpdate(ctx, r.Client, controlPlaneNamespace, NoopReconcile)
	if err != nil {
		return ctrl.Result{}, fmt.Errorf("failed to reconcile namespace: %w", err)
	}

	// Reconcile the platform provider cloud controller credentials secret by resolving
	// the reference from the HostedCluster and syncing the secret in the control
	// plane namespace.
	switch hcluster.Spec.Platform.Type {
	case hyperv1.AWSPlatform:
		var src corev1.Secret
		err = r.Client.Get(ctx, client.ObjectKey{Namespace: hcluster.GetNamespace(), Name: hcluster.Spec.Platform.AWS.KubeCloudControllerCreds.Name}, &src)
		if err != nil {
			return ctrl.Result{}, fmt.Errorf("failed to get provider creds %s: %w", hcluster.Spec.Platform.AWS.KubeCloudControllerCreds.Name, err)
		}
		dest := manifests.AWSKubeCloudControllerCreds(controlPlaneNamespace.Name)
		_, err = controllerutil.CreateOrUpdate(ctx, r.Client, dest, func() error {
			srcData, srcHasData := src.Data["credentials"]
			if !srcHasData {
				return fmt.Errorf("hostedcluster provider credentials secret %q must have a credentials key", src.Name)
			}
			dest.Type = corev1.SecretTypeOpaque
			if dest.Data == nil {
				dest.Data = map[string][]byte{}
			}
			dest.Data["credentials"] = srcData
			return nil
		})
	}

	// Reconcile the platform provider node pool management credentials secret by
	// resolving  the reference from the HostedCluster and syncing the secret in
	// the control plane namespace.
	switch hcluster.Spec.Platform.Type {
	case hyperv1.AWSPlatform:
		var src corev1.Secret
		err = r.Client.Get(ctx, client.ObjectKey{Namespace: hcluster.GetNamespace(), Name: hcluster.Spec.Platform.AWS.NodePoolManagementCreds.Name}, &src)
		if err != nil {
			return ctrl.Result{}, fmt.Errorf("failed to get node pool provider creds %s: %w", hcluster.Spec.Platform.AWS.NodePoolManagementCreds.Name, err)
		}
		dest := manifests.AWSNodePoolManagementCreds(controlPlaneNamespace.Name)
		_, err = controllerutil.CreateOrUpdate(ctx, r.Client, dest, func() error {
			srcData, srcHasData := src.Data["credentials"]
			if !srcHasData {
				return fmt.Errorf("node pool provider credentials secret %q is missing credentials key", src.Name)
			}
			dest.Type = corev1.SecretTypeOpaque
			if dest.Data == nil {
				dest.Data = map[string][]byte{}
			}
			dest.Data["credentials"] = srcData
			return nil
		})
	}

	// Reconcile the HostedControlPlane pull secret by resolving the source secret
	// reference from the HostedCluster and syncing the secret in the control plane namespace.
	{
		var src corev1.Secret
		if err := r.Client.Get(ctx, ctrlclient.ObjectKey{Namespace: hcluster.GetNamespace(), Name: hcluster.Spec.PullSecret.Name}, &src); err != nil {
			return ctrl.Result{}, fmt.Errorf("failed to get pull secret %s: %w", hcluster.Spec.PullSecret.Name, err)
		}
		dst := controlplaneoperator.PullSecret(controlPlaneNamespace.Name)
		_, err = controllerutil.CreateOrUpdate(ctx, r.Client, dst, func() error {
			srcData, srcHasData := src.Data[".dockerconfigjson"]
			if !srcHasData {
				return fmt.Errorf("hostedcluster pull secret %q must have a .dockerconfigjson key", src.Name)
			}
			dst.Type = corev1.SecretTypeDockerConfigJson
			if dst.Data == nil {
				dst.Data = map[string][]byte{}
			}
			dst.Data[".dockerconfigjson"] = srcData
			return nil
		})
	}

	// Reconcile the HostedControlPlane signing key by resolving the source secret
	// reference from the HostedCluster and syncing the secret in the control plane namespace.
	{
		var src corev1.Secret
		if err := r.Client.Get(ctx, ctrlclient.ObjectKey{Namespace: hcluster.GetNamespace(), Name: hcluster.Spec.SigningKey.Name}, &src); err != nil {
			return ctrl.Result{}, fmt.Errorf("failed to get signing key %s: %w", hcluster.Spec.SigningKey.Name, err)
		}
		dest := controlplaneoperator.SigningKey(controlPlaneNamespace.Name)
		_, err = controllerutil.CreateOrUpdate(ctx, r.Client, dest, func() error {
			srcData, srcHasData := src.Data["key"]
			if !srcHasData {
				return fmt.Errorf("hostedcluster signing key %q must have a key key", src.Name)
			}
			dest.Type = corev1.SecretTypeOpaque
			if dest.Data == nil {
				dest.Data = map[string][]byte{}
			}
			dest.Data["key"] = srcData
			return nil
		})
	}

	// Reconcile the HostedControlPlane SSH secret by resolving the source secret reference
	// from the HostedCluster and syncing the secret in the control plane namespace.
	if len(hcluster.Spec.SSHKey.Name) > 0 {
		var src corev1.Secret
		err = r.Client.Get(ctx, client.ObjectKey{Namespace: hcluster.Namespace, Name: hcluster.Spec.SSHKey.Name}, &src)
		if err != nil {
			return ctrl.Result{}, fmt.Errorf("failed to get hostedcluster SSH key secret %s: %w", hcluster.Spec.SSHKey.Name, err)
		}
		dest := controlplaneoperator.SSHKey(controlPlaneNamespace.Name)
		_, err = controllerutil.CreateOrUpdate(ctx, r.Client, dest, func() error {
			srcData, srcHasData := src.Data["id_rsa.pub"]
			if !srcHasData {
				return fmt.Errorf("hostedcluster ssh key secret %q must have a id_rsa.pub key", src.Name)
			}
			dest.Type = corev1.SecretTypeOpaque
			if dest.Data == nil {
				dest.Data = map[string][]byte{}
			}
			dest.Data["id_rsa.pub"] = srcData
			return nil
		})
		if err != nil {
			return ctrl.Result{}, fmt.Errorf("failed to reconcile controlplane ssh secret: %w", err)
		}
	}

	// Reconcile the CAPI ExternalInfraCluster
	externalInfraCluster := controlplaneoperator.ExternalInfraCluster(controlPlaneNamespace.Name, hcluster.Name)
	_, err = controllerutil.CreateOrUpdate(ctx, r.Client, externalInfraCluster, func() error {
		return reconcileExternalInfraCluster(externalInfraCluster, hcluster)
	})
	if err != nil {
		return ctrl.Result{}, fmt.Errorf("failed to reconcile externalinfracluster: %w", err)
	}

	// Reconcile the HostedControlPlane
	hcp := controlplaneoperator.HostedControlPlane(controlPlaneNamespace.Name, hcluster.Name)
	_, err = controllerutil.CreateOrUpdate(ctx, r.Client, hcp, func() error {
		return reconcileHostedControlPlane(hcp, hcluster)
	})
	if err != nil {
		return ctrl.Result{}, fmt.Errorf("failed to reconcile hostedcontrolplane: %w", err)
	}

	// Reconcile the CAPI Cluster resource
	capiCluster := controlplaneoperator.CAPICluster(controlPlaneNamespace.Name, hcluster.Spec.InfraID)
	_, err = controllerutil.CreateOrUpdate(ctx, r.Client, capiCluster, func() error {
		return reconcileCAPICluster(capiCluster, hcluster, hcp, externalInfraCluster)
	})
	if err != nil {
		return ctrl.Result{}, fmt.Errorf("failed to reconcile capi cluster: %w", err)
	}

	// Reconcile the HostedControlPlane kubeconfig if one is reported
	if hcp.Status.KubeConfig != nil {
		src := &corev1.Secret{
			ObjectMeta: metav1.ObjectMeta{
				Namespace: hcp.Namespace,
				Name:      hcp.Status.KubeConfig.Name,
			},
		}
		err := r.Client.Get(ctx, client.ObjectKeyFromObject(src), src)
		if err != nil {
			return ctrl.Result{}, fmt.Errorf("failed to get controlplane kubeconfig secret %q: %w", client.ObjectKeyFromObject(src), err)
		}
		dest := manifests.KubeConfigSecret(hcluster.Namespace, hcluster.Name)
		_, err = controllerutil.CreateOrUpdate(ctx, r.Client, dest, func() error {
			key := hcp.Status.KubeConfig.Key
			srcData, srcHasData := src.Data[key]
			if !srcHasData {
				return fmt.Errorf("controlplane kubeconfig secret %q must have a %q key", client.ObjectKeyFromObject(src), key)
			}
			dest.Type = corev1.SecretTypeOpaque
			if dest.Data == nil {
				dest.Data = map[string][]byte{}
			}
			dest.Data["kubeconfig"] = srcData
			dest.SetOwnerReferences([]metav1.OwnerReference{{
				APIVersion: hyperv1.GroupVersion.String(),
				Kind:       "HostedCluster",
				Name:       hcluster.Name,
				UID:        hcluster.UID,
			}})
			return nil
		})
		if err != nil {
			return ctrl.Result{}, fmt.Errorf("failed to reconcile hostedcluster kubeconfig secret: %w", err)
		}
	}

	// Reconcile the CAPI manager components
	err = r.reconcileCAPIManager(ctx, hcluster)
	if err != nil {
		return ctrl.Result{}, fmt.Errorf("failed to reconcile capi manager: %w", err)
	}

	// Reconcile the CAPI AWS provider components
	err = r.reconcileCAPIAWSProvider(ctx, hcluster)
	if err != nil {
		return ctrl.Result{}, fmt.Errorf("failed to reconcile capi aws provider: %w", err)
	}

	// Reconcile the autoscaler
	err = r.reconcileAutoscaler(ctx, hcluster, hcp)
	if err != nil {
		return ctrl.Result{}, fmt.Errorf("failed to reconcile autoscaler: %w", err)
	}

	// Reconcile the control plane operator
	err = r.reconcileControlPlaneOperator(ctx, hcluster)
	if err != nil {
		return ctrl.Result{}, fmt.Errorf("failed to reconcile control plane operator: %w", err)
	}

	r.Log.Info("successfully reconciled")
	return ctrl.Result{}, nil
}

// reconcileHostedControlPlane reconciles the given HostedControlPlane, which
// will be mutated.
func reconcileHostedControlPlane(hcp *hyperv1.HostedControlPlane, hcluster *hyperv1.HostedCluster) error {
	// Always initialize the HostedControlPlane with an image matching
	// the HostedCluster.
	if hcp.ObjectMeta.CreationTimestamp.IsZero() {
		hcp.Spec.ReleaseImage = hcluster.Spec.Release.Image
	}

	hcp.Annotations = map[string]string{
		hostedClusterAnnotation: ctrlclient.ObjectKeyFromObject(hcluster).String(),
	}
	if hcluster.Annotations != nil {
		if _, ok := hcluster.Annotations[hyperv1.EtcdClientOverrideAnnotation]; ok {
			hcp.Annotations[hyperv1.EtcdClientOverrideAnnotation] = hcluster.Annotations[hyperv1.EtcdClientOverrideAnnotation]
		}
		if _, ok := hcluster.Annotations[hyperv1.SecurePortOverrideAnnotation]; ok {
			hcp.Annotations[hyperv1.SecurePortOverrideAnnotation] = hcluster.Annotations[hyperv1.SecurePortOverrideAnnotation]
		}
		if _, ok := hcluster.Annotations[networkTypeOverrideAnnotation]; ok {
			hcp.Annotations[networkTypeOverrideAnnotation] = hcluster.Annotations[networkTypeOverrideAnnotation]
		}
		if _, ok := hcluster.Annotations[identityProviderAnnotation]; ok {
			hcp.Annotations[identityProviderAnnotation] = hcluster.Annotations[identityProviderAnnotation]
		}
		if _, ok := hcluster.Annotations[namedCertAnnotation]; ok {
			hcp.Annotations[namedCertAnnotation] = hcluster.Annotations[namedCertAnnotation]
		}
	}

	hcp.Spec.PullSecret = corev1.LocalObjectReference{Name: controlplaneoperator.PullSecret(hcp.Namespace).Name}
	hcp.Spec.SigningKey = corev1.LocalObjectReference{Name: controlplaneoperator.SigningKey(hcp.Namespace).Name}
	if len(hcluster.Spec.SSHKey.Name) > 0 {
		hcp.Spec.SSHKey = corev1.LocalObjectReference{Name: controlplaneoperator.SSHKey(hcp.Namespace).Name}
	}
	hcp.Spec.IssuerURL = hcluster.Spec.IssuerURL
	hcp.Spec.ServiceCIDR = hcluster.Spec.Networking.ServiceCIDR
	hcp.Spec.PodCIDR = hcluster.Spec.Networking.PodCIDR
	hcp.Spec.MachineCIDR = hcluster.Spec.Networking.MachineCIDR
	hcp.Spec.InfraID = hcluster.Spec.InfraID
	hcp.Spec.DNS = hcluster.Spec.DNS
	hcp.Spec.KubeConfig = &hyperv1.KubeconfigSecretRef{
		Name: fmt.Sprintf("%s-kubeconfig", hcluster.Spec.InfraID),
		Key:  "value",
	}
	hcp.Spec.Services = hcluster.Spec.Services
	hcp.Spec.ControllerAvailabilityPolicy = hcluster.Spec.ControllerAvailabilityPolicy

	switch hcluster.Spec.Platform.Type {
	case hyperv1.AWSPlatform:
		hcp.Spec.Platform.Type = hyperv1.AWSPlatform
		hcp.Spec.Platform.AWS = hcluster.Spec.Platform.AWS.DeepCopy()
		hcp.Spec.Platform.AWS.KubeCloudControllerCreds = corev1.LocalObjectReference{
			Name: manifests.AWSKubeCloudControllerCreds(hcp.Namespace).Name,
		}
		// TODO: Not actually used by the control plane operator...
		hcp.Spec.Platform.AWS.NodePoolManagementCreds = corev1.LocalObjectReference{
			Name: manifests.AWSNodePoolManagementCreds(hcp.Namespace).Name,
		}
	case hyperv1.NonePlatform:
		hcp.Spec.Platform.Type = hyperv1.NonePlatform
	case hyperv1.IBMCloudPlatform:
		hcp.Spec.Platform.Type = hyperv1.IBMCloudPlatform
	}

	// Only update release image (triggering a new rollout) after existing rollouts
	// have reached a terminal state.
	rolloutComplete := hcluster.Status.Version != nil &&
		hcluster.Status.Version.History != nil &&
		hcluster.Status.Version.History[0].State == configv1.CompletedUpdate
	if rolloutComplete {
		hcp.Spec.ReleaseImage = hcluster.Spec.Release.Image
	}

	return nil
}

// reconcileCAPIManager orchestrates orchestrates of  all CAPI manager components.
func (r *HostedClusterReconciler) reconcileCAPIManager(ctx context.Context, hcluster *hyperv1.HostedCluster) error {
	controlPlaneNamespace := manifests.HostedControlPlaneNamespace(hcluster.Namespace, hcluster.Name)
	err := r.Client.Get(ctx, client.ObjectKeyFromObject(controlPlaneNamespace), controlPlaneNamespace)
	if err != nil {
		return fmt.Errorf("failed to get control plane namespace: %w", err)
	}

	// Reconcile CAPI manager service account
	capiManagerServiceAccount := clusterapi.CAPIManagerServiceAccount(controlPlaneNamespace.Name)
	_, err = controllerutil.CreateOrUpdate(ctx, r.Client, capiManagerServiceAccount, NoopReconcile)
	if err != nil {
		return fmt.Errorf("failed to reconcile capi manager service account: %w", err)
	}

	// Reconcile CAPI manager cluster role
	capiManagerClusterRole := clusterapi.CAPIManagerClusterRole(controlPlaneNamespace.Name)
	_, err = controllerutil.CreateOrUpdate(ctx, r.Client, capiManagerClusterRole, func() error {
		return reconcileCAPIManagerClusterRole(capiManagerClusterRole)
	})
	if err != nil {
		return fmt.Errorf("failed to reconcile capi manager cluster role: %w", err)
	}

	// Reconcile CAPI manager cluster role binding
	capiManagerClusterRoleBinding := clusterapi.CAPIManagerClusterRoleBinding(controlPlaneNamespace.Name)
	_, err = controllerutil.CreateOrUpdate(ctx, r.Client, capiManagerClusterRoleBinding, func() error {
		return reconcileCAPIManagerClusterRoleBinding(capiManagerClusterRoleBinding, capiManagerClusterRole, capiManagerServiceAccount)
	})
	if err != nil {
		return fmt.Errorf("failed to reconcile capi manager cluster role binding: %w", err)
	}

	// Reconcile CAPI manager role
	capiManagerRole := clusterapi.CAPIManagerRole(controlPlaneNamespace.Name)
	_, err = controllerutil.CreateOrUpdate(ctx, r.Client, capiManagerRole, func() error {
		return reconcileCAPIManagerRole(capiManagerRole)
	})
	if err != nil {
		return fmt.Errorf("failed to reconcile capi manager role: %w", err)
	}

	// Reconcile CAPI manager role binding
	capiManagerRoleBinding := clusterapi.CAPIManagerRoleBinding(controlPlaneNamespace.Name)
	_, err = controllerutil.CreateOrUpdate(ctx, r.Client, capiManagerRoleBinding, func() error {
		return reconcileCAPIManagerRoleBinding(capiManagerRoleBinding, capiManagerRole, capiManagerServiceAccount)
	})
	if err != nil {
		return fmt.Errorf("failed to reconcile capi manager role: %w", err)
	}

	// Reconcile CAPI manager deployment
	capiManagerDeployment := clusterapi.ClusterAPIManagerDeployment(controlPlaneNamespace.Name)
	_, err = controllerutil.CreateOrUpdate(ctx, r.Client, capiManagerDeployment, func() error {
		return reconcileCAPIManagerDeployment(capiManagerDeployment, capiManagerServiceAccount, "quay.io/hypershift/cluster-api:hypershift")
	})
	if err != nil {
		return fmt.Errorf("failed to reconcile capi manager deployment: %w", err)
	}

	return nil
}

// reconcileCAPIAWSProvider orchestrates reconciliation of the CAPI AWS provider
// components.
func (r *HostedClusterReconciler) reconcileCAPIAWSProvider(ctx context.Context, hcluster *hyperv1.HostedCluster) error {
	controlPlaneNamespace := manifests.HostedControlPlaneNamespace(hcluster.Namespace, hcluster.Name)
	err := r.Client.Get(ctx, client.ObjectKeyFromObject(controlPlaneNamespace), controlPlaneNamespace)
	if err != nil {
		return fmt.Errorf("failed to get control plane namespace: %w", err)
	}

	// Reconcile CAPI AWS provider role
	capiAwsProviderRole := clusterapi.CAPIAWSProviderRole(controlPlaneNamespace.Name)
	_, err = controllerutil.CreateOrUpdate(ctx, r.Client, capiAwsProviderRole, func() error {
		return reconcileCAPIAWSProviderRole(capiAwsProviderRole)
	})
	if err != nil {
		return fmt.Errorf("failed to reconcile capi aws provider role: %w", err)
	}

	// Reconcile CAPI AWS provider service account
	capiAwsProviderServiceAccount := clusterapi.CAPIAWSProviderServiceAccount(controlPlaneNamespace.Name)
	_, err = controllerutil.CreateOrUpdate(ctx, r.Client, capiAwsProviderServiceAccount, NoopReconcile)
	if err != nil {
		return fmt.Errorf("failed to reconcile capi aws provider service account: %w", err)
	}

	// Reconcile CAPI AWS provider role binding
	capiAwsProviderRoleBinding := clusterapi.CAPIAWSProviderRoleBinding(controlPlaneNamespace.Name)
	_, err = controllerutil.CreateOrUpdate(ctx, r.Client, capiAwsProviderRoleBinding, func() error {
		return reconcileCAPIAWSProviderRoleBinding(capiAwsProviderRoleBinding, capiAwsProviderRole, capiAwsProviderServiceAccount)
	})
	if err != nil {
		return fmt.Errorf("failed to reconcile capi aws provider role binding: %w", err)
	}

	// Reconcile CAPI AWS provider deployment
	capiAwsProviderDeployment := clusterapi.CAPIAWSProviderDeployment(controlPlaneNamespace.Name)
	_, err = controllerutil.CreateOrUpdate(ctx, r.Client, capiAwsProviderDeployment, func() error {
		return reconcileCAPIAWSProviderDeployment(capiAwsProviderDeployment, capiAwsProviderServiceAccount, "quay.io/hypershift/cluster-api-provider-aws:master")
	})
	if err != nil {
		return fmt.Errorf("failed to reconcile capi aws provider deployment: %w", err)
	}

	return nil
}

// reconcileControlPlaneOperator orchestrates reconciliation of the control plane
// operator components.
func (r *HostedClusterReconciler) reconcileControlPlaneOperator(ctx context.Context, hcluster *hyperv1.HostedCluster) error {
	controlPlaneNamespace := manifests.HostedControlPlaneNamespace(hcluster.Namespace, hcluster.Name)
	err := r.Client.Get(ctx, client.ObjectKeyFromObject(controlPlaneNamespace), controlPlaneNamespace)
	if err != nil {
		return fmt.Errorf("failed to get control plane namespace: %w", err)
	}

	// Reconcile operator service account
	controlPlaneOperatorServiceAccount := controlplaneoperator.OperatorServiceAccount(controlPlaneNamespace.Name)
	_, err = controllerutil.CreateOrUpdate(ctx, r.Client, controlPlaneOperatorServiceAccount, NoopReconcile)
	if err != nil {
		return fmt.Errorf("failed to reconcile controlplane operator service account: %w", err)
	}

	// Reconcile operator cluster role
	controlPlaneOperatorClusterRole := controlplaneoperator.OperatorClusterRole()
	_, err = controllerutil.CreateOrUpdate(ctx, r.Client, controlPlaneOperatorClusterRole, func() error {
		return reconcileControlPlaneOperatorClusterRole(controlPlaneOperatorClusterRole)
	})
	if err != nil {
		return fmt.Errorf("failed to reconcile controlplane operator cluster role: %w", err)
	}

	// Reconcile operator cluster role binding
	controlPlaneOperatorClusterRoleBinding := controlplaneoperator.OperatorClusterRoleBinding(controlPlaneNamespace.Name)
	_, err = controllerutil.CreateOrUpdate(ctx, r.Client, controlPlaneOperatorClusterRoleBinding, func() error {
		return reconcileControlPlaneOperatorClusterRoleBinding(controlPlaneOperatorClusterRoleBinding, controlPlaneOperatorClusterRole, controlPlaneOperatorServiceAccount)
	})
	if err != nil {
		return fmt.Errorf("failed to reconcile controlplane operator clusterrolebinding: %w", err)
	}

	// Reconcile operator role
	controlPlaneOperatorRole := controlplaneoperator.OperatorRole(controlPlaneNamespace.Name)
	_, err = controllerutil.CreateOrUpdate(ctx, r.Client, controlPlaneOperatorRole, func() error {
		return reconcileControlPlaneOperatorRole(controlPlaneOperatorRole)
	})
	if err != nil {
		return fmt.Errorf("failed to reconcile controlplane operator clusterrole: %w", err)
	}

	// Reconcile operator role binding
	controlPlaneOperatorRoleBinding := controlplaneoperator.OperatorRoleBinding(controlPlaneNamespace.Name)
	_, err = controllerutil.CreateOrUpdate(ctx, r.Client, controlPlaneOperatorRoleBinding, func() error {
		return reconcileControlPlaneOperatorRoleBinding(controlPlaneOperatorRoleBinding, controlPlaneOperatorRole, controlPlaneOperatorServiceAccount)
	})
	if err != nil {
		return fmt.Errorf("failed to reconcile controlplane operator rolebinding: %w", err)
	}

	// Reconcile operator deployment
	controlPlaneOperatorDeployment := controlplaneoperator.OperatorDeployment(controlPlaneNamespace.Name)
	_, err = controllerutil.CreateOrUpdate(ctx, r.Client, controlPlaneOperatorDeployment, func() error {
		return reconcileControlPlaneOperatorDeployment(controlPlaneOperatorDeployment, r.OperatorImage, controlPlaneOperatorServiceAccount)
	})
	if err != nil {
		return fmt.Errorf("failed to reconcile controlplane operator deployment: %w", err)
	}

	return nil
}

// reconcileAutoscaler orchestrates reconciliation of autoscaler components using
// both the HostedCluster and the HostedControlPlane which the autoscaler takes
// inputs from.
func (r *HostedClusterReconciler) reconcileAutoscaler(ctx context.Context, hcluster *hyperv1.HostedCluster, hcp *hyperv1.HostedControlPlane) error {
	controlPlaneNamespace := manifests.HostedControlPlaneNamespace(hcluster.Namespace, hcluster.Name)
	err := r.Client.Get(ctx, client.ObjectKeyFromObject(controlPlaneNamespace), controlPlaneNamespace)
	if err != nil {
		return fmt.Errorf("failed to get control plane namespace: %w", err)
	}

	// Reconcile autoscaler role
	autoScalerRole := autoscaler.AutoScalerRole(controlPlaneNamespace.Name)
	_, err = controllerutil.CreateOrUpdate(ctx, r.Client, autoScalerRole, func() error {
		return reconcileAutoScalerRole(autoScalerRole)
	})
	if err != nil {
		return fmt.Errorf("failed to reconcile autoscaler role: %w", err)
	}

	// Reconcile autoscaler service account
	autoScalerServiceAccount := autoscaler.AutoScalerServiceAccount(controlPlaneNamespace.Name)
	_, err = controllerutil.CreateOrUpdate(ctx, r.Client, autoScalerServiceAccount, NoopReconcile)
	if err != nil {
		return fmt.Errorf("failed to reconcile autoscaler service account: %w", err)
	}

	// Reconcile autoscaler role binding
	autoScalerRoleBinding := autoscaler.AutoScalerRoleBinding(controlPlaneNamespace.Name)
	_, err = controllerutil.CreateOrUpdate(ctx, r.Client, autoScalerRoleBinding, func() error {
		return reconcileAutoScalerRoleBinding(autoScalerRoleBinding, autoScalerRole, autoScalerServiceAccount)
	})
	if err != nil {
		return fmt.Errorf("failed to reconcile autoscaler role binding: %w", err)
	}

	// The deployment depends on the kubeconfig being reported.
	if hcp.Status.KubeConfig != nil {
		// Resolve the kubeconfig secret from the hostedcontrolplane which the
		// autoscaler is deployed alongside of.
		hcpKubeConfigSecret := &corev1.Secret{
			ObjectMeta: metav1.ObjectMeta{
				Namespace: hcp.Namespace,
				Name:      hcp.Status.KubeConfig.Name,
			},
		}
		err = r.Client.Get(ctx, client.ObjectKeyFromObject(hcpKubeConfigSecret), hcpKubeConfigSecret)
		if err != nil {
			return fmt.Errorf("failed to get hosted controlplane kubeconfig secret %q: %w", hcpKubeConfigSecret.Name, err)
		}

		// Reconcile autoscaler deployment
		autoScalerDeployment := autoscaler.AutoScalerDeployment(controlPlaneNamespace.Name)
		_, err = controllerutil.CreateOrUpdate(ctx, r.Client, autoScalerDeployment, func() error {
			return reconcileAutoScalerDeployment(autoScalerDeployment, autoScalerServiceAccount, hcpKubeConfigSecret, "k8s.gcr.io/autoscaling/cluster-autoscaler:v1.20.0", hcluster.Spec.Autoscaling)
		})
		if err != nil {
			return fmt.Errorf("failed to reconcile autoscaler deployment: %w", err)
		}
	}

	return nil
}

func reconcileControlPlaneOperatorDeployment(deployment *appsv1.Deployment, image string, sa *corev1.ServiceAccount) error {
	deployment.Spec = appsv1.DeploymentSpec{
		Replicas: k8sutilspointer.Int32Ptr(1),
		Selector: &metav1.LabelSelector{
			MatchLabels: map[string]string{
				"name": "control-plane-operator",
			},
		},
		Template: corev1.PodTemplateSpec{
			ObjectMeta: metav1.ObjectMeta{
				Labels: map[string]string{
					"name": "control-plane-operator",
				},
			},
			Spec: corev1.PodSpec{
				ServiceAccountName: sa.Name,
				Containers: []corev1.Container{
					{
						Name:            "control-plane-operator",
						Image:           image,
						ImagePullPolicy: corev1.PullAlways,
						Env: []corev1.EnvVar{
							{
								Name: "MY_NAMESPACE",
								ValueFrom: &corev1.EnvVarSource{
									FieldRef: &corev1.ObjectFieldSelector{
										FieldPath: "metadata.namespace",
									},
								},
							},
						},
						Command: []string{"/usr/bin/control-plane-operator"},
						Args:    []string{"run", "--namespace", "$(MY_NAMESPACE)", "--deployment-name", "control-plane-operator"},
					},
				},
			},
		},
	}
	return nil
}

func reconcileControlPlaneOperatorClusterRole(role *rbacv1.ClusterRole) error {
	role.Rules = []rbacv1.PolicyRule{
		{
			APIGroups: []string{"apiextensions.k8s.io"},
			Resources: []string{"customresourcedefinitions"},
			Verbs:     []string{"*"},
		},
		{
			APIGroups: []string{"config.openshift.io"},
			Resources: []string{"*"},
			Verbs:     []string{"get", "list", "watch"},
		},
		{
			APIGroups: []string{"operator.openshift.io"},
			Resources: []string{"*"},
			Verbs:     []string{"*"},
		},
		{
			APIGroups: []string{"security.openshift.io"},
			Resources: []string{"securitycontextconstraints"},
			Verbs:     []string{"*"},
		},
		{
			APIGroups: []string{"rbac.authorization.k8s.io"},
			Resources: []string{"*"},
			Verbs:     []string{"*"},
		},
	}
	return nil
}

func reconcileControlPlaneOperatorClusterRoleBinding(binding *rbacv1.ClusterRoleBinding, role *rbacv1.ClusterRole, sa *corev1.ServiceAccount) error {
	binding.RoleRef = rbacv1.RoleRef{
		APIGroup: "rbac.authorization.k8s.io",
		Kind:     "ClusterRole",
		Name:     role.Name,
	}
	binding.Subjects = []rbacv1.Subject{
		{
			Kind:      "ServiceAccount",
			Name:      sa.Name,
			Namespace: sa.Namespace,
		},
	}
	return nil
}

func reconcileControlPlaneOperatorRole(role *rbacv1.Role) error {
	role.Rules = []rbacv1.PolicyRule{
		{
			APIGroups: []string{"hypershift.openshift.io"},
			Resources: []string{"*"},
			Verbs:     []string{"*"},
		},
		{
			APIGroups: []string{
				"bootstrap.cluster.x-k8s.io",
				"controlplane.cluster.x-k8s.io",
				"infrastructure.cluster.x-k8s.io",
				"machines.cluster.x-k8s.io",
				"exp.infrastructure.cluster.x-k8s.io",
				"addons.cluster.x-k8s.io",
				"exp.cluster.x-k8s.io",
				"cluster.x-k8s.io",
			},
			Resources: []string{"*"},
			Verbs:     []string{"*"},
		},
		{
			APIGroups: []string{"route.openshift.io"},
			Resources: []string{"*"},
			Verbs:     []string{"*"},
		},
		{
			APIGroups: []string{""},
			Resources: []string{
				"events",
				"configmaps",
				"pods",
				"pods/log",
				"secrets",
				"nodes",
				"serviceaccounts",
				"services",
			},
			Verbs: []string{"*"},
		},
		{
			APIGroups: []string{"apps"},
			Resources: []string{"deployments"},
			Verbs:     []string{"*"},
		},
		{
			APIGroups: []string{"etcd.database.coreos.com"},
			Resources: []string{"*"},
			Verbs:     []string{"*"},
		},
		{
			APIGroups: []string{"machine.openshift.io"},
			Resources: []string{"*"},
			Verbs:     []string{"*"},
		},
	}
	return nil
}

func reconcileControlPlaneOperatorRoleBinding(binding *rbacv1.RoleBinding, role *rbacv1.Role, sa *corev1.ServiceAccount) error {
	binding.RoleRef = rbacv1.RoleRef{
		APIGroup: "rbac.authorization.k8s.io",
		Kind:     "Role",
		Name:     role.Name,
	}

	binding.Subjects = []rbacv1.Subject{
		{
			Kind:      "ServiceAccount",
			Name:      sa.Name,
			Namespace: sa.Namespace,
		},
	}

	return nil
}

func reconcileExternalInfraCluster(eic *hyperv1.ExternalInfraCluster, hcluster *hyperv1.HostedCluster) error {
	// We only create this resource once and then let CAPI own it
	if !eic.CreationTimestamp.IsZero() {
		return nil
	}

	eic.Annotations = map[string]string{
		hostedClusterAnnotation: ctrlclient.ObjectKeyFromObject(hcluster).String(),
	}

	if hcluster.Spec.Platform.AWS != nil {
		eic.Spec.Region = hcluster.Spec.Platform.AWS.Region
	}

	return nil
}

func reconcileCAPICluster(cluster *capiv1.Cluster, hcluster *hyperv1.HostedCluster, hcp *hyperv1.HostedControlPlane, eic *hyperv1.ExternalInfraCluster) error {
	// We only create this resource once and then let CAPI own it
	if !cluster.CreationTimestamp.IsZero() {
		return nil
	}

	cluster.Annotations = map[string]string{
		hostedClusterAnnotation: ctrlclient.ObjectKeyFromObject(hcluster).String(),
	}

	cluster.Spec = capiv1.ClusterSpec{
		ControlPlaneEndpoint: capiv1.APIEndpoint{},
		ControlPlaneRef: &corev1.ObjectReference{
			APIVersion: "hypershift.openshift.io/v1alpha1",
			Kind:       "HostedControlPlane",
			Namespace:  hcp.Namespace,
			Name:       hcp.Name,
		},
		InfrastructureRef: &corev1.ObjectReference{
			APIVersion: "hypershift.openshift.io/v1alpha1",
			Kind:       "ExternalInfraCluster",
			Namespace:  eic.Namespace,
			Name:       eic.Name,
		},
	}

	return nil
}

func reconcileCAPIManagerDeployment(deployment *appsv1.Deployment, sa *corev1.ServiceAccount, image string) error {
	deployment.Spec = appsv1.DeploymentSpec{
		Replicas: k8sutilspointer.Int32Ptr(1),
		Selector: &metav1.LabelSelector{
			MatchLabels: map[string]string{
				"name": "cluster-api",
			},
		},
		Template: corev1.PodTemplateSpec{
			ObjectMeta: metav1.ObjectMeta{
				Labels: map[string]string{
					"name": "cluster-api",
				},
			},
			Spec: corev1.PodSpec{
				ServiceAccountName: sa.Name,
				Containers: []corev1.Container{
					{
						Name:            "manager",
						Image:           image,
						ImagePullPolicy: corev1.PullAlways,
						Env: []corev1.EnvVar{
							{
								Name: "MY_NAMESPACE",
								ValueFrom: &corev1.EnvVarSource{
									FieldRef: &corev1.ObjectFieldSelector{
										FieldPath: "metadata.namespace",
									},
								},
							},
						},
						Command: []string{"/manager"},
						Args:    []string{"--namespace", "$(MY_NAMESPACE)", "--alsologtostderr", "--v=4"},
					},
				},
			},
		},
	}
	return nil
}

func reconcileCAPIManagerClusterRole(role *rbacv1.ClusterRole) error {
	role.Rules = []rbacv1.PolicyRule{
		{
			APIGroups: []string{"apiextensions.k8s.io"},
			Resources: []string{"customresourcedefinitions"},
			Verbs:     []string{"get", "list", "watch"},
		},
	}
	return nil
}

func reconcileCAPIManagerClusterRoleBinding(binding *rbacv1.ClusterRoleBinding, role *rbacv1.ClusterRole, sa *corev1.ServiceAccount) error {
	binding.RoleRef = rbacv1.RoleRef{
		APIGroup: "rbac.authorization.k8s.io",
		Kind:     "ClusterRole",
		Name:     role.Name,
	}

	binding.Subjects = []rbacv1.Subject{
		{
			Kind:      "ServiceAccount",
			Name:      sa.Name,
			Namespace: sa.Namespace,
		},
	}
	return nil
}

func reconcileCAPIManagerRole(role *rbacv1.Role) error {
	role.Rules = []rbacv1.PolicyRule{
		{
			APIGroups: []string{
				"bootstrap.cluster.x-k8s.io",
				"controlplane.cluster.x-k8s.io",
				"infrastructure.cluster.x-k8s.io",
				"machines.cluster.x-k8s.io",
				"exp.infrastructure.cluster.x-k8s.io",
				"addons.cluster.x-k8s.io",
				"exp.cluster.x-k8s.io",
				"cluster.x-k8s.io",
			},
			Resources: []string{"*"},
			Verbs:     []string{"*"},
		},
		{
			APIGroups: []string{"hypershift.openshift.io"},
			Resources: []string{
				"hostedcontrolplanes",
				"hostedcontrolplanes/status",
				"externalinfraclusters",
				"externalinfraclusters/status",
			},
			Verbs: []string{"*"},
		},
		{
			APIGroups: []string{""},
			Resources: []string{
				"configmaps",
				"events",
				"nodes",
				"secrets",
			},
			Verbs: []string{"*"},
		},
	}
	return nil
}

func reconcileCAPIManagerRoleBinding(binding *rbacv1.RoleBinding, role *rbacv1.Role, sa *corev1.ServiceAccount) error {
	binding.RoleRef = rbacv1.RoleRef{
		APIGroup: "rbac.authorization.k8s.io",
		Kind:     "Role",
		Name:     role.Name,
	}

	binding.Subjects = []rbacv1.Subject{
		{
			Kind:      "ServiceAccount",
			Name:      sa.Name,
			Namespace: sa.Namespace,
		},
	}

	return nil
}

func reconcileCAPIAWSProviderDeployment(deployment *appsv1.Deployment, sa *corev1.ServiceAccount, image string) error {
	deployment.Spec = appsv1.DeploymentSpec{
		Replicas: k8sutilspointer.Int32Ptr(1),
		Selector: &metav1.LabelSelector{
			MatchLabels: map[string]string{
				"control-plane": "capa-controller-manager",
			},
		},
		Template: corev1.PodTemplateSpec{
			ObjectMeta: metav1.ObjectMeta{
				Labels: map[string]string{
					"control-plane": "capa-controller-manager",
				},
			},
			Spec: corev1.PodSpec{
				ServiceAccountName:            sa.Name,
				TerminationGracePeriodSeconds: k8sutilspointer.Int64Ptr(10),
				Tolerations: []corev1.Toleration{
					{
						Key:    "node-role.kubernetes.io/master",
						Effect: corev1.TaintEffectNoSchedule,
					},
				},
				Volumes: []corev1.Volume{
					{
						Name: "credentials",
						VolumeSource: corev1.VolumeSource{
							Secret: &corev1.SecretVolumeSource{
								SecretName: manifests.AWSNodePoolManagementCreds(deployment.Namespace).Name,
							},
						},
					},
				},
				Containers: []corev1.Container{
					{
						Name:            "manager",
						Image:           image,
						ImagePullPolicy: corev1.PullAlways,
						VolumeMounts: []corev1.VolumeMount{
							{
								Name:      "credentials",
								MountPath: "/home/.aws",
							},
						},
						Env: []corev1.EnvVar{
							{
								Name: "MY_NAMESPACE",
								ValueFrom: &corev1.EnvVarSource{
									FieldRef: &corev1.ObjectFieldSelector{
										FieldPath: "metadata.namespace",
									},
								},
							},
							{
								Name:  "AWS_SHARED_CREDENTIALS_FILE",
								Value: "/home/.aws/credentials",
							},
						},
						Command: []string{"/manager"},
						Args:    []string{"--namespace", "$(MY_NAMESPACE)", "--alsologtostderr", "--v=4"},
						Ports: []corev1.ContainerPort{
							{
								Name:          "healthz",
								ContainerPort: 9440,
								Protocol:      corev1.ProtocolTCP,
							},
						},
						LivenessProbe: &corev1.Probe{
							Handler: corev1.Handler{
								HTTPGet: &corev1.HTTPGetAction{
									Path: "/healthz",
									Port: intstr.FromString("healthz"),
								},
							},
						},
						ReadinessProbe: &corev1.Probe{
							Handler: corev1.Handler{
								HTTPGet: &corev1.HTTPGetAction{
									Path: "/readyz",
									Port: intstr.FromString("healthz"),
								},
							},
						},
					},
				},
			},
		},
	}

	return nil
}

func reconcileCAPIAWSProviderRole(role *rbacv1.Role) error {
	role.Rules = []rbacv1.PolicyRule{
		{
			APIGroups: []string{""},
			Resources: []string{
				"events",
				"secrets",
			},
			Verbs: []string{"*"},
		},
		{
			APIGroups: []string{
				"bootstrap.cluster.x-k8s.io",
				"controlplane.cluster.x-k8s.io",
				"infrastructure.cluster.x-k8s.io",
				"machines.cluster.x-k8s.io",
				"exp.infrastructure.cluster.x-k8s.io",
				"addons.cluster.x-k8s.io",
				"exp.cluster.x-k8s.io",
				"cluster.x-k8s.io",
			},
			Resources: []string{"*"},
			Verbs:     []string{"*"},
		},
		{
			APIGroups: []string{"hypershift.openshift.io"},
			Resources: []string{"*"},
			Verbs:     []string{"*"},
		},
	}
	return nil
}

func reconcileCAPIAWSProviderRoleBinding(binding *rbacv1.RoleBinding, role *rbacv1.Role, sa *corev1.ServiceAccount) error {
	binding.RoleRef = rbacv1.RoleRef{
		APIGroup: "rbac.authorization.k8s.io",
		Kind:     "Role",
		Name:     role.Name,
	}

	binding.Subjects = []rbacv1.Subject{
		{
			Kind:      "ServiceAccount",
			Name:      sa.Name,
			Namespace: sa.Namespace,
		},
	}
	return nil
}

func reconcileAutoScalerDeployment(deployment *appsv1.Deployment, sa *corev1.ServiceAccount, hcpKubeConfigSecret *corev1.Secret, image string, options hyperv1.ClusterAutoscaling) error {
	args := []string{
		"--cloud-provider=clusterapi",
		"--node-group-auto-discovery=clusterapi:namespace=$(MY_NAMESPACE)",
		"--kubeconfig=/mnt/kubeconfig/target-kubeconfig",
		"--clusterapi-cloud-config-authoritative",
		"--alsologtostderr",
		"--v=4",
	}

	// TODO if the options for the cluster autoscaler continues to grow, we should take inspiration
	// from the cluster-autoscaler-operator and create some utility functions for these assignments.
	if options.MaxNodesTotal != nil {
		arg := fmt.Sprintf("%s=%d", "--max-nodes-total", *options.MaxNodesTotal)
		args = append(args, arg)
	}

	if options.MaxPodGracePeriod != nil {
		arg := fmt.Sprintf("%s=%d", "--max-graceful-termination-sec", *options.MaxPodGracePeriod)
		args = append(args, arg)
	}

	if options.MaxNodeProvisionTime != "" {
		arg := fmt.Sprintf("%s=%s", "--max-node-provision-time", options.MaxNodeProvisionTime)
		args = append(args, arg)
	}

	if options.PodPriorityThreshold != nil {
		arg := fmt.Sprintf("%s=%d", "--expendable-pods-priority-cutoff", *options.PodPriorityThreshold)
		args = append(args, arg)
	}

	deployment.Spec = appsv1.DeploymentSpec{
		Replicas: k8sutilspointer.Int32Ptr(1),
		Selector: &metav1.LabelSelector{
			MatchLabels: map[string]string{
				"app": "cluster-autoscaler",
			},
		},
		Template: corev1.PodTemplateSpec{
			ObjectMeta: metav1.ObjectMeta{
				Labels: map[string]string{
					"app": "cluster-autoscaler",
				},
			},
			Spec: corev1.PodSpec{
				ServiceAccountName:            sa.Name,
				TerminationGracePeriodSeconds: k8sutilspointer.Int64Ptr(10),
				Tolerations: []corev1.Toleration{
					{
						Key:    "node-role.kubernetes.io/master",
						Effect: corev1.TaintEffectNoSchedule,
					},
				},
				Volumes: []corev1.Volume{
					{
						Name: "target-kubeconfig",
						VolumeSource: corev1.VolumeSource{
							Secret: &corev1.SecretVolumeSource{
								SecretName: hcpKubeConfigSecret.Name,
								Items: []corev1.KeyToPath{
									{
										// TODO: should the key be published on status?
										Key:  "value",
										Path: "target-kubeconfig",
									},
								},
							},
						},
					},
				},
				Containers: []corev1.Container{
					{
						Name:            "cluster-autoscaler",
						Image:           image,
						ImagePullPolicy: corev1.PullAlways,
						VolumeMounts: []corev1.VolumeMount{
							{
								Name:      "target-kubeconfig",
								MountPath: "/mnt/kubeconfig",
							},
						},
						Env: []corev1.EnvVar{
							{
								Name: "MY_NAMESPACE",
								ValueFrom: &corev1.EnvVarSource{
									FieldRef: &corev1.ObjectFieldSelector{
										FieldPath: "metadata.namespace",
									},
								},
							},
						},
						Command: []string{"/cluster-autoscaler"},
						Args:    args,
					},
				},
			},
		},
	}

	return nil
}

func reconcileAutoScalerRole(role *rbacv1.Role) error {
	role.Rules = []rbacv1.PolicyRule{
		{
			APIGroups: []string{"apiextensions.k8s.io"},
			Resources: []string{"customresourcedefinitions"},
			Verbs:     []string{"get", "list", "watch"},
		},
		{
			APIGroups: []string{"cluster.x-k8s.io"},
			Resources: []string{
				"machinedeployments",
				"machinedeployments/scale",
				"machines",
				"machinesets",
				"machinesets/scale",
			},
			Verbs: []string{"*"},
		},
	}
	return nil
}

func reconcileAutoScalerRoleBinding(binding *rbacv1.RoleBinding, role *rbacv1.Role, sa *corev1.ServiceAccount) error {
	binding.RoleRef = rbacv1.RoleRef{
		APIGroup: "rbac.authorization.k8s.io",
		Kind:     "Role",
		Name:     role.Name,
	}

	binding.Subjects = []rbacv1.Subject{
		{
			Kind:      "ServiceAccount",
			Name:      sa.Name,
			Namespace: sa.Namespace,
		},
	}

	return nil
}

// computeClusterVersionStatus determines the ClusterVersionStatus of the
// given HostedCluster and returns it.
func computeClusterVersionStatus(clock clock.Clock, hcluster *hyperv1.HostedCluster, hcp *hyperv1.HostedControlPlane) *hyperv1.ClusterVersionStatus {
	// If there's no history, rebuild it from scratch.
	if hcluster.Status.Version == nil || len(hcluster.Status.Version.History) == 0 {
		return &hyperv1.ClusterVersionStatus{
			Desired:            hcluster.Spec.Release,
			ObservedGeneration: hcluster.Generation,
			History: []configv1.UpdateHistory{
				{
					State:       configv1.PartialUpdate,
					Image:       hcluster.Spec.Release.Image,
					StartedTime: metav1.NewTime(clock.Now()),
				},
			},
		}
	}

	// Reconcile the current version with the latest resource states.
	version := hcluster.Status.Version.DeepCopy()

	// If the hosted control plane doesn't exist, there's no way to assess the
	// rollout so return early.
	if hcp == nil {
		return version
	}

	// If a rollout is in progress, we need to wait before updating.
	// TODO: This is a potentially weak check. Conditions checks don't seem
	// quite right because the intent here is to identify a terminal rollout
	// state. For now it assumes when status.releaseImage matches, that rollout
	// is definitely done.
	hcpRolloutComplete := hcp.Spec.ReleaseImage == hcp.Status.ReleaseImage
	if !hcpRolloutComplete {
		return version
	}

	// The rollout is complete, so update the current history entry
	version.History[0].State = configv1.CompletedUpdate
	version.History[0].Version = hcp.Status.Version
	if hcp.Status.LastReleaseImageTransitionTime != nil {
		version.History[0].CompletionTime = hcp.Status.LastReleaseImageTransitionTime.DeepCopy()
	}

	// If a new rollout is needed, update the desired version and prepend a new
	// partial history entry to unblock rollouts.
	rolloutNeeded := hcluster.Spec.Release.Image != hcluster.Status.Version.Desired.Image
	if rolloutNeeded {
		version.Desired.Image = hcluster.Spec.Release.Image
		version.ObservedGeneration = hcluster.Generation
		// TODO: leaky
		version.History = append([]configv1.UpdateHistory{
			{
				State:       configv1.PartialUpdate,
				Image:       hcluster.Spec.Release.Image,
				StartedTime: metav1.NewTime(clock.Now()),
			},
		}, version.History...)
	}

	return version
}

// computeHostedClusterAvailability determines the Available condition for the
// given HostedCluster and returns it.
func computeHostedClusterAvailability(hcluster *hyperv1.HostedCluster, hcp *hyperv1.HostedControlPlane) metav1.Condition {
	// Determine whether the hosted control plane is available.
	hcpAvailable := false
	if hcp != nil {
		for _, cond := range hcp.Status.Conditions {
			if cond.Type == hyperv1.Available && cond.Status == hyperv1.ConditionTrue {
				hcpAvailable = true
				break
			}
		}
	}

	// Determine whether the kubeconfig is available.
	// TODO: is it a good idea to compute hc status based on other field within
	// the same resource like this? does it imply an ordering requirement that
	// kubeconfig status must come before availability status? would extracting
	// the kubeconfig as an argument help by making that dependency explicit?
	kubeConfigAvailable := hcluster.Status.KubeConfig != nil

	switch {
	case hcpAvailable && kubeConfigAvailable:
		return metav1.Condition{
			Type:               string(hyperv1.Available),
			Status:             metav1.ConditionTrue,
			ObservedGeneration: hcluster.Generation,
			Reason:             "HostedClusterIsAvailable",
		}
	default:
		var messages []string
		if !hcpAvailable {
			messages = append(messages, "the hosted control plane is unavailable")
		}
		if !kubeConfigAvailable {
			messages = append(messages, "the hosted control plane kubeconfig is unavailable")
		}
		return metav1.Condition{
			Type:               string(hyperv1.Available),
			Status:             metav1.ConditionFalse,
			ObservedGeneration: hcluster.Generation,
			Reason:             "HostedClusterIsUnavailable",
			Message:            strings.Join(messages, "; "),
		}
	}
}

func (r *HostedClusterReconciler) listNodePools(clusterNamespace, clusterName string) ([]hyperv1.NodePool, error) {
	nodePoolList := &hyperv1.NodePoolList{}
	if err := r.Client.List(
		context.TODO(),
		nodePoolList,
	); err != nil {
		return nil, fmt.Errorf("failed getting nodePool list: %v", err)
	}
	// TODO: do a label association or something
	filtered := []hyperv1.NodePool{}
	for i, nodePool := range nodePoolList.Items {
		if nodePool.Namespace == clusterNamespace && nodePool.Spec.ClusterName == clusterName {
			filtered = append(filtered, nodePoolList.Items[i])
		}
	}
	return filtered, nil
}

func (r *HostedClusterReconciler) delete(ctx context.Context, req ctrl.Request, hc *hyperv1.HostedCluster) (bool, error) {
	controlPlaneNamespace := manifests.HostedControlPlaneNamespace(req.Namespace, req.Name).Name

	nodePools, err := r.listNodePools(req.Namespace, req.Name)
	if err != nil {
		return false, fmt.Errorf("failed to get nodePools by cluster name for cluster %q: %w", req.Name, err)
	}

	for key := range nodePools {
		if err := r.Delete(ctx, &nodePools[key]); err != nil && !apierrors.IsNotFound(err) {
			return false, fmt.Errorf("failed to delete nodePool %q for cluster %q: %w", nodePools[key].GetName(), req.Name, err)
		}
	}

	if hc != nil && len(hc.Spec.InfraID) > 0 {
		r.Log.Info("Deleting Cluster", "clusterName", hc.Spec.InfraID, "clusterNamespace", controlPlaneNamespace)
		cluster := &capiv1.Cluster{
			ObjectMeta: metav1.ObjectMeta{
				Name:      hc.Spec.InfraID,
				Namespace: controlPlaneNamespace,
			},
		}

		if err := r.Delete(ctx, cluster); err != nil {
			if !apierrors.IsNotFound(err) {
				return false, fmt.Errorf("error deleting Cluster: %w", err)
			}
			// The advancing case is when Delete() returns an error that the cluster is not found
		} else {
			r.Log.Info("Waiting for Cluster deletion", "clusterName", hc.Spec.InfraID, "clusterNamespace", controlPlaneNamespace)
			return false, nil
		}
	}

	r.Log.Info("Deleting controlplane namespace", "namespace", controlPlaneNamespace)
	ns := &corev1.Namespace{
		ObjectMeta: metav1.ObjectMeta{Name: controlPlaneNamespace},
	}
	if err := r.Delete(ctx, ns); err != nil && !apierrors.IsNotFound(err) {
		return false, fmt.Errorf("failed to delete namespace: %w", err)
	}
	return true, nil
}

func enqueueParentHostedCluster(obj ctrlclient.Object) []reconcile.Request {
	var hostedClusterName string
	if obj.GetAnnotations() != nil {
		hostedClusterName = obj.GetAnnotations()[hostedClusterAnnotation]
	}
	if hostedClusterName == "" {
		return []reconcile.Request{}
	}
	return []reconcile.Request{
		{NamespacedName: hyperutil.ParseNamespacedName(hostedClusterName)},
	}
}<|MERGE_RESOLUTION|>--- conflicted
+++ resolved
@@ -56,14 +56,6 @@
 	finalizer                      = "hypershift.openshift.io/finalizer"
 	hostedClusterAnnotation        = "hypershift.openshift.io/cluster"
 	clusterDeletionRequeueDuration = time.Duration(5 * time.Second)
-<<<<<<< HEAD
-	etcdClientOverrideAnnotation   = "hypershift.openshift.io/etcd-client-override"
-	securePortOverrideAnnotation   = "hypershift.openshift.io/secureport-override"
-	networkTypeOverrideAnnotation  = "hypershift.openshift.io/networktype-override"
-	identityProviderAnnotation     = "hypershift.openshift.io/identity-provider"
-	namedCertAnnotation            = "hypershift.openshift.io/named-cert"
-=======
->>>>>>> b75c700e
 )
 
 // NoopReconcile is just a default mutation function that does nothing.
@@ -441,14 +433,14 @@
 		if _, ok := hcluster.Annotations[hyperv1.SecurePortOverrideAnnotation]; ok {
 			hcp.Annotations[hyperv1.SecurePortOverrideAnnotation] = hcluster.Annotations[hyperv1.SecurePortOverrideAnnotation]
 		}
-		if _, ok := hcluster.Annotations[networkTypeOverrideAnnotation]; ok {
-			hcp.Annotations[networkTypeOverrideAnnotation] = hcluster.Annotations[networkTypeOverrideAnnotation]
-		}
-		if _, ok := hcluster.Annotations[identityProviderAnnotation]; ok {
-			hcp.Annotations[identityProviderAnnotation] = hcluster.Annotations[identityProviderAnnotation]
-		}
-		if _, ok := hcluster.Annotations[namedCertAnnotation]; ok {
-			hcp.Annotations[namedCertAnnotation] = hcluster.Annotations[namedCertAnnotation]
+		if _, ok := hcluster.Annotations[hyperv1.NetworkTypeOverrideAnnotation]; ok {
+			hcp.Annotations[hyperv1.NetworkTypeOverrideAnnotation] = hcluster.Annotations[hyperv1.NetworkTypeOverrideAnnotation]
+		}
+		if _, ok := hcluster.Annotations[hyperv1.IdentityProviderAnnotation]; ok {
+			hcp.Annotations[hyperv1.IdentityProviderAnnotation] = hcluster.Annotations[hyperv1.IdentityProviderAnnotation]
+		}
+		if _, ok := hcluster.Annotations[hyperv1.NamedCertAnnotation]; ok {
+			hcp.Annotations[hyperv1.NamedCertAnnotation] = hcluster.Annotations[hyperv1.NamedCertAnnotation]
 		}
 	}
 
