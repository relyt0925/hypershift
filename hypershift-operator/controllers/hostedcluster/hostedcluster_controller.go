--- conflicted
+++ resolved
@@ -56,11 +56,6 @@
 	finalizer                      = "hypershift.openshift.io/finalizer"
 	hostedClusterAnnotation        = "hypershift.openshift.io/cluster"
 	clusterDeletionRequeueDuration = time.Duration(5 * time.Second)
-<<<<<<< HEAD
-	etcdClientOverrideAnnotation   = "hypershift.openshift.io/etcd-client-override"
-	securePortOverrideAnnotation   = "hypershift.openshift.io/secureport-override"
-=======
->>>>>>> 6e84ec7d
 )
 
 // NoopReconcile is just a default mutation function that does nothing.
@@ -435,8 +430,8 @@
 		if _, ok := hcluster.Annotations[hyperv1.EtcdClientOverrideAnnotation]; ok {
 			hcp.Annotations[hyperv1.EtcdClientOverrideAnnotation] = hcluster.Annotations[hyperv1.EtcdClientOverrideAnnotation]
 		}
-		if _, ok := hcluster.Annotations[securePortOverrideAnnotation]; ok {
-			hcp.Annotations[securePortOverrideAnnotation] = hcluster.Annotations[securePortOverrideAnnotation]
+		if _, ok := hcluster.Annotations[hyperv1.SecurePortOverrideAnnotation]; ok {
+			hcp.Annotations[hyperv1.SecurePortOverrideAnnotation] = hcluster.Annotations[hyperv1.SecurePortOverrideAnnotation]
 		}
 	}
 
