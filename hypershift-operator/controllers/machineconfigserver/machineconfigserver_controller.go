--- conflicted
+++ resolved
@@ -202,7 +202,6 @@
 	}
 
 	r.Log.Info("Reconciling userdata secret")
-<<<<<<< HEAD
 	mcs.Status.Version = releaseImage.Version()
 	reconcileResult, err = r.reconcileUserData(ctx, mcs)
 	if reconcileResult != nil {
@@ -276,42 +275,14 @@
 		} else {
 			userDataValue = []byte(fmt.Sprintf(`{"ignition":{"config":{"append":[{"source":"https://%s:%d/config/master?token=%s","verification":{}}]},"security":{ "tls": { "certificateAuthorities": [ { "source": "data:text/plain;charset=utf-8;base64,%s", "verification":{} } ] } },"timeouts":{},"version":"2.2.0"},"networkd":{},"passwd":{},"storage":{},"systemd":{}}`, mcs.Status.Host, mcs.Status.Port, url.QueryEscape(base64.StdEncoding.EncodeToString(nodeBootstrapperTokenData)), base64.StdEncoding.EncodeToString([]byte(combinedCA))))
 		}
-=======
-	_, err = controllerutil.CreateOrUpdate(ctx, r.Client, userDataSecret, func() error {
-		// For now, only create and never update this secret
-		if !userDataSecret.CreationTimestamp.IsZero() {
-			return nil
-		}
-
-		userDataSecret.SetOwnerReferences([]metav1.OwnerReference{
-			{
-				APIVersion: hyperv1.GroupVersion.String(),
-				Kind:       "MachineConfigServer",
-				Name:       mcs.GetName(),
-				UID:        mcs.UID,
-			},
-		})
-
-		disableTemplatingValue := []byte(base64.StdEncoding.EncodeToString([]byte("true")))
-		userDataValue := []byte(fmt.Sprintf(`{"ignition":{"config":{"merge":[{"source":"http://%s:%d/config/master","verification":{}}]},"security":{},"timeouts":{},"version":"3.1.0"},"networkd":{},"passwd":{},"storage":{},"systemd":{}}`, mcs.Status.Host, mcs.Status.Port))
->>>>>>> fbc82cca
 		userDataSecret.Data = map[string][]byte{
 			"disableTemplating": disableTemplatingValue,
 			"value":             userDataValue,
 		}
 		return nil
 	})
-<<<<<<< HEAD
+	mcs.Status.Userdata.Name = userDataSecret.GetName()
 	return nil, err
-=======
-	if err != nil {
-		return ctrl.Result{}, err
-	}
-
-	mcs.Status.Userdata.Name = userDataSecret.GetName()
-	mcs.Status.Version = releaseImage.Version()
-	return ctrl.Result{}, r.Status().Update(ctx, mcs)
->>>>>>> fbc82cca
 }
 
 func (r *MachineConfigServerReconciler) reconcileMCSServiceNodePortResources(ctx context.Context, mcs *hyperv1.MachineConfigServer, mcsService *corev1.Service) error {
