--- conflicted
+++ resolved
@@ -27,22 +27,6 @@
 	"github.com/openshift/hypershift/version"
 )
 
-<<<<<<< HEAD
-var _ = Describe("When following the HyperShift quick-start [PR-Blocking]", func() {
-
-	QuickStartSpec(context.TODO(), func() QuickStartSpecInput {
-		input := QuickStartSpecInput{
-			Client: client,
-			ReleaseImage: "quay.io/openshift-release-dev/ocp-release:4.6.17-x86_64",
-
-		}
-		var err error
-		input.PullSecret, err = ioutil.ReadFile(quickStartSpecOptions.PullSecretFile)
-		Expect(err).NotTo(HaveOccurred(), "couldn't read pull secret file %q", quickStartSpecOptions.PullSecretFile)
-
-		input.AWSCredentials, err = ioutil.ReadFile(quickStartSpecOptions.AWSCredentialsFile)
-		Expect(err).NotTo(HaveOccurred(), "couldn't read aws credentials file %q", quickStartSpecOptions.AWSCredentialsFile)
-=======
 // QuickStartOptions are the raw user input used to construct the test input.
 type QuickStartOptions struct {
 	AWSCredentialsFile string
@@ -50,7 +34,6 @@
 	SSHKeyFile         string
 	ReleaseImage       string
 }
->>>>>>> e7e14a21
 
 var quickStartOptions QuickStartOptions
 
